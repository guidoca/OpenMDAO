--- conflicted
+++ resolved
@@ -51,99 +51,6 @@
         allsubs = group._subsystems_allprocs
         mypathlen = len(group.pathname + '.' if group.pathname else '')
 
-<<<<<<< HEAD
-        for vec_name in vec_names:
-            relvars, _ = group._relevant[vec_name]['@all']
-            relvars_in = relvars['input']
-            relvars_out = relvars['output']
-
-            # Initialize empty lists for the transfer indices
-            xfer_in = []
-            xfer_out = []
-            fwd_xfer_in = defaultdict(list)
-            fwd_xfer_out = defaultdict(list)
-            if rev:
-                rev_xfer_in = defaultdict(list)
-                rev_xfer_out = defaultdict(list)
-
-            allprocs_abs2idx = group._var_allprocs_abs2idx[vec_name]
-            sizes_in = group._var_sizes[vec_name]['input']
-            offsets_in = offsets[vec_name]['input']
-            if sizes_in.size > 0:
-                sizes_in = sizes_in[iproc]
-                offsets_in = offsets_in[iproc]
-            offsets_out = offsets[vec_name]['output']
-            if offsets_out.size > 0:
-                offsets_out = offsets_out[iproc]
-
-            # Loop through all connections owned by this group
-            for abs_in, abs_out in group._conn_abs_in2out.items():
-                if abs_out not in relvars_out or abs_in not in relvars_in:
-                    continue
-
-                # This weeds out discrete vars (all vars are local if using this Transfer)
-                if abs_in in abs2meta['input']:
-
-                    indices = None
-                    # Get meta
-                    meta_in = abs2meta['input'][abs_in]
-                    meta_out = allprocs_abs2meta_out[abs_out]
-
-                    idx_in = allprocs_abs2idx[abs_in]
-                    idx_out = allprocs_abs2idx[abs_out]
-
-                    # Read in and process src_indices
-                    src_indices = meta_in['src_indices']
-                    if src_indices is not None:
-                        src_indices = src_indices.shaped_array()
-
-                    # 1. Compute the output indices
-                    offset = offsets_out[idx_out]
-                    if src_indices is None:
-                        output_inds = np.arange(offset, offset + meta_in['size'], dtype=INT_DTYPE)
-                    else:
-                        output_inds = src_indices + offset
-
-                    # 2. Compute the input indices
-                    input_inds = np.arange(offsets_in[idx_in],
-                                           offsets_in[idx_in] + sizes_in[idx_in], dtype=INT_DTYPE)
-                    if indices is not None:
-                        input_inds = input_inds.reshape(indices.shape)
-
-                    # Now the indices are ready - input_inds, output_inds
-                    sub_in = abs_in[mypathlen:].split('.', 1)[0]
-                    fwd_xfer_in[sub_in].append(input_inds)
-                    fwd_xfer_out[sub_in].append(output_inds)
-                    if rev and abs_out in abs2meta['output']:
-                        sub_out = abs_out[mypathlen:].split('.', 1)[0]
-                        rev_xfer_in[sub_out].append(input_inds)
-                        rev_xfer_out[sub_out].append(output_inds)
-
-            tot_size = 0
-            for sname, inds in fwd_xfer_in.items():
-                fwd_xfer_in[sname] = arr = _merge(inds)
-                fwd_xfer_out[sname] = _merge(fwd_xfer_out[sname])
-                tot_size += arr.size
-
-            if rev:
-                for sname, inds in rev_xfer_in.items():
-                    rev_xfer_in[sname] = _merge(inds)
-                    rev_xfer_out[sname] = _merge(rev_xfer_out[sname])
-
-            transfers[vec_name] = {}
-
-            if tot_size > 0:
-                try:
-                    xfer_in = np.concatenate(list(fwd_xfer_in.values()))
-                    xfer_out = np.concatenate(list(fwd_xfer_out.values()))
-                except ValueError:
-                    xfer_in = xfer_out = np.zeros(0, dtype=INT_DTYPE)
-
-                out_vec = vectors['output'][vec_name]
-
-                xfer_all = DefaultTransfer(vectors['input'][vec_name], out_vec,
-                                           xfer_in, xfer_out, group.comm)
-=======
         # Initialize empty lists for the transfer indices
         xfer_in = []
         xfer_out = []
@@ -179,8 +86,7 @@
                 # Read in and process src_indices
                 src_indices = meta_in['src_indices']
                 if src_indices is not None:
-                    if src_indices.ndim == 1:
-                        src_indices = convert_neg(src_indices, meta_out['global_size'])
+                    src_indices = src_indices.shaped_array()
 
                 # 1. Compute the output indices
                 offset = offsets_out[idx_out]
@@ -239,7 +145,6 @@
                 xfwd[sname] = DefaultTransfer(vectors['input']['nonlinear'],
                                               vectors['output']['nonlinear'],
                                               inds, fwd_xfer_out[sname], group.comm)
->>>>>>> e43fbb92
             else:
                 xfwd[sname] = None
 
