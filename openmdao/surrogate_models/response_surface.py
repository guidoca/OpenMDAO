
"""
Surrogate Model based on second order response surface equations.
"""

from numpy import zeros, einsum
import numpy as np
from packaging.version import Version
from openmdao.surrogate_models.surrogate_model import SurrogateModel
<<<<<<< HEAD
=======

>>>>>>> 82e9a414
if Version(np.__version__) >= Version("1.20"):
    from numpy.linalg import lstsq
else:
    from numpy.dual import lstsq


class ResponseSurface(SurrogateModel):
    """
    Surrogate Model based on second order response surface equations.

    Attributes
    ----------
    betas : ndarray
        Vector of response surface equation coefficients.
    m : int
        Number of training points.
    n : int
        Number of independent variables.
    """

    def __init__(self):
        """
        Initialize all attributes.
        """
        super().__init__()

        self.m = 0  # number of training points
        self.n = 0  # number of independents
        # vector of response surface equation coefficients
        self.betas = zeros(0)

    def train(self, x, y):
        """
        Calculate response surface equation coefficients using least squares regression.

        Parameters
        ----------
        x : array-like
            Training input locations.
        y : array-like
            Model responses at given inputs.
        """
        super().train(x, y)

        m = self.m = x.shape[0]
        n = self.n = x.shape[1]

        X = zeros((m, ((n + 1) * (n + 2)) // 2))

        # Modify X to include constant, squared terms and cross terms

        # Constant Terms
        X[:, 0] = 1.0

        # Linear Terms
        X[:, 1:n + 1] = x

        # Quadratic Terms
        X_offset = X[:, n + 1:]
        for i in range(n):
            # Z = einsum('i,ij->ij', X, Y) is equivalent to, but much faster and
            # memory efficient than, diag(X).dot(Y) for vector X and 2D array Y.
            # I.e. Z[i,j] = X[i]*Y[i,j]
            X_offset[:, :n - i] = einsum('i,ij->ij', x[:, i], x[:, i:])
            X_offset = X_offset[:, n - i:]

        # Determine response surface equation coefficients (betas) using least
        # squares
        self.betas, rs, r, s = lstsq(X, y)

    def predict(self, x):
        """
        Calculate predicted value of response based on the current response surface model.

        Parameters
        ----------
        x : array-like
            Point at which the surrogate is evaluated.

        Returns
        -------
        float
            Predicted response.
        """
        super().predict(x)

        n = x.size

        X = zeros(((self.n + 1) * (self.n + 2)) // 2)

        # Modify X to include constant, squared terms and cross terms

        # Constant Terms
        X[0] = 1.0

        # Linear Terms
        X[1:n + 1] = x

        # Quadratic Terms
        X_offset = X[n + 1:]
        for i in range(n):
            X_offset[:n - i] = x[i] * x[i:]
            X_offset = X_offset[n - i:]

        # Predict new_y using X and betas
        return X.dot(self.betas)

    def linearize(self, x):
        """
        Calculate the jacobian of the Kriging surface at the requested point.

        Parameters
        ----------
        x : array-like
            Point at which the surrogate Jacobian is evaluated.

        Returns
        -------
        ndarray
            Jacobian of surrogate output wrt inputs.
        """
        n = self.n
        betas = self.betas

        x = x.flat

        jac = betas[1:n + 1, :].copy()
        beta_offset = betas[n + 1:, :]
        for i in range(n):
            jac[i, :] += x[i:].dot(beta_offset[:n - i, :])
            jac[i:, :] += x[i] * beta_offset[:n - i, :]
            beta_offset = beta_offset[n - i:, :]

        return jac.T<|MERGE_RESOLUTION|>--- conflicted
+++ resolved
@@ -7,10 +7,7 @@
 import numpy as np
 from packaging.version import Version
 from openmdao.surrogate_models.surrogate_model import SurrogateModel
-<<<<<<< HEAD
-=======
 
->>>>>>> 82e9a414
 if Version(np.__version__) >= Version("1.20"):
     from numpy.linalg import lstsq
 else:
