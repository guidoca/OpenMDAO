import unittest

import numpy as np

import openmdao.api as om
from openmdao.jacobians.dictionary_jacobian import DictionaryJacobian
from openmdao.test_suite.components.double_sellar import DoubleSellar
from openmdao.test_suite.components.paraboloid import Paraboloid
from openmdao.test_suite.components.sellar_feature import SellarNoDerivativesCS
from openmdao.utils.assert_utils import assert_check_partials, assert_no_approx_partials, assert_no_dict_jacobians


class TestAssertUtils(unittest.TestCase):

    def test_assert_check_partials_no_exception_expected(self):

        class MyComp(om.ExplicitComponent):
            def setup(self):
                self.add_input('x1', 3.0)
                self.add_input('x2', 5.0)

                self.add_output('y', 5.5)

                self.declare_partials(of='*', wrt='*')

            def compute(self, inputs, outputs):
                outputs['y'] = 3.0 * inputs['x1'] + 4.0 * inputs['x2']

            def compute_partials(self, inputs,     partials):
                """Correct derivative."""
                J = partials
                J['y', 'x1'] = np.array([3.0])
                J['y', 'x2'] = np.array([4.0])

        prob = om.Problem()
        prob.model = MyComp()

        prob.set_solver_print(level=0)
        prob.setup()
        prob.run_model()

        data = prob.check_partials(out_stream=None)
        atol = 1.e-6
        rtol = 1.e-6
        assert_check_partials(data, atol, rtol)

    def test_assert_check_partials_exception_expected(self):

        class MyComp(om.ExplicitComponent):
            def setup(self):
                self.add_input('x1', 3.0)
                self.add_input('x2', 5.0)

                self.add_output('y', 5.5)

                self.declare_partials(of='*', wrt='*')

            def compute(self, inputs, outputs):
                outputs['y'] = 3.0 * inputs['x1'] + 4.0 * inputs['x2']

            def compute_partials(self, inputs, partials):
                """Intentionally incorrect derivative."""
                J = partials
                J['y', 'x1'] = np.array([4.0])
                J['y', 'x2'] = np.array([40])

        prob = om.Problem()
        prob.model = MyComp()

        prob.set_solver_print(level=0)

        prob.setup()
        prob.run_model()

        data = prob.check_partials(out_stream=None)

        atol = 1.e-6
        rtol = 1.e-6
        try:
            assert_check_partials(data, atol, rtol)
        except ValueError as err:
            err_string = str(err)
            self.assertEqual(err_string.count('Assert Check Partials failed for the following Components'), 1)
            self.assertEqual(err_string.count('1e-06'), 2)
            self.assertEqual(err_string.count('Component:'), 1)
            self.assertEqual(err_string.count('< output > wrt < variable >'), 1)
            self.assertEqual(err_string.count('norm'), 2)
            self.assertEqual(err_string.count('y wrt x1'), 4)
            self.assertEqual(err_string.count('y wrt x2'), 4)
            self.assertEqual(err_string.count('abs'), 6)
            self.assertEqual(err_string.count('rel'), 6)
            self.assertEqual(err_string.count('fwd-fd'), 4)
            self.assertEqual(err_string.count('rev-fd'), 4)
        else:
            self.fail('Exception expected.')

    def test_feature_assert_check_partials_exception_expected(self):

        import numpy as np
        import openmdao.api as om
        from openmdao.utils.assert_utils import assert_check_partials
<<<<<<< HEAD
=======

>>>>>>> 0b916a90
        class MyComp(om.ExplicitComponent):
            def setup(self):
                self.add_input('x1', 3.0)
                self.add_input('x2', 5.0)

                self.add_output('y', 5.5)

                self.declare_partials(of='*', wrt='*')

            def compute(self, inputs, outputs):
                """ Compute outputs. """
                outputs['y'] = 3.0 * inputs['x1'] + 4.0 * inputs['x2']

            def compute_partials(self, inputs, partials):
                """Intentionally incorrect derivative."""
                J = partials
                J['y', 'x1'] = np.array([4.0])
                J['y', 'x2'] = np.array([40])

        prob = om.Problem()
        prob.model = MyComp()

        prob.set_solver_print(level=0)

        prob.setup()
        prob.run_model()

        data = prob.check_partials(out_stream=None)

        atol = 1.e-6
        rtol = 1.e-6
        try:
            assert_check_partials(data, atol, rtol)
        except ValueError as err:
            print(str(err))

    def test_assert_no_approx_partials_exception_expected(self):

        prob = om.Problem()
        prob.model = SellarNoDerivativesCS()

        prob.setup()

        try:
            assert_no_approx_partials(prob.model, include_self=True, recurse=True)

        except AssertionError as err:
            expected_err = \
'''The following components use approximated partials:
    cycle.d1
        of=*               wrt=*               method=cs
    cycle.d2
        of=*               wrt=*               method=cs
'''
            self.assertEqual(str(err), expected_err)
        else:
            self.fail('Exception expected.')

    def test_assert_no_approx_partials_exception_not_expected(self):

        prob = om.Problem()
        prob.model = DoubleSellar()

        prob.setup()

        assert_no_approx_partials(prob.model, include_self=True, recurse=True)

    def test_assert_no_dict_jacobians_exception_expected(self):

        prob = om.Problem()
        prob.model = SellarNoDerivativesCS()

        prob.setup()
        prob.model.cycle._jacobian = DictionaryJacobian(prob.model.cycle)

        try:
            assert_no_dict_jacobians(prob.model, include_self=True, recurse=True)

        except AssertionError as err:
            expected_err = "The following groups use dictionary jacobians:\n\n    cycle"
            self.assertEqual(str(err), expected_err)
        else:
            self.fail('Exception expected.')

    def test_assert_no_dict_jacobians_exception_not_expected(self):

        model = om.Group(assembled_jac_type='dense')
        ivc = om.IndepVarComp()
        ivc.add_output('x', 3.0)
        ivc.add_output('y', -4.0)
        model.add_subsystem('des_vars', ivc)
        model.add_subsystem('parab_comp', Paraboloid())

        model.connect('des_vars.x', 'parab_comp.x')
        model.connect('des_vars.y', 'parab_comp.y')

        prob = om.Problem(model)
        prob.model.linear_solver = om.DirectSolver(assemble_jac=True)

        prob.setup()

        assert_no_dict_jacobians(prob.model, include_self=True, recurse=True)

    def test_assert_check_partials_nan(self):
        # Due to a bug, this case passed the assert when it should not have.

        class MyComp(om.ExplicitComponent):
            def setup(self):
                self.add_input('x', 3.0)

                self.add_output('y', 5.5)

                self.declare_partials(of='*', wrt='*')

            def compute(self, inputs, outputs):
                # Introduce an error.
                outputs['y'] = 3.0 * inputs['x']

            def compute_partials(self, inputs, partials):
                partials['y', 'x'] = np.nan

        prob = om.Problem()
        prob.model = MyComp()

        prob.set_solver_print(level=0)

        prob.setup()
        prob.run_model()

        data = prob.check_partials(out_stream=None)

        atol = 1.e-6
        rtol = 1.e-6

        try:
            assert_check_partials(data, atol, rtol)
        except ValueError as err:
            err_string = str(err)
            self.assertEqual(err_string.count('Assert Check Partials failed for the following Components'), 1)
            self.assertEqual(err_string.count('fwd-fd'), 1)
            self.assertEqual(err_string.count('nan'), 1)
        else:
            self.fail('Exception expected.')


if __name__ == "__main__":
    unittest.main()<|MERGE_RESOLUTION|>--- conflicted
+++ resolved
@@ -99,10 +99,7 @@
         import numpy as np
         import openmdao.api as om
         from openmdao.utils.assert_utils import assert_check_partials
-<<<<<<< HEAD
-=======
-
->>>>>>> 0b916a90
+
         class MyComp(om.ExplicitComponent):
             def setup(self):
                 self.add_input('x1', 3.0)
