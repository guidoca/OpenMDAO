""" Unit tests for the SimpleGADriver Driver."""

import unittest
import os

import numpy as np

import openmdao.api as om
from openmdao.drivers.genetic_algorithm_driver import GeneticAlgorithm
from openmdao.test_suite.components.branin import Branin, BraninDiscrete
from openmdao.test_suite.components.paraboloid import Paraboloid
from openmdao.test_suite.components.sellar_feature import SellarMDA
from openmdao.test_suite.components.three_bar_truss import ThreeBarTruss
from openmdao.utils.assert_utils import assert_rel_error
from openmdao.utils.mpi import MPI

<<<<<<< HEAD
try:
    from openmdao.vectors.petsc_vector import PETScVector
except ImportError:
    PETScVector = None

=======
extra_prints = False  # enable printing results
>>>>>>> 8918f0c6

class TestSimpleGA(unittest.TestCase):

    def setUp(self):
        np.random.seed(1)
        os.environ['SimpleGADriver_seed'] = '11'

    def test_simple_test_func(self):
        class MyComp(om.ExplicitComponent):

            def setup(self):
                self.add_input('x', np.zeros((2, )))

                self.add_output('a', 0.0)
                self.add_output('b', 0.0)
                self.add_output('c', 0.0)
                self.add_output('d', 0.0)

            def compute(self, inputs, outputs):
                x = inputs['x']

                outputs['a'] = (2.0*x[0] - 3.0*x[1])**2
                outputs['b'] = 18.0 - 32.0*x[0] + 12.0*x[0]**2 + 48.0*x[1] - 36.0*x[0]*x[1] + 27.0*x[1]**2
                outputs['c'] = (x[0] + x[1] + 1.0)**2
                outputs['d'] = 19.0 - 14.0*x[0] + 3.0*x[0]**2 - 14.0*x[1] + 6.0*x[0]*x[1] + 3.0*x[1]**2

        prob = om.Problem()
        model = prob.model

        model.add_subsystem('px', om.IndepVarComp('x', np.array([0.2, -0.2])))
        model.add_subsystem('comp', MyComp())
        model.add_subsystem('obj', om.ExecComp('f=(30 + a*b)*(1 + c*d)'))

        model.connect('px.x', 'comp.x')
        model.connect('comp.a', 'obj.a')
        model.connect('comp.b', 'obj.b')
        model.connect('comp.c', 'obj.c')
        model.connect('comp.d', 'obj.d')

        # Played with bounds so we don't get subtractive cancellation of tiny numbers.
        model.add_design_var('px.x', lower=np.array([0.2, -1.0]), upper=np.array([1.0, -0.2]))
        model.add_objective('obj.f')

        prob.driver = om.SimpleGADriver()
        prob.driver.options['bits'] = {'px.x': 16}
        prob.driver.options['max_gen'] = 75

        prob.driver._randomstate = 11

        prob.setup()
        prob.run_driver()

        if extra_prints:
            print('obj.f', prob['obj.f'])
            print('px.x', prob['px.x'])

        # TODO: Satadru listed this solution, but I get a way better one.
        # Solution: xopt = [0.2857, -0.8571], fopt = 23.2933
        assert_rel_error(self, prob['obj.f'], 12.37306086, 1e-4)
        assert_rel_error(self, prob['px.x'][0], 0.2, 1e-4)
        assert_rel_error(self, prob['px.x'][1], -0.88653391, 1e-4)

    def test_mixed_integer_branin(self):
        prob = om.Problem()
        model = prob.model

        model.add_subsystem('p1', om.IndepVarComp('xC', 7.5))
        model.add_subsystem('p2', om.IndepVarComp('xI', 0.0))
        model.add_subsystem('comp', Branin())

        model.connect('p2.xI', 'comp.x0')
        model.connect('p1.xC', 'comp.x1')

        model.add_design_var('p2.xI', lower=-5.0, upper=10.0)
        model.add_design_var('p1.xC', lower=0.0, upper=15.0)
        model.add_objective('comp.f')

        prob.driver = om.SimpleGADriver(max_gen=75, pop_size=25)
        prob.driver.options['bits'] = {'p1.xC': 8}

        prob.driver._randomstate = 1

        prob.setup()
        prob.run_driver()

        if extra_prints:
            print('comp.f', prob['comp.f'])

        # Optimal solution
        assert_rel_error(self, prob['comp.f'], 0.49399549, 1e-4)
        self.assertTrue(int(prob['p2.xI']) in [3, -3])

    def test_mixed_integer_branin_discrete(self):
        prob = om.Problem()
        model = prob.model

        indep = om.IndepVarComp()
        indep.add_output('xC', val=7.5)
        indep.add_discrete_output('xI', val=0)

        model.add_subsystem('p', indep)
        model.add_subsystem('comp', BraninDiscrete())

        model.connect('p.xI', 'comp.x0')
        model.connect('p.xC', 'comp.x1')

        model.add_design_var('p.xI', lower=-5, upper=10)
        model.add_design_var('p.xC', lower=0.0, upper=15.0)
        model.add_objective('comp.f')

        prob.driver = om.SimpleGADriver(max_gen=75, pop_size=25)
        prob.driver.options['bits'] = {'p.xC': 8}

        prob.driver._randomstate = 1

        prob.setup()
        prob.run_driver()

        if extra_prints:
            print('comp.f', prob['comp.f'])
            print('p.xI', prob['p.xI'])

        # Optimal solution
        assert_rel_error(self, prob['comp.f'], 0.49399549, 1e-4)
        self.assertTrue(prob['p.xI'] in [3, -3])
        self.assertTrue(isinstance(prob['p.xI'], int))

    def test_mixed_integer_3bar(self):
        class ObjPenalty(om.ExplicitComponent):
            """
            Weight objective with penalty on stress constraint.
            """
            def setup(self):
                self.add_input('obj', 0.0)
                self.add_input('stress', val=np.zeros((3, )))

                self.add_output('weighted', 0.0)

            def compute(self, inputs, outputs):
                obj = inputs['obj']
                stress = inputs['stress']

                pen = 0.0
                for j in range(len(stress)):
                    if stress[j] > 1.0:
                        pen += 10.0*(stress[j] - 1.0)**2

                outputs['weighted'] = obj + pen

        prob = om.Problem()
        model = prob.model

        model.add_subsystem('xc_a1', om.IndepVarComp('area1', 5.0, units='cm**2'), promotes=['*'])
        model.add_subsystem('xc_a2', om.IndepVarComp('area2', 5.0, units='cm**2'), promotes=['*'])
        model.add_subsystem('xc_a3', om.IndepVarComp('area3', 5.0, units='cm**2'), promotes=['*'])
        model.add_subsystem('xi_m1', om.IndepVarComp('mat1', 1), promotes=['*'])
        model.add_subsystem('xi_m2', om.IndepVarComp('mat2', 1), promotes=['*'])
        model.add_subsystem('xi_m3', om.IndepVarComp('mat3', 1), promotes=['*'])
        model.add_subsystem('comp', ThreeBarTruss(), promotes=['*'])
        model.add_subsystem('obj_with_penalty', ObjPenalty(), promotes=['*'])

        model.add_design_var('area1', lower=1.2, upper=1.3)
        model.add_design_var('area2', lower=2.0, upper=2.1)
        model.add_design_var('mat1', lower=1, upper=4)
        model.add_design_var('mat2', lower=1, upper=4)
        model.add_design_var('mat3', lower=1, upper=4)
        model.add_objective('weighted')

        prob.driver = om.SimpleGADriver()
        prob.driver.options['bits'] = {'area1': 6,
                                       'area2': 6}
        prob.driver.options['max_gen'] = 75

        prob.driver._randomstate = 1

        prob.setup()
        prob['area3'] = 0.0005
        prob.run_driver()

        if extra_prints:
            print('mass', prob['mass'])
            print('mat1', prob['mat1'])
            print('mat2', prob['mat2'])

        # Note, GA doesn't do so well with the continuous vars, naturally, so we reduce the space
        # as much as we can. Objective is still rather random, but it is close. GA does a great job
        # of picking the correct values for the integer desvars though.
        self.assertLess(prob['mass'], 6.0)
        assert_rel_error(self, prob['mat1'], 3, 1e-5)
        assert_rel_error(self, prob['mat2'], 3, 1e-5)
        # Material 3 can be anything

    def test_mixed_integer_3bar_default_bits(self):
        # Tests bug where letting openmdao calculate the bits didn't preserve
        # integer status unless range was a power of 2.

        class ObjPenalty(om.ExplicitComponent):
            """
            Weight objective with penalty on stress constraint.
            """
            def setup(self):
                self.add_input('obj', 0.0)
                self.add_input('stress', val=np.zeros((3, )))

                self.add_output('weighted', 0.0)

            def compute(self, inputs, outputs):
                obj = inputs['obj']
                stress = inputs['stress']

                pen = 0.0
                for j in range(len(stress)):
                    if stress[j] > 1.0:
                        pen += 10.0*(stress[j] - 1.0)**2

                outputs['weighted'] = obj + pen

        prob = om.Problem()
        model = prob.model

        model.add_subsystem('xc_a1', om.IndepVarComp('area1', 5.0, units='cm**2'), promotes=['*'])
        model.add_subsystem('xc_a2', om.IndepVarComp('area2', 5.0, units='cm**2'), promotes=['*'])
        model.add_subsystem('xc_a3', om.IndepVarComp('area3', 5.0, units='cm**2'), promotes=['*'])
        model.add_subsystem('xi_m1', om.IndepVarComp('mat1', 1), promotes=['*'])
        model.add_subsystem('xi_m2', om.IndepVarComp('mat2', 1), promotes=['*'])
        model.add_subsystem('xi_m3', om.IndepVarComp('mat3', 1), promotes=['*'])
        model.add_subsystem('comp', ThreeBarTruss(), promotes=['*'])
        model.add_subsystem('obj_with_penalty', ObjPenalty(), promotes=['*'])

        model.add_design_var('area1', lower=1.2, upper=1.3)
        model.add_design_var('area2', lower=2.0, upper=2.1)
        model.add_design_var('mat1', lower=2, upper=4)
        model.add_design_var('mat2', lower=2, upper=4)
        model.add_design_var('mat3', lower=1, upper=4)
        model.add_objective('weighted')

        prob.driver = om.SimpleGADriver()
        prob.driver.options['bits'] = {'area1': 6,
                                       'area2': 6}
        prob.driver.options['max_gen'] = 75

        prob.driver._randomstate = 1

        prob.setup()
        prob['area3'] = 0.0005
        prob.run_driver()

        if extra_prints:
            print('mass', prob['mass'])
            print('mat1', prob['mat1'])
            print('mat2', prob['mat2'])

        # Note, GA doesn't do so well with the continuous vars, naturally, so we reduce the space
        # as much as we can. Objective is still rather random, but it is close. GA does a great job
        # of picking the correct values for the integer desvars though.
        self.assertLess(prob['mass'], 6.0)
        assert_rel_error(self, prob['mat1'], 3, 1e-5)
        assert_rel_error(self, prob['mat2'], 3, 1e-5)
        # Material 3 can be anything

    def test_analysis_error(self):
        class ValueErrorComp(om.ExplicitComponent):
            def setup(self):
                self.add_input('x', 1.0)
                self.add_output('f', 1.0)

            def compute(self, inputs, outputs):
                raise ValueError

        prob = om.Problem()
        model = prob.model

        model.add_subsystem('p', om.IndepVarComp('x', 0.0))
        model.add_subsystem('comp', ValueErrorComp())

        model.connect('p.x', 'comp.x')

        model.add_design_var('p.x', lower=-5.0, upper=10.0)
        model.add_objective('comp.f')

        prob.driver = om.SimpleGADriver(max_gen=75, pop_size=25)
        prob.driver._randomstate = 1
        prob.setup()
        # prob.run_driver()
        self.assertRaises(ValueError, prob.run_driver)

    def test_encode_and_decode(self):
        ga = GeneticAlgorithm(None)
        gen = np.array([[0, 0, 1, 1, 1, 1, 0, 0, 1, 0, 1, 1, 1, 0, 0, 1, 1, 1,
                         0, 1, 1, 0, 0, 0, 0, 1, 1, 0, 1, 0, 0, 1, 1, 0, 1, 1,
                         1, 1, 0, 1, 0, 1, 1, 1, 1, 1, 0, 1, 1, 1, 0, 0, 1, 0],
                        [1, 1, 1, 1, 1, 0, 1, 1, 1, 1, 1, 0, 1, 1, 0, 0, 1, 1,
                         0, 1, 0, 1, 0, 0, 1, 1, 0, 1, 1, 0, 0, 1, 0, 0, 1, 0,
                         1, 1, 0, 1, 1, 0, 0, 1, 0, 1, 1, 0, 0, 0, 1, 0, 1, 0]])
        vlb = np.array([-170.0, -170.0, -170.0, -170.0, -170.0, -170.0])
        vub = np.array([255.0, 255.0, 255.0, 170.0, 170.0, 170.0])
        bits = np.array([9, 9, 9, 9, 9, 9])
        x = np.array([[-69.36399217, 22.12328767, -7.81800391, -66.86888454, 116.77103718, 76.18395303],
                      [248.34637965, 191.79060665, -31.93737769, 97.47553816, 118.76712329, 92.15264188]])

        ga.npop = 2
        ga.lchrom = int(np.sum(bits))
        np.testing.assert_array_almost_equal(x, ga.decode(gen, vlb, vub, bits))
        np.testing.assert_array_almost_equal(gen[0], ga.encode(x[0], vlb, vub, bits))
        np.testing.assert_array_almost_equal(gen[1], ga.encode(x[1], vlb, vub, bits))

        dec = ga.decode(gen, vlb, vub, bits)
        enc0 = ga.encode(dec[0], vlb, vub, bits)
        enc1 = ga.encode(dec[1], vlb, vub, bits)
        np.testing.assert_array_almost_equal(gen[0], enc0)  # decode followed by encode gives original array
        np.testing.assert_array_almost_equal(gen[1], enc1)

    def test_encode_and_decode_gray_code(self):
        ga = GeneticAlgorithm(None)
        gen = np.array([[0, 0, 1, 0, 0, 0, 1, 0, 1, 1, 1, 0, 0, 1, 0, 1, 0, 0,
                         1, 1, 0, 1, 0, 0, 0, 1, 0, 1, 1, 1, 0, 1, 0, 1, 1, 0,
                         0, 0, 1, 1, 1, 1, 0, 0, 0, 0, 1, 1, 0, 0, 1, 0, 1, 1],
                        [1, 0, 0, 0, 0, 1, 1, 0, 0, 0, 0, 1, 1, 0, 1, 0, 1, 0,
                         1, 1, 1, 1, 1, 0, 1, 0, 1, 1, 0, 1, 0, 1, 1, 0, 1, 1,
                         1, 0, 1, 1, 0, 1, 0, 1, 1, 1, 0, 1, 0, 0, 1, 1, 1, 1]])
        vlb = np.array([-170.0, -170.0, -170.0, -170.0, -170.0, -170.0])
        vub = np.array([255.0, 255.0, 255.0, 170.0, 170.0, 170.0])
        bits = np.array([9, 9, 9, 9, 9, 9])
        x = np.array([[-69.36399217, 22.12328767, -7.81800391, -66.86888454, 116.77103718, 76.18395303],
                      [248.34637965, 191.79060665, -31.93737769, 97.47553816, 118.76712329, 92.15264188]])

        ga.npop = 2
        ga.lchrom = int(np.sum(bits))
        ga.gray_code = True
        np.testing.assert_array_almost_equal(x, ga.decode(gen, vlb, vub, bits))
        np.testing.assert_array_almost_equal(gen[0], ga.encode(x[0], vlb, vub, bits))
        np.testing.assert_array_almost_equal(gen[1], ga.encode(x[1], vlb, vub, bits))

        dec = ga.decode(gen, vlb, vub, bits)
        enc0 = ga.encode(dec[0], vlb, vub, bits)
        enc1 = ga.encode(dec[1], vlb, vub, bits)
        np.testing.assert_array_almost_equal(gen[0], enc0)  # decode followed by encode gives original array
        np.testing.assert_array_almost_equal(gen[1], enc1)

    def test_vector_desvars_multiobj(self):
        prob = om.Problem()

        indeps = prob.model.add_subsystem('indeps', om.IndepVarComp())
        indeps.add_output('x', 3)
        indeps.add_output('y', [4.0, -4])

        prob.model.add_subsystem('paraboloid1',
                                 om.ExecComp('f = (x+5)**2- 3'))
        prob.model.add_subsystem('paraboloid2',
                                 om.ExecComp('f = (y[0]-3)**2 + (y[1]-1)**2 - 3',
                                             y=[0, 0]))
        prob.model.connect('indeps.x', 'paraboloid1.x')
        prob.model.connect('indeps.y', 'paraboloid2.y')

        prob.driver = om.SimpleGADriver()

        prob.model.add_design_var('indeps.x', lower=-5, upper=5)
        prob.model.add_design_var('indeps.y', lower=[-10, 0], upper=[10, 3])
        prob.model.add_objective('paraboloid1.f')
        prob.model.add_objective('paraboloid2.f')
        prob.setup()
        prob.run_driver()

        if extra_prints:
            print('indeps.x', prob['indeps.x'])
            print('indeps.y', prob['indeps.y'])

        np.testing.assert_array_almost_equal(prob['indeps.x'], -5)
        np.testing.assert_array_almost_equal(prob['indeps.y'], [3, 1])

    def test_SimpleGADriver_missing_objective(self):
        prob = om.Problem()
        model = prob.model

        model.add_subsystem('x', om.IndepVarComp('x', 2.0), promotes=['*'])
        model.add_subsystem('f_x', Paraboloid(), promotes=['*'])

        prob.driver = om.SimpleGADriver()

        prob.model.add_design_var('x', lower=0)
        prob.model.add_constraint('x', lower=0)

        prob.setup()

        with self.assertRaises(Exception) as raises_msg:
            prob.run_driver()

        exception = raises_msg.exception

        msg = "Driver requires objective to be declared"

        self.assertEqual(exception.args[0], msg)

    def test_vectorized_constraints(self):
        prob = om.Problem()
        model = prob.model

        dim = 2
        model.add_subsystem('x', om.IndepVarComp('x', np.ones(dim)), promotes=['*'])
        model.add_subsystem('f_x', om.ExecComp('f_x = sum(x * x)', x=np.ones(dim), f_x=1.0), promotes=['*'])
        model.add_subsystem('g_x', om.ExecComp('g_x = 1 - x', x=np.ones(dim), g_x=np.zeros(dim)), promotes=['*'])

        prob.driver = om.SimpleGADriver()

        prob.model.add_design_var('x', lower=-10, upper=10)
        prob.model.add_objective('f_x')
        prob.model.add_constraint('g_x', upper=np.zeros(dim))

        prob.setup()
        prob.run_driver()

        if extra_prints:
            print('x', prob['x'])

        # Check that the constraint is satisfied (x >= 1)
        for i in range(dim):
            self.assertLessEqual(1.0, prob["x"][i])


class TestDriverOptionsSimpleGA(unittest.TestCase):

    def setUp(self):
        np.random.seed(1)
        os.environ['SimpleGADriver_seed'] = '11'

    def test_driver_options(self):
        """Tests if Pm and Pc options can be set."""
        prob = om.Problem()
        model = prob.model
        indeps = model.add_subsystem('indeps', om.IndepVarComp(), promotes=['*'])
        indeps.add_output('x', 1.)
        model.add_subsystem('model', om.ExecComp('y=x**2'), promotes=['*'])
        driver = prob.driver = om.SimpleGADriver()
        driver.options['Pm'] = 0.123
        driver.options['Pc'] = 0.0123
        driver.options['max_gen'] = 5
        driver.options['bits'] = {'x': 8}
        prob.model.add_design_var('x', lower=-10., upper=10.)
        prob.model.add_objective('y')
        prob.setup()
        prob.run_driver()
        self.assertEqual(driver.options['Pm'], 0.123)
        self.assertEqual(driver.options['Pc'], 0.0123)


class TestMultiObjectiveSimpleGA(unittest.TestCase):

    def setUp(self):
        np.random.seed(1)
        os.environ['SimpleGADriver_seed'] = '11'

    def test_multi_obj(self):

        class Box(om.ExplicitComponent):

            def setup(self):
                self.add_input('length', val=1.)
                self.add_input('width', val=1.)
                self.add_input('height', val=1.)

                self.add_output('front_area', val=1.0)
                self.add_output('top_area', val=1.0)
                self.add_output('area', val=1.0)
                self.add_output('volume', val=1.)

            def compute(self, inputs, outputs):
                length = inputs['length']
                width = inputs['width']
                height = inputs['height']

                outputs['top_area'] = length * width
                outputs['front_area'] = length * height
                outputs['area'] = 2*length*height + 2*length*width + 2*height*width
                outputs['volume'] = length*height*width

        prob = om.Problem()
        prob.model.add_subsystem('box', Box(), promotes=['*'])

        indeps = prob.model.add_subsystem('indeps', om.IndepVarComp(), promotes=['*'])
        indeps.add_output('length', 1.5)
        indeps.add_output('width', 1.5)
        indeps.add_output('height', 1.5)

        # setup the optimization
        prob.driver = om.SimpleGADriver()
        prob.driver.options['max_gen'] = 100
        prob.driver.options['bits'] = {'length': 8, 'width': 8, 'height': 8}
        prob.driver.options['multi_obj_exponent'] = 1.
        prob.driver.options['penalty_parameter'] = 10.
        prob.driver.options['multi_obj_weights'] = {'box.front_area': 0.1,
                                                    'box.top_area': 0.9}
        prob.driver.options['multi_obj_exponent'] = 1

        prob.model.add_design_var('length', lower=0.1, upper=2.)
        prob.model.add_design_var('width', lower=0.1, upper=2.)
        prob.model.add_design_var('height', lower=0.1, upper=2.)
        prob.model.add_objective('front_area', scaler=-1)  # maximize
        prob.model.add_objective('top_area', scaler=-1)  # maximize
        prob.model.add_constraint('volume', upper=1.)

        # run #1
        prob.setup()
        prob.run_driver()
        front = prob['front_area']
        top = prob['top_area']
        l1 = prob['length']
        w1 = prob['width']
        h1 = prob['height']

        if extra_prints:
            print('Box dims: ', l1, w1, h1)
            print('Front and top area: ', front, top)
            print('Volume: ', prob['volume'])  # should be around 1

        # run #2
        # weights changed
        prob2 = om.Problem()
        prob2.model.add_subsystem('box', Box(), promotes=['*'])

        indeps2 = prob2.model.add_subsystem('indeps', om.IndepVarComp(), promotes=['*'])
        indeps2.add_output('length', 1.5)
        indeps2.add_output('width', 1.5)
        indeps2.add_output('height', 1.5)

        # setup the optimization
        prob2.driver = om.SimpleGADriver()
        prob2.driver.options['max_gen'] = 100
        prob2.driver.options['bits'] = {'length': 8, 'width': 8, 'height': 8}
        prob2.driver.options['multi_obj_exponent'] = 1.
        prob2.driver.options['penalty_parameter'] = 10.
        prob2.driver.options['multi_obj_weights'] = {'box.front_area': 0.9,
                                                     'box.top_area': 0.1}
        prob2.driver.options['multi_obj_exponent'] = 1

        prob2.model.add_design_var('length', lower=0.1, upper=2.)
        prob2.model.add_design_var('width', lower=0.1, upper=2.)
        prob2.model.add_design_var('height', lower=0.1, upper=2.)
        prob2.model.add_objective('front_area', scaler=-1)  # maximize
        prob2.model.add_objective('top_area', scaler=-1)  # maximize
        prob2.model.add_constraint('volume', upper=1.)

        # run #1
        prob2.setup()
        prob2.run_driver()
        front2 = prob2['front_area']
        top2 = prob2['top_area']
        l2 = prob2['length']
        w2 = prob2['width']
        h2 = prob2['height']

        if extra_prints:
            print('Box dims: ', l2, w2, h2)
            print('Front and top area: ', front2, top2)
            print('Volume: ', prob['volume'])  # should be around 1

        self.assertGreater(w1, w2)  # front area does not depend on width
        self.assertGreater(h2, h1)  # top area does not depend on height


class TestConstrainedSimpleGA(unittest.TestCase):

    def setUp(self):
        np.random.seed(1)
        os.environ['SimpleGADriver_seed'] = '11'

    def test_constrained_with_penalty(self):

        class Cylinder(om.ExplicitComponent):
            """Main class"""

            def setup(self):
                self.add_input('radius', val=1.0)
                self.add_input('height', val=1.0)

                self.add_output('Area', val=1.0)
                self.add_output('Volume', val=1.0)

            def compute(self, inputs, outputs):
                radius = inputs['radius']
                height = inputs['height']

                area = height * radius * 2 * 3.14 + 3.14 * radius ** 2 * 2
                volume = 3.14 * radius ** 2 * height
                outputs['Area'] = area
                outputs['Volume'] = volume

        prob = om.Problem()
        prob.model.add_subsystem('cylinder', Cylinder(), promotes=['*'])

        indeps = prob.model.add_subsystem('indeps', om.IndepVarComp(), promotes=['*'])
        indeps.add_output('radius', 2.)  # height
        indeps.add_output('height', 3.)  # radius

        # setup the optimization
        driver = prob.driver = om.SimpleGADriver()
        prob.driver.options['penalty_parameter'] = 3.
        prob.driver.options['penalty_exponent'] = 1.
        prob.driver.options['max_gen'] = 50
        prob.driver.options['bits'] = {'radius': 8, 'height': 8}

        prob.model.add_design_var('radius', lower=0.5, upper=5.)
        prob.model.add_design_var('height', lower=0.5, upper=5.)
        prob.model.add_objective('Area')
        prob.model.add_constraint('Volume', lower=10.)

        prob.setup()
        prob.run_driver()

        if extra_prints:
            print('radius', prob['radius'])  # exact solution is (5/pi)^(1/3) ~= 1.167
            print('height', prob['height'])  # exact solution is 2*radius
            print('Area', prob['Area'])
            print('Volume', prob['Volume'])  # should be around 10

        self.assertTrue(driver.supports["equality_constraints"], True)
        self.assertTrue(driver.supports["inequality_constraints"], True)
        # check that it is not going to the unconstrained optimum
        self.assertGreater(prob['radius'], 1.)
        self.assertGreater(prob['height'], 1.)

    def test_constrained_without_penalty(self):

        class Cylinder(om.ExplicitComponent):
            """Main class"""

            def setup(self):
                self.add_input('radius', val=1.0)
                self.add_input('height', val=1.0)

                self.add_output('Area', val=1.0)
                self.add_output('Volume', val=1.0)

            def compute(self, inputs, outputs):
                radius = inputs['radius']
                height = inputs['height']

                area = height * radius * 2 * 3.14 + 3.14 * radius ** 2 * 2
                volume = 3.14 * radius ** 2 * height
                outputs['Area'] = area
                outputs['Volume'] = volume

        prob = om.Problem()
        prob.model.add_subsystem('cylinder', Cylinder(), promotes=['*'])

        indeps = prob.model.add_subsystem('indeps', om.IndepVarComp(), promotes=['*'])
        indeps.add_output('radius', 2.)  # height
        indeps.add_output('height', 3.)  # radius

        # setup the optimization
        driver = prob.driver = om.SimpleGADriver()
        prob.driver.options['penalty_parameter'] = 0.  # no penalty, same as unconstrained
        prob.driver.options['penalty_exponent'] = 1.
        prob.driver.options['max_gen'] = 50
        prob.driver.options['bits'] = {'radius': 8, 'height': 8}

        prob.model.add_design_var('radius', lower=0.5, upper=5.)
        prob.model.add_design_var('height', lower=0.5, upper=5.)
        prob.model.add_objective('Area')
        prob.model.add_constraint('Volume', lower=10.)

        prob.setup()
        prob.run_driver()

        if extra_prints:
            print('radius', prob['radius'])  # exact solution is (5/pi)^(1/3) ~= 1.167
            print('height', prob['height'])  # exact solution is 2*radius
            print('Area', prob['Area'])
            print('Volume', prob['Volume'])  # should be around 10

        self.assertTrue(driver.supports["equality_constraints"], True)
        self.assertTrue(driver.supports["inequality_constraints"], True)
        # it is going to the unconstrained optimum
        self.assertAlmostEqual(prob['radius'], 0.5, 1)
        self.assertAlmostEqual(prob['height'], 0.5, 1)

    def test_no_constraint(self):

        class Cylinder(om.ExplicitComponent):
            """Main class"""

            def setup(self):
                self.add_input('radius', val=1.0)
                self.add_input('height', val=1.0)

                self.add_output('Area', val=1.0)
                self.add_output('Volume', val=1.0)

            def compute(self, inputs, outputs):
                radius = inputs['radius']
                height = inputs['height']

                area = height * radius * 2 * 3.14 + 3.14 * radius ** 2 * 2
                volume = 3.14 * radius ** 2 * height
                outputs['Area'] = area
                outputs['Volume'] = volume

        prob = om.Problem()
        prob.model.add_subsystem('cylinder', Cylinder(), promotes=['*'])

        indeps = prob.model.add_subsystem('indeps', om.IndepVarComp(), promotes=['*'])
        indeps.add_output('radius', 2.)  # height
        indeps.add_output('height', 3.)  # radius

        # setup the optimization
        driver = prob.driver = om.SimpleGADriver()
        prob.driver.options['penalty_parameter'] = 10.  # will have no effect
        prob.driver.options['penalty_exponent'] = 1.
        prob.driver.options['max_gen'] = 50
        prob.driver.options['bits'] = {'radius': 8, 'height': 8}

        prob.model.add_design_var('radius', lower=0.5, upper=5.)
        prob.model.add_design_var('height', lower=0.5, upper=5.)
        prob.model.add_objective('Area')

        prob.setup()
        prob.run_driver()

        if extra_prints:
            print('radius', prob['radius'])  # exact solution is (5/pi)^(1/3) ~= 1.167
            print('height', prob['height'])  # exact solution is 2*radius
            print('Area', prob['Area'])
            print('Volume', prob['Volume'])  # should be around 10

        self.assertTrue(driver.supports["equality_constraints"], True)
        self.assertTrue(driver.supports["inequality_constraints"], True)
        self.assertAlmostEqual(prob['radius'], 0.5, 1)  # it is going to the unconstrained optimum
        self.assertAlmostEqual(prob['height'], 0.5, 1)  # it is going to the unconstrained optimum


@unittest.skipUnless(MPI and PETScVector, "MPI and PETSc are required.")
class MPITestSimpleGA(unittest.TestCase):

    N_PROCS = 2

    def setUp(self):
        np.random.seed(1)
        os.environ['SimpleGADriver_seed'] = '11'

    def test_mixed_integer_branin(self):
        prob = om.Problem()
        model = prob.model

        model.add_subsystem('p1', om.IndepVarComp('xC', 7.5))
        model.add_subsystem('p2', om.IndepVarComp('xI', 0.0))
        model.add_subsystem('comp', Branin())

        model.connect('p2.xI', 'comp.x0')
        model.connect('p1.xC', 'comp.x1')

        model.add_design_var('p2.xI', lower=-5.0, upper=10.0)
        model.add_design_var('p1.xC', lower=0.0, upper=15.0)
        model.add_objective('comp.f')

        prob.driver = om.SimpleGADriver()
        prob.driver.options['bits'] = {'p1.xC': 8}
        prob.driver.options['max_gen'] = 50
        prob.driver.options['pop_size'] = 25
        prob.driver.options['run_parallel'] = True

        prob.driver._randomstate = 1

        prob.setup()
        prob.run_driver()

        if extra_prints:
            print('comp.f', prob['comp.f'])
            print('p2.xI', prob['p2.xI'])

        # Optimal solution
        assert_rel_error(self, prob['comp.f'], 0.49399549, 1e-4)
        self.assertTrue(int(prob['p2.xI']) in [3, -3])

    def test_two_branin_parallel_model(self):
        prob = om.Problem()
        model = prob.model

        model.add_subsystem('p1', om.IndepVarComp('xC', 7.5))
        model.add_subsystem('p2', om.IndepVarComp('xI', 0.0))
        par = model.add_subsystem('par', om.ParallelGroup())

        par.add_subsystem('comp1', Branin())
        par.add_subsystem('comp2', Branin())

        model.connect('p2.xI', 'par.comp1.x0')
        model.connect('p1.xC', 'par.comp1.x1')
        model.connect('p2.xI', 'par.comp2.x0')
        model.connect('p1.xC', 'par.comp2.x1')

        model.add_subsystem('comp', om.ExecComp('f = f1 + f2'))
        model.connect('par.comp1.f', 'comp.f1')
        model.connect('par.comp2.f', 'comp.f2')

        model.add_design_var('p2.xI', lower=-5.0, upper=10.0)
        model.add_design_var('p1.xC', lower=0.0, upper=15.0)
        model.add_objective('comp.f')

        prob.driver = om.SimpleGADriver()
        prob.driver.options['bits'] = {'p1.xC': 8}
        prob.driver.options['max_gen'] = 40
        prob.driver.options['pop_size'] = 25
        prob.driver.options['run_parallel'] = False
        prob.driver.options['procs_per_model'] = 2

        prob.driver._randomstate = 1

        prob.setup()
        prob.run_driver()

        if extra_prints:
            print('comp.f', prob['comp.f'])
            print('p2.xI', prob['p2.xI'])

        # Optimal solution
        assert_rel_error(self, prob['comp.f'], 0.98799098, 1e-4)
        self.assertTrue(int(prob['p2.xI']) in [3, -3])

    def test_mixed_integer_3bar_default_bits(self):
        # Tests bug where letting openmdao calculate the bits didn't preserve
        # integer status unless range was a power of 2.

        class ObjPenalty(om.ExplicitComponent):
            """
            Weight objective with penalty on stress constraint.
            """

            def setup(self):
                self.add_input('obj', 0.0)
                self.add_input('stress', val=np.zeros((3, )))

                self.add_output('weighted', 0.0)

            def compute(self, inputs, outputs):
                obj = inputs['obj']
                stress = inputs['stress']

                pen = 0.0
                for j in range(len(stress)):
                    if stress[j] > 1.0:
                        pen += 10.0*(stress[j] - 1.0)**2

                outputs['weighted'] = obj + pen

        prob = om.Problem()
        model = prob.model

        model.add_subsystem('xc_a1', om.IndepVarComp('area1', 5.0, units='cm**2'), promotes=['*'])
        model.add_subsystem('xc_a2', om.IndepVarComp('area2', 5.0, units='cm**2'), promotes=['*'])
        model.add_subsystem('xc_a3', om.IndepVarComp('area3', 5.0, units='cm**2'), promotes=['*'])
        model.add_subsystem('xi_m1', om.IndepVarComp('mat1', 1), promotes=['*'])
        model.add_subsystem('xi_m2', om.IndepVarComp('mat2', 1), promotes=['*'])
        model.add_subsystem('xi_m3', om.IndepVarComp('mat3', 1), promotes=['*'])
        model.add_subsystem('comp', ThreeBarTruss(), promotes=['*'])
        model.add_subsystem('obj_with_penalty', ObjPenalty(), promotes=['*'])

        model.add_design_var('area1', lower=1.2, upper=1.3)
        model.add_design_var('area2', lower=2.0, upper=2.1)
        model.add_design_var('mat1', lower=2, upper=4)
        model.add_design_var('mat2', lower=2, upper=4)
        model.add_design_var('mat3', lower=1, upper=4)
        model.add_objective('weighted')

        prob.driver = om.SimpleGADriver()
        prob.driver.options['bits'] = {'area1': 6,
                                       'area2': 6}
        prob.driver.options['max_gen'] = 75

        prob.driver._randomstate = 1

        prob.setup()
        prob['area3'] = 0.0005
        prob.run_driver()

        if extra_prints:
            print('mass', prob['mass'])
            print('mat1', prob['mat1'])
            print('mat2', prob['mat2'])

        # Note, GA doesn't do so well with the continuous vars, naturally, so we reduce the space
        # as much as we can. Objective is still rather random, but it is close. GA does a great job
        # of picking the correct values for the integer desvars though.
        self.assertLess(prob['mass'], 6.0)
        assert_rel_error(self, prob['mat1'], 3, 1e-5)
        assert_rel_error(self, prob['mat2'], 3, 1e-5)
        # Material 3 can be anything

    def test_mpi_bug_solver(self):
        # This test verifies that mpi doesn't hang due to collective calls in the solver.

        prob = om.Problem()
        prob.model = SellarMDA()

        prob.model.add_design_var('x', lower=0, upper=10)
        prob.model.add_design_var('z', lower=0, upper=10)
        prob.model.add_objective('obj')

        prob.driver = om.SimpleGADriver(run_parallel=True)

        # Set these low because we don't need to run long.
        prob.driver.options['max_gen'] = 2
        prob.driver.options['pop_size'] = 5

        prob.setup()
        prob.set_solver_print(level=0)

        prob.run_driver()


class D1(om.ExplicitComponent):
    def initialize(self):
        self.options['distributed'] = True

    def setup(self):
        comm = self.comm
        rank = comm.rank

        if rank == 1:
            start = 1
            end = 2
        else:
            start = 0
            end = 1

        self.add_input('y2', np.ones((1, ), float),
                       src_indices=np.arange(start, end, dtype=int))
        self.add_input('x', np.ones((1, ), float))

        self.add_output('y1', np.ones((1, ), float))

        self.declare_partials('y1', ['y2', 'x'])

    def compute(self, inputs, outputs):
        y2 = inputs['y2']
        x = inputs['x']

        if self.comm.rank == 1:
            outputs['y1'] = 18.0 - 0.2*y2 + 2*x
        else:
            outputs['y1'] = 28.0 - 0.2*y2 + x

    def compute_partials(self, inputs, partials, discrete_inputs=None):
        y2 = inputs['y2']
        x = inputs['x']

        partials['y1', 'y2'] = -0.2
        if self.comm.rank == 1:
            partials['y1', 'x'] = 2.0
        else:
            partials['y1', 'x'] = 1.0


class D2(om.ExplicitComponent):
    def initialize(self):
        self.options['distributed'] = True

    def setup(self):
        comm = self.comm
        rank = comm.rank

        if rank == 1:
            start = 1
            end = 2
        else:
            start = 0
            end = 1

        self.add_input('y1', np.ones((1, ), float),
                       src_indices=np.arange(start, end, dtype=int))

        self.add_output('y2', np.ones((1, ), float))

        self.declare_partials('y2', ['y1'])

    def compute(self, inputs, outputs):
        y1 = inputs['y1']

        if self.comm.rank == 1:
            outputs['y2'] = y2 = y1**.5 - 3
        else:
            outputs['y2'] = y1**.5 + 7

    def compute_partials(self, inputs, partials, discrete_inputs=None):
        y1 = inputs['y1']

        partials['y2', 'y1'] = 0.5 / y1**.5


class Summer(om.ExplicitComponent):
    def setup(self):
        self.add_input('y1', val=np.zeros((2, )))
        self.add_input('y2', val=np.zeros((2, )))
        self.add_output('obj', 0.0, shape=1)

        self.declare_partials('obj', 'y1', rows=np.array([0, 0]), cols=np.array([0, 1]), val=np.ones((2, )))

    def compute(self, inputs, outputs):
        outputs['obj'] = np.sum(inputs['y1']) + np.sum(inputs['y2'])


<<<<<<< HEAD
@unittest.skipUnless(MPI and PETScVector, "MPI and PETSc are required.")
=======
@unittest.skipUnless(om.PETScVector, "PETSc is required.")
@unittest.skipUnless(MPI, "MPI is required.")
>>>>>>> 8918f0c6
class MPITestSimpleGA4Procs(unittest.TestCase):

    N_PROCS = 4

    def setUp(self):
        np.random.seed(1)
        os.environ['SimpleGADriver_seed'] = '11'

    def test_two_branin_parallel_model(self):
        prob = om.Problem()
        model = prob.model

        model.add_subsystem('p1', om.IndepVarComp('xC', 5))
        model.add_subsystem('p2', om.IndepVarComp('xI', 0.0))
        par = model.add_subsystem('par', om.ParallelGroup())

        par.add_subsystem('comp1', Branin())
        par.add_subsystem('comp2', Branin())

        model.connect('p2.xI', 'par.comp1.x0')
        model.connect('p1.xC', 'par.comp1.x1')
        model.connect('p2.xI', 'par.comp2.x0')
        model.connect('p1.xC', 'par.comp2.x1')

        model.add_subsystem('comp', om.ExecComp('f = f1 + f2'))
        model.connect('par.comp1.f', 'comp.f1')
        model.connect('par.comp2.f', 'comp.f2')

        model.add_design_var('p2.xI', lower=-5.0, upper=10.0)
        model.add_design_var('p1.xC', lower=0.0, upper=15.0)
        model.add_objective('comp.f')

        prob.driver = om.SimpleGADriver()
        prob.driver.options['bits'] = {'p1.xC': 8}
        prob.driver.options['max_gen'] = 10
        prob.driver.options['pop_size'] = 25
        prob.driver.options['run_parallel'] = True
        prob.driver.options['procs_per_model'] = 2

        prob.driver._randomstate = 1

        prob.setup()
        prob.run_driver()

        if extra_prints:
            print('comp.f', prob['comp.f'])
            print('p2.xI', prob['p2.xI'])

        # Optimal solution
        assert_rel_error(self, prob['comp.f'], 0.98799098, 1e-4)
        self.assertTrue(int(prob['p2.xI']) in [3, -3])

    def test_indivisible_error(self):
        prob = om.Problem()
        model = prob.model
        model.add_subsystem('par', om.ParallelGroup())

        prob.driver = om.SimpleGADriver()
        prob.driver.options['run_parallel'] = True
        prob.driver.options['procs_per_model'] = 3

        with self.assertRaises(RuntimeError) as context:
            prob.setup()

        self.assertEqual(str(context.exception),
                         "The total number of processors is not evenly divisible by the "
                         "specified number of processors per model.\n Provide a number of "
                         "processors that is a multiple of 3, or specify a number "
                         "of processors per model that divides into 4.")

    def test_concurrent_eval_padded(self):
        # This test only makes sure we don't lock up if we overallocate our integer desvar space
        # to the next power of 2.

        class GAGroup(om.Group):

            def setup(self):

                self.add_subsystem('p1', om.IndepVarComp('x', 1.0))
                self.add_subsystem('p2', om.IndepVarComp('y', 1.0))
                self.add_subsystem('p3', om.IndepVarComp('z', 1.0))

                self.add_subsystem('comp', om.ExecComp(['f = x + y + z']))

                self.add_design_var('p1.x', lower=-100, upper=100)
                self.add_design_var('p2.y', lower=-100, upper=100)
                self.add_design_var('p3.z', lower=-100, upper=100)
                self.add_objective('comp.f')

        prob = om.Problem()
        prob.model = GAGroup()

        driver = prob.driver = om.SimpleGADriver()
        driver.options['max_gen'] = 5
        driver.options['pop_size'] = 40
        driver.options['run_parallel'] = True

        prob.setup()

        # No meaningful result from a short run; just make sure we don't hang.
        prob.run_driver()

    def test_proc_per_model(self):
        # Test that we can run a GA on a distributed component without lockups.
        prob = om.Problem()
        model = prob.model

        model.add_subsystem('p', om.IndepVarComp('x', 3.0), promotes=['x'])

        model.add_subsystem('d1', D1(), promotes=['*'])
        model.add_subsystem('d2', D2(), promotes=['*'])

        model.add_subsystem('obj_comp', Summer(), promotes=['*'])
        model.nonlinear_solver = om.NewtonSolver()
        model.linear_solver = om.DirectSolver()

        model.add_design_var('x', lower=-0.5, upper=0.5)
        model.add_objective('obj')

        driver = prob.driver = om.SimpleGADriver()
        prob.driver.options['pop_size'] = 4
        prob.driver.options['max_gen'] = 3
        prob.driver.options['run_parallel'] = True
        prob.driver.options['procs_per_model'] = 2

        prob.setup()
        prob.set_solver_print(level=0)

        prob.run_driver()


class TestFeatureSimpleGA(unittest.TestCase):

    def setUp(self):
        import numpy as np
        np.random.seed(1)

        import os
        os.environ['SimpleGADriver_seed'] = '11'

    def test_basic(self):
        import openmdao.api as om
        from openmdao.test_suite.components.branin import Branin

        prob = om.Problem()
        model = prob.model

        model.add_subsystem('p1', om.IndepVarComp('xC', 7.5))
        model.add_subsystem('p2', om.IndepVarComp('xI', 0.0))
        model.add_subsystem('comp', Branin())

        model.connect('p2.xI', 'comp.x0')
        model.connect('p1.xC', 'comp.x1')

        model.add_design_var('p2.xI', lower=-5.0, upper=10.0)
        model.add_design_var('p1.xC', lower=0.0, upper=15.0)
        model.add_objective('comp.f')

        prob.driver = om.SimpleGADriver()
        prob.driver.options['bits'] = {'p1.xC': 8}

        prob.setup()
        prob.run_driver()

    def test_basic_with_assert(self):
        import openmdao.api as om
        from openmdao.test_suite.components.branin import Branin

        prob = om.Problem()
        model = prob.model

        model.add_subsystem('p1', om.IndepVarComp('xC', 7.5))
        model.add_subsystem('p2', om.IndepVarComp('xI', 0.0))
        model.add_subsystem('comp', Branin())

        model.connect('p2.xI', 'comp.x0')
        model.connect('p1.xC', 'comp.x1')

        model.add_design_var('p2.xI', lower=-5.0, upper=10.0)
        model.add_design_var('p1.xC', lower=0.0, upper=15.0)
        model.add_objective('comp.f')

        prob.driver = om.SimpleGADriver()
        prob.driver.options['bits'] = {'p1.xC': 8}

        prob.driver._randomstate = 1

        prob.setup()
        prob.run_driver()

        # Optimal solution
        assert_rel_error(self, prob['comp.f'], 0.49399549, 1e-4)

    def test_option_max_gen(self):
        import openmdao.api as om
        from openmdao.test_suite.components.branin import Branin

        prob = om.Problem()
        model = prob.model

        model.add_subsystem('p1', om.IndepVarComp('xC', 7.5))
        model.add_subsystem('p2', om.IndepVarComp('xI', 0.0))
        model.add_subsystem('comp', Branin())

        model.connect('p2.xI', 'comp.x0')
        model.connect('p1.xC', 'comp.x1')

        model.add_design_var('p2.xI', lower=-5.0, upper=10.0)
        model.add_design_var('p1.xC', lower=0.0, upper=15.0)
        model.add_objective('comp.f')

        prob.driver = om.SimpleGADriver()
        prob.driver.options['bits'] = {'p1.xC': 8}
        prob.driver.options['max_gen'] = 5

        prob.setup()
        prob.run_driver()

    def test_option_pop_size(self):
        import openmdao.api as om
        from openmdao.test_suite.components.branin import Branin

        prob = om.Problem()
        model = prob.model

        model.add_subsystem('p1', om.IndepVarComp('xC', 7.5))
        model.add_subsystem('p2', om.IndepVarComp('xI', 0.0))
        model.add_subsystem('comp', Branin())

        model.connect('p2.xI', 'comp.x0')
        model.connect('p1.xC', 'comp.x1')

        model.add_design_var('p2.xI', lower=-5.0, upper=10.0)
        model.add_design_var('p1.xC', lower=0.0, upper=15.0)
        model.add_objective('comp.f')

        prob.driver = om.SimpleGADriver()
        prob.driver.options['bits'] = {'p1.xC': 8}
        prob.driver.options['pop_size'] = 10

        prob.setup()
        prob.run_driver()

    def test_constrained_with_penalty(self):
        import openmdao.api as om

        class Cylinder(om.ExplicitComponent):
            """Main class"""

            def setup(self):
                self.add_input('radius', val=1.0)
                self.add_input('height', val=1.0)

                self.add_output('Area', val=1.0)
                self.add_output('Volume', val=1.0)

            def compute(self, inputs, outputs):
                radius = inputs['radius']
                height = inputs['height']

                area = height * radius * 2 * 3.14 + 3.14 * radius ** 2 * 2
                volume = 3.14 * radius ** 2 * height
                outputs['Area'] = area
                outputs['Volume'] = volume

        prob = om.Problem()
        prob.model.add_subsystem('cylinder', Cylinder(), promotes=['*'])

        indeps = prob.model.add_subsystem('indeps', om.IndepVarComp(), promotes=['*'])
        indeps.add_output('radius', 2.)  # height
        indeps.add_output('height', 3.)  # radius

        # setup the optimization
        prob.driver = om.SimpleGADriver()
        prob.driver.options['penalty_parameter'] = 3.
        prob.driver.options['penalty_exponent'] = 1.
        prob.driver.options['max_gen'] = 50
        prob.driver.options['bits'] = {'radius': 8, 'height': 8}

        prob.model.add_design_var('radius', lower=0.5, upper=5.)
        prob.model.add_design_var('height', lower=0.5, upper=5.)
        prob.model.add_objective('Area')
        prob.model.add_constraint('Volume', lower=10.)

        prob.setup()
        prob.run_driver()

        # These go to 0.5 for unconstrained problem. With constraint and penalty, they
        # will be above 1.0 (actual values will vary.)
        self.assertGreater(prob['radius'], 1.)
        self.assertGreater(prob['height'], 1.)


@unittest.skipUnless(MPI and PETScVector, "MPI and PETSc are required.")
class MPIFeatureTests(unittest.TestCase):
    N_PROCS = 2

    def setUp(self):
        import numpy as np
        np.random.seed(1)

        import os
        os.environ['SimpleGADriver_seed'] = '11'

    def test_option_parallel(self):
        import openmdao.api as om
        from openmdao.test_suite.components.branin import Branin

        prob = om.Problem()
        model = prob.model

        model.add_subsystem('p1', om.IndepVarComp('xC', 7.5))
        model.add_subsystem('p2', om.IndepVarComp('xI', 0.0))
        model.add_subsystem('comp', Branin())

        model.connect('p2.xI', 'comp.x0')
        model.connect('p1.xC', 'comp.x1')

        model.add_design_var('p2.xI', lower=-5.0, upper=10.0)
        model.add_design_var('p1.xC', lower=0.0, upper=15.0)
        model.add_objective('comp.f')

        prob.driver = om.SimpleGADriver()
        prob.driver.options['bits'] = {'p1.xC': 8}
        prob.driver.options['max_gen'] = 10
        prob.driver.options['run_parallel'] = True

        prob.setup()
        prob.run_driver()

        # Optimal solution
        if extra_prints:
            print('comp.f', prob['comp.f'])
            print('p2.xI', prob['p2.xI'])
            print('p1.xC', prob['p1.xC'])


@unittest.skipUnless(MPI and PETScVector, "MPI and PETSc are required.")
class MPIFeatureTests4(unittest.TestCase):
    N_PROCS = 4

    def setUp(self):
        import numpy as np
        np.random.seed(1)

        import os
        os.environ['SimpleGADriver_seed'] = '11'

    def test_option_procs_per_model(self):
        import openmdao.api as om
        from openmdao.test_suite.components.branin import Branin

        prob = om.Problem()
        model = prob.model

        model.add_subsystem('p1', om.IndepVarComp('xC', 7.5))
        model.add_subsystem('p2', om.IndepVarComp('xI', 0.0))
        par = model.add_subsystem('par', om.ParallelGroup())

        par.add_subsystem('comp1', Branin())
        par.add_subsystem('comp2', Branin())

        model.connect('p2.xI', 'par.comp1.x0')
        model.connect('p1.xC', 'par.comp1.x1')
        model.connect('p2.xI', 'par.comp2.x0')
        model.connect('p1.xC', 'par.comp2.x1')

        model.add_subsystem('comp', om.ExecComp('f = f1 + f2'))
        model.connect('par.comp1.f', 'comp.f1')
        model.connect('par.comp2.f', 'comp.f2')

        model.add_design_var('p2.xI', lower=-5.0, upper=10.0)
        model.add_design_var('p1.xC', lower=0.0, upper=15.0)
        model.add_objective('comp.f')

        prob.driver = om.SimpleGADriver()
        prob.driver.options['bits'] = {'p1.xC': 8}
        prob.driver.options['max_gen'] = 10
        prob.driver.options['pop_size'] = 25
        prob.driver.options['run_parallel'] = True
        prob.driver.options['procs_per_model'] = 2

        prob.driver._randomstate = 1

        prob.setup()
        prob.run_driver()

        # Optimal solution
        if extra_prints:
            print('comp.f', prob['comp.f'])
            print('p2.xI', prob['p2.xI'])
            print('p1.xC', prob['p1.xC'])


if __name__ == "__main__":
    unittest.main()<|MERGE_RESOLUTION|>--- conflicted
+++ resolved
@@ -14,15 +14,12 @@
 from openmdao.utils.assert_utils import assert_rel_error
 from openmdao.utils.mpi import MPI
 
-<<<<<<< HEAD
 try:
     from openmdao.vectors.petsc_vector import PETScVector
 except ImportError:
     PETScVector = None
 
-=======
 extra_prints = False  # enable printing results
->>>>>>> 8918f0c6
 
 class TestSimpleGA(unittest.TestCase):
 
@@ -1021,12 +1018,7 @@
         outputs['obj'] = np.sum(inputs['y1']) + np.sum(inputs['y2'])
 
 
-<<<<<<< HEAD
 @unittest.skipUnless(MPI and PETScVector, "MPI and PETSc are required.")
-=======
-@unittest.skipUnless(om.PETScVector, "PETSc is required.")
-@unittest.skipUnless(MPI, "MPI is required.")
->>>>>>> 8918f0c6
 class MPITestSimpleGA4Procs(unittest.TestCase):
 
     N_PROCS = 4
