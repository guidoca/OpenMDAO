""" Unit tests for AnalysisError with Pyoptsparse Driver."""

import unittest

from collections import defaultdict
from packaging.version import Version

import openmdao.api as om
from openmdao.utils.assert_utils import assert_near_equal
from openmdao.utils.testing_utils import use_tempdirs, parameterized_name, require_pyoptsparse
from openmdao.test_suite.components.paraboloid_invalid_region import Paraboloid

from openmdao.utils.mpi import MPI

try:
    from parameterized import parameterized
except ImportError:
    from openmdao.utils.assert_utils import SkipParameterized as parameterized

from openmdao.drivers.pyoptsparse_driver import optlist, grad_drivers, pyoptsparse_version


do_not_test = {
    'NLPY_AUGLAG',  # requires nlpy to be built (raises pyOpt_error.Error)
    'NSGA2',        # PETSc segfault with Analysis Errors, NANs or not
    'PSQP',         # fails nominal with: (4) Maximum constraint value is less than or equal to tolerance
}

@use_tempdirs
@require_pyoptsparse()
class TestPyoptSparseAnalysisErrors(unittest.TestCase):

    # optimizer specific settings
    opt_settings = {
        'ALPSO': {
            'seed': 1.0 if pyoptsparse_version == Version('1.2') else 1
        },
        'IPOPT': {
            'file_print_level': 5
        },
        'SLSQP': {
            'ACC': 1e-9
        },
    }

    # some optimizers may not be able to find the solution within 1e-6
    tolerances = defaultdict(lambda: 1e-6)
    tolerances.update({
        'ALPSO': 1e-3,    # ALPSO gets a pretty bad answer, especially in v1.2
        'CONMIN': 1e-3,   # CONMIN gets a pretty bad answer
        'NSGA2': 1e-1,    # NSGA2 gets a really bad answer
    })

    # invalid range chosen to be on the nominal path of the optimizer
<<<<<<< HEAD
    invalid_range = defaultdict(lambda: {'x': (7.2, 10.2), 'y': (-50.00001, -40.)})
=======
    invalid_range = defaultdict(lambda: {'x': (7.2, 10.2), 'y': (-50.0001, -40.)})
>>>>>>> ef9a2d8c
    invalid_range.update({
        'ParOpt': {'x': (4., 6.), 'y': (-4., -6.)},
    })

    expected_result_eval_errors = defaultdict(lambda: 0)
    expected_result_eval_errors.update({
        'CONMIN': None,  # CONMIN does not provide a return code and will just give a bad answer
        'ParOpt': None,  # ParOpt does not provide a return code and will just give a bad answer
    })

    expected_result_grad_errors = defaultdict(lambda: 0)
    expected_result_grad_errors.update({
        'CONMIN': None,  # CONMIN does not provide a return code and will just give a bad answer
        'IPOPT': -13,    # Invalid Number Detected (i.e. NaN)
        'SLSQP': 9,      # Iteration limit exceeded (will just keep trying?)
        'ParOpt': None,  # ParOpt does not provide a return code and will just give a bad answer
    })

    if pyoptsparse_version == Version('1.2'):
        # behavior is different on v1.2 (currently oldest supported version) for these optimizers
        expected_result_eval_errors.update({
            'SLSQP': None,  # SLSQP does not provide a return code and will return NaNs
        })
        expected_result_grad_errors.update({
            'IPOPT': None,  # IPOPT does not provide a return code and will just give a bad answer
            'SLSQP': None,  # SLSQP does not provide a return code and will return NaNs
        })

    def setup_problem(self, optimizer, func=None):
        # Paraboloid model with optional AnalysisErrors
        model = om.Group()

        model.add_subsystem('p1', om.IndepVarComp('x', 50.0), promotes=['*'])
        model.add_subsystem('p2', om.IndepVarComp('y', 50.0), promotes=['*'])

        if func:
            invalid_range = self.invalid_range[optimizer]
            invalid_x = invalid_range['x']
            invalid_y = invalid_range['y']

            comp = model.add_subsystem('comp', Paraboloid(invalid_x, invalid_y, func),
                                       promotes=['*'])
        else:
            comp = model.add_subsystem('comp', Paraboloid(), promotes=['*'])

        model.add_subsystem('con', om.ExecComp('c = - x + y'), promotes=['*'])

        model.add_design_var('x', lower=-50.0, upper=50.0)
        model.add_design_var('y', lower=-50.0, upper=50.0)

        model.add_objective('f_xy')
        model.add_constraint('c', upper=-15.)

        # pyOptSparseDriver with selected optimizer
        driver = om.pyOptSparseDriver(optimizer=optimizer)
        if optimizer in self.opt_settings:
            driver.opt_settings = self.opt_settings[optimizer]
        driver.options['print_results'] = False

        # setup problem & initialize values
        prob = om.Problem(model, driver)
        prob.setup()

        prob.set_val('x', 50)
        prob.set_val('y', 50)

        return prob, comp

    def check_history(self, prob, optimizer, err_count=None, func='eval'):
        """
        Check the optimizer output file for evaluation errors and successful optimization.
        """
        # make sure there was at least one AnalysisError raised
        if err_count is not None:
            self.assertGreater(err_count, 0, "There was no AnalysisError raised.")

        if optimizer == 'CONMIN':
            # check for NaN in CONMIN.out
            with open(f"{prob.get_outputs_dir()}/CONMIN.out", encoding="utf-8") as f:
                CONMIN_history = f.readlines()

            if func == 'eval':
                nan_text = "OBJ =            NaN"
            else:
                nan_text = "GRADIENT OF OBJ\n  1)            NaN          NaN"
            errs = CONMIN_history.count(nan_text)

            if err_count is None:
                self.assertEqual(errs, 0,
                                f"Found {errs} unexpected {func} errors in CONMIN.out")
            else:
                self.assertGreater(errs, 0,
                                   f"Found {errs} {func} errors in CONMIN.out, expected {err_count}")

        elif optimizer == 'IPOPT':
            output_dir = prob.get_outputs_dir()
            with open(f"{prob.get_outputs_dir()}/IPOPT.out", encoding="utf-8") as f:
                IPOPT_history = f.read()

            if func == 'eval':
                # check for evaluation error messages in the IPOPT history file
                eval_msg = "Warning: Cutting back alpha due to evaluation error"
                errs = IPOPT_history.count(eval_msg)

                if err_count is None:
                    self.assertEqual(errs, 0,
                                     f"Found {errs} unexpected evaluation errors in IPOPT.out")
                else:
                    self.assertGreater(errs, 0,
                                       f"Found {errs} evaluation errors in IPOPT.out, expected {err_count}")

                # confirm that the optimization completed successfully
                self.assertTrue("EXIT: Optimal Solution Found."
                                in IPOPT_history)
            else:
                # confirm that the optimization failed due to invalid derivatives
                self.assertTrue("EXIT: Invalid number in NLP function or derivative detected."
                                in IPOPT_history)

        elif optimizer == 'SLSQP':
            # there is no information about evaluation/gradient errors in SLSQP.out
            pass

        elif optimizer == 'SNOPT':
            # check for evaluation error flags in the SNOPT history file
            with open(f"{prob.get_outputs_dir()}/SNOPT_print.out", encoding="utf-8", errors='ignore') as f:
                SNOPT_history = f.readlines()

            itns = False
            errs = 0
            success = False
            for line in SNOPT_history:
                line = line.strip()
                # find the beginning of the Iterations section
                if line.startswith('Itns'):
                    itns = True
                    continue
                # count the number of iterations that encountered an evaluation error
                elif itns and line.endswith(' D'):
                    errs = errs + 1
                # confirm that the optimization completed successfully
                elif line.startswith('SNOPTC EXIT'):
                    success = line.endswith('finished successfully')
                    break

            self.assertTrue(success)

            if err_count is None:
                self.assertEqual(errs, 0,
                                 f"Found {errs} unexpected evaluation errors in SNOPT_print.out")
            else:
                self.assertEqual(errs, err_count,
                                 f"Found {errs} evaluation errors in SNOPT_print.out, expected {err_count}")

    @parameterized.expand(optlist - do_not_test, name_func=parameterized_name)
    def test_analysis_errors_eval(self, optimizer):
        #
        # first optimize without Analysis Errors
        #
        try:
            prob, comp = self.setup_problem(optimizer)
            failed = not prob.run_driver().success
        except ImportError as err:
            raise unittest.SkipTest(str(err))

        self.assertFalse(failed, "Nominal Optimization failed, info = " +
                                 str(prob.driver.pyopt_solution.optInform))

        tolerance = self.tolerances[optimizer]

        # make sure we got the right answer
        assert_near_equal(prob['x'], 7.166667, tolerance)
        assert_near_equal(prob['y'], -7.833334, tolerance)

        # check that there are no AnalysisError related messages in the history
        self.check_history(prob, optimizer, err_count=None)

        # save the optimizer's path to the solution
        nominal_history = comp.eval_history

        #
        # Now try raising Analysis Errors in compute()
        #
        prob, comp = self.setup_problem(optimizer, func='compute')
        failed = not prob.run_driver().success

        expected_result = self.expected_result_eval_errors[optimizer]
        opt_inform = prob.driver.pyopt_solution.optInform

        if expected_result == 0:
            # we still expect the right answer
            self.assertFalse(failed,
                             "Optimization with AnalysisErrors failed, info = " +
                             str(prob.driver.pyopt_solution.optInform))

            assert_near_equal(prob['x'], 7.166667, tolerance)
            assert_near_equal(prob['y'], -7.833334, tolerance)

            # but it should take more iterations
            self.assertTrue(len(comp.eval_history) > len(nominal_history),
                            f"Iterations with analysis errors ({len(comp.eval_history)}) is "
                            f"not greater than nominal iterations ({len(nominal_history)})")

            # check that the optimizer output shows the optimizer handling the errors
            self.check_history(prob, optimizer, err_count=len(comp.raised_eval_errors))

        elif expected_result is not None:
            # we expect the optimizer to return an error code
            self.assertEqual(opt_inform['value'], expected_result,
                             f"Optimization was expected to fail with code '{expected_result}'\n" +
                             str(prob.driver.pyopt_solution.optInform))
            self.assertTrue(failed,
                            f"Optimization was expected to fail with code '{expected_result}'\n" +
                            str(prob.driver.pyopt_solution.optInform))

            # check that the optimizer output shows the optimizer was unable to handle the errors
            self.check_history(prob, optimizer, err_count=len(comp.raised_eval_errors), func='eval')

    @parameterized.expand(grad_drivers - do_not_test, name_func=parameterized_name)
    def test_analysis_errors_grad(self, optimizer):
        #
        # first optimize without Analysis Errors
        #
        try:
            prob, comp = self.setup_problem(optimizer)
            failed = not prob.run_driver().success
        except ImportError as err:
            raise unittest.SkipTest(str(err))

        self.assertFalse(failed, "Nominal Optimization failed, info = " +
                                 str(prob.driver.pyopt_solution.optInform))

        tolerance = self.tolerances[optimizer]

        # make sure we got the right answer
        assert_near_equal(prob['x'], 7.166667, tolerance)
        assert_near_equal(prob['y'], -7.833334, tolerance)

        # check that there are no AnalysisError related messages in the history
        self.check_history(prob, optimizer, err_count=None)

        # save the optimizer's path to the solution
        nominal_history = comp.eval_history

        #
        # Now try raising Analysis Errors in compute_partials()
        #
        try:
            prob, comp = self.setup_problem(optimizer, func='compute_partials')
            failed = not prob.run_driver().success
        except ImportError as err:
            raise unittest.SkipTest(str(err))

        expected_result = self.expected_result_grad_errors[optimizer]
        opt_inform = prob.driver.pyopt_solution.optInform

        if expected_result == 0:
            # we still expect the right answer
            self.assertFalse(failed,
                             "Optimization with AnalysisErrors failed, info = " +
                             str(opt_inform))

            tolerance = self.tolerances[optimizer]
            assert_near_equal(prob['x'], 7.166667, tolerance)
            assert_near_equal(prob['y'], -7.833334, tolerance)

            # but it should take more iterations
            self.assertTrue(len(comp.eval_history) > len(nominal_history),
                            f"Iterations with analysis errors ({len(comp.eval_history)}) is "
                            f"not greater than nominal iterations ({len(nominal_history)})")

            # check that the optimizer output shows the optimizer handling the errors
            self.check_history(prob, optimizer, err_count=len(comp.raised_grad_errors))

        elif expected_result is not None:
            # we expect the optimizer to return an error code
            self.assertEqual(opt_inform['value'], expected_result,
                             f"Optimization was expected to fail with code '{expected_result}'\n" +
                             str(opt_inform))
            self.assertTrue(failed,
                            f"Optimization was expected to fail with code '{expected_result}'\n" +
                            str(opt_inform))

            # check that the optimizer output shows the optimizer was unable to handle the errors
            self.check_history(prob, optimizer, err_count=len(comp.raised_grad_errors), func='grad')


if __name__ == "__main__":
    unittest.main()<|MERGE_RESOLUTION|>--- conflicted
+++ resolved
@@ -52,11 +52,7 @@
     })
 
     # invalid range chosen to be on the nominal path of the optimizer
-<<<<<<< HEAD
-    invalid_range = defaultdict(lambda: {'x': (7.2, 10.2), 'y': (-50.00001, -40.)})
-=======
     invalid_range = defaultdict(lambda: {'x': (7.2, 10.2), 'y': (-50.0001, -40.)})
->>>>>>> ef9a2d8c
     invalid_range.update({
         'ParOpt': {'x': (4., 6.), 'y': (-4., -6.)},
     })
