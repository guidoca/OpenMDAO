*************************
OpenMDAO Docs Style Guide
*************************

This document outlines OpenMDAO-v2 documentation conventions regarding
both content and formatting.


General Docstring Conventions
-----------------------------

General docstring rules:

- All docstrings should begin and end with triple double quotes (""").
- Modules, classes, methods, and functions must have docstrings
  whether the object is public or private.

Two types of docstrings:

1. One-line docstrings:

   ::

     """Do something."""

   - Phrase or sentence ended by a period.
   - No empty space between the text and the triple double quotes.

2. Multi-line docstrings:

   ::

     """Summary line.

     Paragraph 1.
     """

   - Summary line ended by a period.
   - No empty space between the summary line and
     the opening triple double quotes.
   - Paragraphs separated by blank lines.
   - Can contain a list of attributes/args/returns, explained below.
   - No empty line at the end, before closing triple double quotes.

Detailed docstring rules:

1. Modules:

   - Either one-line or multi-line.
   - No blank line after the docstring.
   - List the classes and functions inside (this can be automated).

2. Classes:

   - Either one-line or multi-line.
   - List the attributes, if any (then must be multi-line).
   - Blank line after the docstring.

   ::

     """Summary line.

     Paragraph 1.

     Attributes
     ----------
     attribute_name : Type
         description ending with a period.
     """

3. Methods or functions:

   - Either one-line or multi-line.
   - List the arguments (except for self) and the returned variables, if any.
   - The summary line/one-line docstring should be an imperative sentence,
     not a descriptive phrase:

     - Incorrect: ``"""Does something."""``

     - Correct: ``"""Do something."""``

   - No blank line after the docstring.

   ::

     """Do something.

     Paragraph 1.

     Parameters
     ----------
     argument_name : Type
         description ending with a period.

     Returns
     -------
     Type
         description ending with a period.
     """

   - Sphinx does not correctly handle decorated methods. To ensure a method's
     call signature appears correctly in the docs, put the call signature of the method
     into the first line of the docstring. (See :ref:`Sphinx and Decorated Methods <sphinx_decorators>` for more information.) For example:

   ::

     """
     method_name(self, arg1, arg2)
     Do something.

     Paragraph 1.

     Parameters
     ----------
     argument_name : Type
         description ending with a period.

     Returns
     -------
     Type
         description ending with a period.
     """

4. Auto-hyper-linking a class or a method to its source docs:

  ::

    """Summary line.

    To auto-link to the source docs of a <Class>, simply put its name in angle brackets,
    and the link to that page will be generated in the resulting docs.
    To auto-link to a method's docs, use <Class.method_name>.
    """


Embedding Autodocumentation Snippets into Documentation
-------------------------------------------------------

Sometimes in a feature doc, you want to reproduce a particular method or class or module
right there within the text.  The syntax to do this is provided by the `sphinx.ext.autodoc`
module, in three commands, `automodule`, `autoclass`, and `automethod`.  The syntax of these
is detailed in the following example code:

::

    **AUTOMODULE EXAMPLE:**

      .. automodule:: openmdao.core.group
        :noindex:

    **AUTOCLASS EXAMPLE:**

      .. autoclass:: openmdao.core.group.Group
        :noindex:

    **AUTOMETHOD EXAMPLE:**

      .. automethod:: openmdao.core.group.Group.add
        :noindex:


The `:noindex:` argument is needed to prevent unwanted replication interactions with the OpenMDAO
source documentation.  The above syntax will pull docstring info and produce the following output:

**AUTOMODULE EXAMPLE:**

  .. automodule:: openmdao.core.group
    :noindex:

**AUTOCLASS EXAMPLE:**

  .. autoclass:: openmdao.core.group.Group
    :noindex:

**AUTOMETHOD EXAMPLE:**
  .. automethod:: openmdao.core.group.Group.add
    :noindex:


Adding a Link to an Autodoc Class in a `.rst` File
--------------------------------------------------

Sometimes in a document, you don't want or need to embed/display the entire
autodoc of a class to make your point. At these times, you want to just provide
the user with an easy way to link to the autodoc for quick reference.

We'll do this with a `:ref:` tag.  The basic syntax looks like this:

  .. code-block:: rst

    :ref:`LinkText <openmdao.path.to.file.py>`

note the path to the file in which the class lives. Here's a specific, working example:

  .. code-block:: rst

    :ref:`Direct <openmdao.solvers.linear.direct.py>`

which makes a link like this, that leads to the Direct solver's user docs:

    :ref:`Direct <openmdao.solvers.linear.direct.py>`


Custom Directives for Embedding Items into OpenMDAO Documentation
-----------------------------------------------------------------

embed-code
++++++++++

        `embed-code` is a custom directive that takes one argument, which can be:
            * A class, test, or method's full, dotted path (e.g. "openmdao.core.tests.test_expl_comp.RectangleComp").
            * The path to a file (e.g. "experimental_guide/examples/bezier_plot.py").

        The syntax for invoking the directive within an .rst file looks like this:

        .. code-block:: rst

            .. embed-code::
              openmdao.core.tests.test_expl_comp.RectangleComp


        What the above directive will do is replace the directive and its arg with the class
        definition for `openmdao.core.tests.test_expl_comp.RectangleComp`.
        The resulting output will look like this:

        .. embed-code::
          openmdao.core.tests.test_expl_comp.RectangleComp

        Embedding in this fashion has the benefit of allowing you to drop entire code blocks into
        a feature doc that may, for example, illustrate a usage example. Another great benefit of this
        method is that now your embedded example changes along with the code, so the docs maintain themselves.

        By default, docstrings will be kept in the embedded code. There is an option
        to the directive to strip the docstrings:

        .. code-block:: rst

          .. embed-code::
              openmdao.core.tests.test_expl_comp.RectangleComp
              :strip-docstrings:

        The resulting output with the docstring looks like this:

        .. embed-code::
          openmdao.core.tests.test_expl_comp.RectangleComp
          :strip-docstrings:


Embedding More Than Just Code
*****************************

    Sometimes developers will want to embed code, code output, or even plots into a document.  `embed-code` provides
    a :code:`layout` option for an author, which has several options to provide maximum flexibility in formatting.

    The options that can be given to :code:`layout` are **code**, **output**, **interleave**, and **plot**, as described here:

    - **code**: A section of code, which will be just the code specified by the argument. This is the default layout if no layout is given.


    - **output**: The output of the script (or code, or test, etc.) given by the argument, all in one unified section by itself.


    - **interleave**: The section of code specified by the argument, interleaved with its output, displayed together as one combined block.


    - **plot**: A plot generated by running the code specified by the argument. (a matplotlib :code:`show()` command must be present).


    These options should be specified in the left-to-right order in which each embedded element is desired to appear from top to bottom. (e.g. :layout: code, output)

    Let's run through some examples of how the :code:`layout` option could be used:


1. Embed just a piece of code, just to show it, without running it for output or plots.
In your .rst file, you'd insert this:

  .. code-block:: rst

    .. embed-code::
      ../devtools/docs_experiment/experimental_guide/examples/bezier_plot.py

  Note that as mentioned above, the default value of :code:`layout` is just "code," so the layout is not specified here.
  The resulting embed looks like this:

  .. embed-code::
    ../devtools/docs_experiment/experimental_guide/examples/bezier_plot.py


<<<<<<< HEAD
2. Embed a piece of code, run it, show a single block of output afterwards.
In your .rst file, you'd insert this:
=======
        .. embed-code::
          ../devtools/docs_experiment/experimental_guide/examples/sin_plot.py
          :layout: code, output
>>>>>>> cfbdb20a

  .. code-block:: rst

    .. embed-code::
<<<<<<< HEAD
      ../devtools/docs_experiment/experimental_guide/examples/bezier_plot.py
      :layout: code, output
=======
        ../devtools/docs_experiment/experimental_guide/examples/sin_plot.py
        :layout: code, output
>>>>>>> cfbdb20a

  The resulting embed would look like this:

  .. embed-code::
    ../devtools/docs_experiment/experimental_guide/examples/bezier_plot.py
    :layout: code, output

3. Embed a piece of code, run it, show a single block of output afterwards, then show a plot after that.
(Remember, that :code:`show()` function needs to be in there for this to work.)

  .. code-block:: rst

      .. embed-code::
        ../devtools/docs_experiment/experimental_guide/examples/bezier_plot.py
        :layout: code, output, plot

  The resulting embed would look like this:

  .. embed-code::
    ../devtools/docs_experiment/experimental_guide/examples/bezier_plot.py
    :layout: code, output, plot


4.  Embed a piece of code, run it, plot it. Show the plot first, then show the code with interleaved output, after that.
(Remember, that :code:`show()` function needs to be in the embedded code for a plot embed to work.)

  .. code-block:: rst

    .. embed-code::
      ../devtools/docs_experiment/experimental_guide/examples/bezier_plot.py
      :layout: plot, interleave

  This should embed the plot, and then the code with its output nicely interleaved.

  .. embed-code::
    ../devtools/docs_experiment/experimental_guide/examples/bezier_plot.py
    :layout: plot, interleave

5.  The way our plot embedding works, if you're embedding a layout that includes a plot, you can also give your
    `embed-code` directive any of the options that work with a Sphinx `image` or `figure` directive, since we inherit from those.
    Some of those options available are:

    **:width:** (in pixels),

    **:height:** (in pixels),

    **:scale:** (in percentage),

    **:align:** (left, right, center),

    And with a blank line after the options, you can put a line of text that will act as a caption.

    Let's do an example of the previous plot, with a few other options set:

    .. code-block:: rst

        .. embed-code::
<<<<<<< HEAD
          ../devtools/docs_experiment/experimental_guide/examples/bezier_plot.py
          :layout: plot
          :scale: 50
          :align: center
=======
          ../devtools/docs_experiment/experimental_guide/examples/sin_plot.py
          :layout: plot, interleave
>>>>>>> cfbdb20a

          This is where you would put a caption.

    This should embed the plot, scale it down by half, and align it center, with a caption.

    .. embed-code::
<<<<<<< HEAD
      ../devtools/docs_experiment/experimental_guide/examples/bezier_plot.py
      :layout: plot
      :scale: 50
      :align: center

      This is where you would put a caption.

=======
        ../devtools/docs_experiment/experimental_guide/examples/sin_plot.py
        :layout: plot, interleave
>>>>>>> cfbdb20a


6.  Use this directive to embed a test (it can do the same things as `embed-test` now, with better layout options, so
    `embed-test` may be deprecated). Just use a dotted python path, as shown here:

    .. code-block:: rst

        .. embed-code::
            openmdao.core.tests.test_problem.TestProblem.test_feature_simple_run_once_input_input
            :layout: interleave


    This should embed the test with its output nicely interleaved.


    .. embed-code::
        openmdao.core.tests.test_problem.TestProblem.test_feature_simple_run_once_input_input
        :layout: interleave


There are many permutations of these four layout values that can help you customize the look of your code embedding to fit
your specific purposes.  While doing :code:`:layout: output` might not really make any sense to do, you have the power
to make nonsensical layouts, so use that power wisely.


embed-test
++++++++++

        .. note:: The functionality of `embed_test` has been included in the more general `embed_code`, above.
          It is suggested you go use that directive, as embed-test may soon be eliminated.


        `embed-test` is a custom directive that lets a developer drop a specific single test
        directly into a feature doc by including that test's full, dotted python
        path.  The syntax for invoking the directive looks like this:

        .. code-block:: rst

          .. embed-test::
              openmdao.core.tests.test_problem.TestProblem.test_feature_simple_run_once_input_input


        The output from the above syntax should just look like a normal code block,
        with the test code and the results of the test run (output) reported separately:


        .. embed-test::
            openmdao.core.tests.test_problem.TestProblem.test_feature_simple_run_once_input_input


embed-options
+++++++++++++

        `embed-options` is a custom directive that lets a developer display a set of options
        directly into a feature doc by including the module, classname, and the options dictionary name.
        The syntax for invoking the directive looks like this:

        .. code-block:: rst

            .. embed-options::
                openmdao.solvers.linear.linear_block_jac
                LinearBlockJac
                options

        The output from the above syntax should result in a neatly-formatted table of options like this:


        .. embed-options::
            openmdao.solvers.linear.linear_block_jac
            LinearBlockJac
            options


embed-shell-cmd
+++++++++++++++

    `embed-shell-cmd` is a custom directive that lets a developer insert a shell command and
    its corresponding console output into a doc.  The developer must supply the shell command
    and optionally the directory where the command will run.  Also, setting the `show_cmd`
    option to `false` will hide the shell command and show only the output resulting from it.

    .. code-block:: rst

        .. embed-shell-cmd::
            :cmd: openmdao tree circuit.py
            :dir: ../test_suite/scripts

    The output from the above syntax should look like this:

    .. embed-shell-cmd::
        :cmd: openmdao tree circuit.py
        :dir: ../test_suite/scripts


embed-bibtex
++++++++++++

    `embed-bibtex` is a custom directive that lets a developer insert a citation for a
    particular class into a doc.  The arguments are the module path and the name of the
    class (or the name of a function that returns an instance of the desired class when
    called with no arguments).

    .. code-block:: rst

        .. embed-bibtex::
            openmdao.drivers.scipy_optimizer
            ScipyOptimizeDriver


    The output from the above syntax should look like this:

    .. embed-bibtex::
        openmdao.drivers.scipy_optimizer
        ScipyOptimizeDriver


Tagging
-------

OpenMDAO docs support blog-like tagging.  What this means is that you can
associate words or terms with a document, with the aim of grouping like documents.
When a user clicks on a tag hyperlink, it takes her to a page that contains links to other documents that have been tagged
similarly. This makes it easier for users to find supplementary materials on a topic.

If you are writing a document, and you have a set of tags that you want to apply to a document, the syntax is easy.
One time, at the bottom of a document, you just need to invoke the `tags` directive, and then list any categories in which you'd
like the current document to be included.

::

  .. tags:: indepVarComp, Component

That syntax should generate a Tags box at the bottom of the document that contains
hyperlinks to each tag's index page:


.. image:: images/tags.png

Each tag hyperlink targets an index page that is a list of documents that all contain the same tag, e.g. `Component`.<|MERGE_RESOLUTION|>--- conflicted
+++ resolved
@@ -286,25 +286,18 @@
     ../devtools/docs_experiment/experimental_guide/examples/bezier_plot.py
 
 
-<<<<<<< HEAD
 2. Embed a piece of code, run it, show a single block of output afterwards.
 In your .rst file, you'd insert this:
-=======
+
         .. embed-code::
           ../devtools/docs_experiment/experimental_guide/examples/sin_plot.py
           :layout: code, output
->>>>>>> cfbdb20a
 
   .. code-block:: rst
 
     .. embed-code::
-<<<<<<< HEAD
       ../devtools/docs_experiment/experimental_guide/examples/bezier_plot.py
       :layout: code, output
-=======
-        ../devtools/docs_experiment/experimental_guide/examples/sin_plot.py
-        :layout: code, output
->>>>>>> cfbdb20a
 
   The resulting embed would look like this:
 
@@ -362,33 +355,22 @@
     .. code-block:: rst
 
         .. embed-code::
-<<<<<<< HEAD
           ../devtools/docs_experiment/experimental_guide/examples/bezier_plot.py
           :layout: plot
           :scale: 50
           :align: center
-=======
-          ../devtools/docs_experiment/experimental_guide/examples/sin_plot.py
-          :layout: plot, interleave
->>>>>>> cfbdb20a
-
-          This is where you would put a caption.
+
+          This is where you would put a caption, after a blank line.
 
     This should embed the plot, scale it down by half, and align it center, with a caption.
 
     .. embed-code::
-<<<<<<< HEAD
       ../devtools/docs_experiment/experimental_guide/examples/bezier_plot.py
       :layout: plot
       :scale: 50
       :align: center
 
-      This is where you would put a caption.
-
-=======
-        ../devtools/docs_experiment/experimental_guide/examples/sin_plot.py
-        :layout: plot, interleave
->>>>>>> cfbdb20a
+      This is where you would put a caption, after a blank line.
 
 
 6.  Use this directive to embed a test (it can do the same things as `embed-test` now, with better layout options, so
