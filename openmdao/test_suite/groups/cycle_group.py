--- conflicted
+++ resolved
@@ -25,12 +25,6 @@
 Note: 'theta' is unique only up to equivalence mod (2*pi)/(num_comp - 1). Test authors should not
 depend on particular values of 'theta' (or 'x_i'/'y_i' values) without taking this in to account.
 """
-
-<<<<<<< HEAD
-from __future__ import print_function, division
-=======
-from six.moves import range
->>>>>>> 5f166b57
 
 import numpy as np
 
