"""Components for use in `CycleGroup`. For details, see `CycleGroup`."""
<<<<<<< HEAD
from __future__ import division, print_function
=======
from six.moves import range
>>>>>>> 5f166b57

import numpy as np
import scipy.sparse as sparse

import unittest

from openmdao.core.explicitcomponent import ExplicitComponent


PSI = 1.

_vec_terms = {}


def _compute_vector_terms(system_size):
    # Try/Except pattern is much faster than if key in ... if the key is present (which it will be
    # outside of the first invocation).
    try:
        return _vec_terms[system_size]
    except KeyError:
        u = np.zeros(system_size)
        u[[0, -1]] = np.sqrt(2)/2

        v = np.zeros(system_size)
        v[1:-1] = 1 / np.sqrt(system_size - 2)

        cross_terms = np.outer(v, u) - np.outer(u, v)
        same_terms = np.outer(u, u) + np.outer(v, v)

        _vec_terms[system_size] = u, v, cross_terms, same_terms

        return u, v, cross_terms, same_terms


def _compute_A(system_size, theta):
    u, v, cross_terms, same_terms = _compute_vector_terms(system_size)
    return (np.eye(system_size)
            + np.sin(theta) * cross_terms
            + (np.cos(theta) - 1) * same_terms)


def _compute_dA(system_size, theta):
    u, v, cross_terms, same_terms = _compute_vector_terms(system_size)
    return np.cos(theta) * cross_terms - np.sin(theta) * same_terms


def array_idx(i, var_size):
    return slice(i * var_size, (i + 1) * var_size)


class ExplicitCycleComp(ExplicitComponent):

    def _inputs_to_vector(self, inputs):
        var_shape = self.options['var_shape']
        num_var = self.options['num_var']
        size = np.prod(var_shape)
        x = np.zeros(num_var * size)
        for i in range(num_var):
            x_i = inputs[self._cycle_names['x'].format(i)].flat
            x[size * i:size * (i + 1)] = x_i

        return x

    def _vector_to_outputs(self, vec, outputs):
        var_shape = self.options['var_shape']
        num_var = self.options['num_var']
        size = np.prod(var_shape)
        for i in range(num_var):
            y_i = vec[size * i:size * (i + 1)].reshape(var_shape)
            outputs[self._cycle_names['y'].format(i)] = y_i

    def __str__(self):
        return 'Explicit Cycle Component'

    def initialize(self):
        self.options.declare('jacobian_type', default='matvec',
                              values=['matvec', 'dense', 'sparse-csc'],
                              desc='method of assembling derivatives')
        self.options.declare('partial_type', default='array',
                              values=['array', 'sparse', 'aij'],
                              desc='type of partial derivatives')
        self.options.declare('num_var', types=int, default=1,
                              desc='Number of variables per component')
        self.options.declare('var_shape', types=tuple, default=(3,),
                              desc='Shape of each variable')
        self.options.declare('index', types=int,
                              desc='Index of the component. Used for testing implicit connections')
        self.options.declare('connection_type', default='explicit',
                              values=['explicit', 'implicit'],
                              desc='How to connect variables.')
        self.options.declare('partial_method', default='exact',
                              values=('exact', 'fd', 'cs'),
                              desc='How derivatives should be solved (exact, fd, or cs)')
        self.options.declare('num_comp', types=int, default=2,
                              desc='Total number of components')

        self.angle_param = 'theta'

        self._cycle_names = {}

    def _init_parameterized(self):
        self.num_var = self.options['num_var']
        self.var_shape = self.options['var_shape']
        self.size = self.num_var * np.prod(self.var_shape)

        if self.options['jacobian_type'] == 'matvec':
            self.compute_jacvec_product = self.jacvec_product

        if self.options['connection_type'] == 'implicit':
            idx = self.options['index']
            self._cycle_names['x'] = 'x_{}_{{}}'.format(idx)
            self._cycle_names['y'] = 'x_{}_{{}}'.format(idx + 1)
            self._cycle_names['theta'] = 'theta_{}'.format(idx)
            self._cycle_names['theta_out'] = 'theta_{}'.format(idx + 1)
            num_var = self.options['num_var']
            self._cycle_promotes_in = [self._cycle_names['x'].format(i) for i in range(num_var)]
            self._cycle_promotes_out = [self._cycle_names['y'].format(i) for i in range(num_var)]
            self._cycle_promotes_in.append(self._cycle_names['theta'])
            self._cycle_promotes_out.append(self._cycle_names['theta_out'])
        else:
            self._cycle_names['x'] = 'x_{}'
            self._cycle_names['y'] = 'y_{}'
            self._cycle_names['theta'] = 'theta'
            self._cycle_names['theta_out'] = 'theta_out'
            self._cycle_promotes_in = self._cycle_promotes_out = []

    def setup(self):
        for i in range(self.num_var):
            self.add_input(self._cycle_names['x'].format(i), shape=self.var_shape)
            self.add_output(self._cycle_names['y'].format(i), shape=self.var_shape)

        self.add_input(self._cycle_names['theta'], val=1.)
        self.add_output(self._cycle_names['theta_out'], shape=(1,))

        # Setup partials

        pd_type = self.options['partial_type']

        if self.options['partial_method'] != 'exact':
            if self.options['jacobian_type'] == 'matvec':
                raise unittest.SkipTest('not testing FD and matvec')
            if pd_type != 'array':
                raise unittest.SkipTest('only dense FD supported')
            self.declare_partials('*', '*', method=self.options['partial_method'])

        elif self.options['jacobian_type'] != 'matvec' and pd_type != 'array':
            num_var = self.num_var
            var_shape = self.var_shape
            var_size = np.prod(var_shape)
            A = np.ones((self.size, self.size))
            dA_x = np.ones((self.size, 1))
            dtheta = np.array([[1.]])
            angle_param = self._cycle_names[self.angle_param]

            # if our subjacs are not dense, we must assign values here that
            # match their type (data values don't matter, only structure).
            # Otherwise, we assume they are dense and we'll get an error later
            # when we assign a subjac with a type that doesn't match.
            for out_idx in range(num_var):
                out_var = self._cycle_names['y'].format(out_idx)
                for in_idx in range(num_var):
                    in_var = self._cycle_names['x'].format(in_idx)
                    Aij = A[array_idx(out_idx, var_size), array_idx(in_idx, var_size)]

                    self.declare_partials(out_var, in_var,
                                          **self._array2kwargs(Aij, pd_type, 'exact'))
                    self.declare_partials(out_var, angle_param,
                                          **self._array2kwargs(dA_x[array_idx(out_idx, var_size)],
                                                               pd_type, 'exact'))

            self.declare_partials(self._cycle_names['theta_out'], self._cycle_names['theta'],
                                  **self._array2kwargs(dtheta, pd_type, 'exact'))

        else:
            # Declare everything
            self.declare_partials(of='*', wrt='*')

    def compute(self, inputs, outputs):
        theta = inputs[self._cycle_names['theta']]
        A = _compute_A(self.size, theta)
        x = self._inputs_to_vector(inputs)
        y = A.dot(x)
        self._vector_to_outputs(y, outputs)
        outputs[self._cycle_names['theta_out']] = theta

    def jacvec_product(self, inputs, d_inputs, d_outputs, mode):
        angle_param = self._cycle_names[self.angle_param]
        x = self._inputs_to_vector(inputs)
        angle = inputs[angle_param]
        A = _compute_A(self.size, angle)
        dA = _compute_dA(self.size, angle)

        var_shape = self.options['var_shape']
        var_size = np.prod(var_shape)
        num_var = self.options['num_var']
        x_name = self._cycle_names['x']
        y_name = self._cycle_names['y']
        theta_name = self._cycle_names['theta']
        theta_out_name = self._cycle_names['theta_out']

        if mode == 'fwd':
            for j in range(num_var):
                x_j = x_name.format(j)
                if x_j in d_inputs:
                    dx = d_inputs[x_j].flat[:]
                    for i in range(num_var):
                        y_i = y_name.format(i)
                        if y_i in d_outputs:
                            Aij = A[array_idx(i, var_size), array_idx(j, var_size)]
                            d_outputs[y_i] += Aij.dot(dx).reshape(var_shape)

            if theta_name in d_inputs and theta_out_name in d_outputs:
                dtheta = d_inputs[theta_name]
                d_outputs[theta_out_name] += dtheta

            if angle_param in d_inputs:
                dangle = d_inputs[angle_param]
                dy_dangle = (dA.dot(x)) * dangle
                for i in range(num_var):
                    y_i = y_name.format(i)
                    if y_i in d_outputs:
                        d_outputs[y_i] += dy_dangle[array_idx(i, var_size)].reshape(var_shape)

        elif mode == 'rev':
            for i in range(num_var):
                y_i = y_name.format(i)
                if y_i in d_outputs:
                    dy_i = d_outputs[y_i].flat[:]
                    for j in range(num_var):
                        x_j = x_name.format(j)
                        if x_j in d_inputs:
                            Aij = A[array_idx(i, var_size), array_idx(j, var_size)]
                            d_inputs[x_j] += Aij.T.dot(dy_i).reshape(var_shape)
                        if angle_param in d_inputs:
                            dAij = dA[array_idx(i, var_size), array_idx(j, var_size)]
                            x_j_vec = inputs[x_j].flat[:]
                            d_inputs[angle_param] += x_j_vec.T.dot(dAij.T.dot(dy_i))

            if theta_out_name in d_outputs and theta_name in d_inputs:
                dtheta_out = d_outputs[theta_out_name]
                d_inputs[theta_name] += dtheta_out

    def make_jacobian_entry(self, A, pd_type):
        if pd_type == 'aij':
            return self.make_sub_jacobian(A, pd_type)[0]
        return self.make_sub_jacobian(A, pd_type)

    def make_sub_jacobian(self, A, pd_type):
        if pd_type == 'array':
            return A
        if pd_type == 'sparse':
            return sparse.csr_matrix(A)
        if pd_type == 'aij':
            data = []
            rows = []
            cols = []
            A = np.atleast_2d(A)
            for i in range(A.shape[0]):
                for j in range(A.shape[1]):
                    if np.abs(A[i, j]) > 1e-15:
                        data.append(A[i, j])
                        rows.append(i)
                        cols.append(j)
            return [np.array(data), np.array(rows), np.array(cols)]

        raise ValueError('Unknown partial_type: {}'.format(pd_type))

    def _array2kwargs(self, arr, pd_type, method):
        jac = self.make_sub_jacobian(arr, pd_type)
        if pd_type == 'aij':
            return {'val': jac[0], 'rows': jac[1], 'cols': jac[2], 'method': method}
        else:
            return {'val': jac, 'method': method}

    def compute_partials(self, inputs, partials):
        if self.options['jacobian_type'] != 'matvec' and self.options['partial_method'] == 'exact':
            angle_param = self._cycle_names[self.angle_param]
            angle = inputs[angle_param]
            num_var = self.num_var
            var_shape = self.var_shape
            var_size = np.prod(var_shape)
            x = self._inputs_to_vector(inputs)
            size = self.size
            A = _compute_A(size, angle)
            dA = _compute_dA(size, angle)
            dA_x = np.atleast_2d(dA.dot(x)).T
            pd_type = self.options['partial_type']
            dtheta = np.array([[1.]])

            y_name = self._cycle_names['y']
            x_name = self._cycle_names['x']

            for out_idx in range(num_var):
                out_var = y_name.format(out_idx)
                for in_idx in range(num_var):
                    in_var = x_name.format(in_idx)
                    Aij = A[array_idx(out_idx, var_size), array_idx(in_idx, var_size)]
                    J_y_x = self.make_jacobian_entry(Aij, pd_type)
                    J_y_angle = self.make_jacobian_entry(dA_x[array_idx(out_idx, var_size)],
                                                         pd_type)

                    partials[out_var, in_var] = J_y_x
                    partials[out_var, angle_param] = J_y_angle

            theta_out = self._cycle_names['theta_out']
            theta = self._cycle_names['theta']
            partials[theta_out, theta] = self.make_jacobian_entry(dtheta, pd_type)


class ExplicitFirstComp(ExplicitCycleComp):
    def __str__(self):
        return 'Explicit Cycle Component - First'

    def setup(self):
        self.add_input('psi', val=1.)
        self.angle_param = 'psi'
        self._cycle_names['psi'] = 'psi'
        super(ExplicitFirstComp, self).setup()

    def compute(self, inputs, outputs):
        theta = inputs[self._cycle_names['theta']]
        psi = inputs[self._cycle_names['psi']]
        A = _compute_A(self.size, psi)
        y = A.dot(np.ones(self.size))
        self._vector_to_outputs(y, outputs)
        outputs[self._cycle_names['theta_out']] = theta


class ExplicitLastComp(ExplicitFirstComp):
    def __str__(self):
        return 'Explicit Cycle Component - Last'

    def setup(self):
        super(ExplicitLastComp, self).setup()

        self.add_output('x_norm2', shape=(1,))
        self._n = 1

        # Setup partials

        pd_type = self.options['partial_type']
        method = self.options['partial_method']
        if self.options['jacobian_type'] != 'matvec' and pd_type != 'array':
            x = np.ones(self.var_shape)
            for i in range(self.options['num_var']):
                in_var = self._cycle_names['x'].format(i)
                self.declare_partials('x_norm2', in_var,
                                      **self._array2kwargs(x.flatten(), pd_type, method))

            self.declare_partials(self._cycle_names['theta_out'], self._cycle_names['psi'],
                                  **self._array2kwargs(np.array([1.]), pd_type, method))

    def compute(self, inputs, outputs):
        theta = inputs[self._cycle_names['theta']]
        psi = inputs[self._cycle_names['psi']]
        k = self.options['num_comp']
        x = self._inputs_to_vector(inputs)

        outputs['x_norm2'] = 0.5*np.dot(x,x)

        # theta_out has 1/2 the error as theta does to the correct angle.
        outputs[self._cycle_names['theta_out']] = theta / 2 + (self._n * 2 * np.pi - psi) / (2 * k - 2)

    def compute_partials(self, inputs, partials):
        if self.options['jacobian_type'] != 'matvec' and self.options['partial_method'] == 'exact':
            pd_type = self.options['partial_type']
            for i in range(self.options['num_var']):
                in_var = self._cycle_names['x'].format(i)
                partials['x_norm2', in_var] = self.make_jacobian_entry(inputs[in_var].flat[:],
                                                                       pd_type)

            k = self.options['num_comp']
            theta_out = self._cycle_names['theta_out']
            theta = self._cycle_names['theta']
            partials[theta_out, theta] = self.make_jacobian_entry(np.array([.5]), pd_type)
            partials[theta_out, self._cycle_names['psi']] = \
                self.make_jacobian_entry(np.array([-1/(2*k-2)]), pd_type)

    def jacvec_product(self, inputs, d_inputs, d_outputs, mode):
        if self.options['jacobian_type'] == 'matvec':
            k = self.options['num_comp']
            num_var = self.options['num_var']
            theta_out = self._cycle_names['theta_out']
            theta = self._cycle_names['theta']
            psi = self._cycle_names['psi']

            if mode == 'fwd':
                if theta_out in d_outputs:
                    if theta in d_inputs:
                        d_outputs[theta_out] += 0.5 * d_inputs[theta]
                    if psi in d_inputs:
                        d_outputs[theta_out] += -d_inputs[psi] / (2 * k - 2)
                for i in range(num_var):
                    in_var = self._cycle_names['x'].format(i)
                    if in_var in d_inputs and 'x_norm2' in d_outputs:
                        d_outputs['x_norm2'] += np.dot(inputs[in_var].flat, d_inputs[in_var].flat)

            elif mode == 'rev':
                if 'x_norm2' in d_outputs:
                    dxnorm = d_outputs['x_norm2']
                    for i in range(num_var):
                        x_i_name = self._cycle_names['x'].format(i)
                        if x_i_name in d_inputs:
                            d_inputs[x_i_name] += inputs[x_i_name] * dxnorm

                if theta_out in d_outputs:
                    dtheta_out = d_outputs[theta_out]
                    if theta in d_inputs:
                        d_inputs[theta] += .5*dtheta_out
                    if psi in d_inputs:
                        d_inputs[psi] += -dtheta_out/(2*k-2)<|MERGE_RESOLUTION|>--- conflicted
+++ resolved
@@ -1,10 +1,4 @@
 """Components for use in `CycleGroup`. For details, see `CycleGroup`."""
-<<<<<<< HEAD
-from __future__ import division, print_function
-=======
-from six.moves import range
->>>>>>> 5f166b57
-
 import numpy as np
 import scipy.sparse as sparse
 
