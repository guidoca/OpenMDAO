--- conflicted
+++ resolved
@@ -4540,19 +4540,7 @@
             if src_indices is None:  # input is remote
                 val = np.zeros(0)
             else:
-<<<<<<< HEAD
                 if distrib and (sdistrib or dynshape or not slocal) and not get_remote:
-=======
-                if is_slice:
-                    val.shape = src_shape
-                    try:
-                        val = val[tuple(src_indices)].ravel()
-                    except TypeError:
-                        # Single-dimension slices don't convert to tuple, but they don't need to.
-                        val = val[src_indices].ravel()
-
-                elif distrib and (sdistrib or dynshape or not slocal) and not get_remote:
->>>>>>> 1909b19a
                     var_idx = self._var_allprocs_abs2idx[src]
                     # sizes for src var in each proc
                     sizes = self._var_sizes['output'][:, var_idx]
