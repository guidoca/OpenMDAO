"""Define the base System class."""
from __future__ import division

from contextlib import contextmanager
from collections import namedtuple, OrderedDict, Iterable
from fnmatch import fnmatchcase
import sys
from itertools import product

from six import iteritems, string_types
from six.moves import range

import numpy as np

from openmdao.jacobians.dictionary_jacobian import DictionaryJacobian
from openmdao.jacobians.assembled_jacobian import AssembledJacobian, DenseJacobian
from openmdao.proc_allocators.default_allocator import DefaultAllocator

from openmdao.utils.general_utils import \
    determine_adder_scaler, format_as_float_or_array, ensure_compatible
from openmdao.recorders.recording_manager import RecordingManager
from openmdao.utils.mpi import MPI
<<<<<<< HEAD
from openmdao.utils.options_dictionary import OptionsDictionary
from openmdao.utils.units import convert_units
=======
from openmdao.utils.record_util import create_local_meta, update_local_meta
>>>>>>> e18484d3

# This is for storing various data mapped to var pathname
PathData = namedtuple("PathData", ['name', 'idx', 'myproc_idx', 'typ'])


class System(object):
    """
    Base class for all systems in OpenMDAO.

    Never instantiated; subclassed by <Group> or <Component>.
    All subclasses have their attributes defined here.

    In attribute names:
        abs / abs_name : absolute, unpromoted variable name, seen from root (unique).
        rel / rel_name : relative, unpromoted variable name, seen from current system (unique).
        prom / prom_name : relative, promoted variable name, seen from current system (non-unique).
        idx : global variable index among variables on all procs (I/O indices separate).
        my_idx : index among variables in this system, on this processor (I/O indices separate).
        io : indicates explicitly that input and output variables are combined in the same dict.

    Attributes
    ----------
    name : str
        Name of the system, must be different from siblings.
    pathname : str
        Global name of the system, including the path.
    comm : MPI.Comm or <FakeComm>
        MPI communicator object.
    metadata : <OptionsDictionary>
        Dictionary of user-defined arguments.
    #
    _mpi_proc_allocator : <ProcAllocator>
        Object that distributes procs among subsystems.
    #
    _subsystems_allprocs : [<System>, ...]
        List of all subsystems (children of this system).
    _subsystems_myproc : [<System>, ...]
        List of local subsystems that exist on this proc.
    _subsystems_myproc_inds : [int, ...]
        List of indices of subsystems on this proc among all of this system's subsystems
        (i.e. among _subsystems_allprocs).
    _subsystems_proc_range : (int, int)
        List of ranges of each myproc subsystem's processors relative to those of this system.
    _subsystems_var_range : {'input': list of (int, int), 'output': list of (int, int)}
        List of ranges of each myproc subsystem's allprocs variables relative to this system.
    _subsystems_var_range_byset : {'input': list of dict, 'output': list of dict}
        Same as above, but by var_set name.
    #
    _num_var : {'input': int, 'output': int}
        Number of allprocs variables owned by this system.
    _num_var_byset : {'input': dict of int, 'output': dict of int}
        Same as above, but by var_set name.
    _var_set2iset : {'input': dict, 'output': dict}
        Dictionary mapping the var_set name to the var_set index.
    #
    _var_promotes : { 'any': [], 'input': [], 'output': [] }
        Dictionary of lists of variable names/wildcards specifying promotion
        (used to calculate promoted names)
    _var_allprocs_abs_names : {'input': [str, ...], 'output': [str, ...]}
        List of absolute names of this system's variables on all procs.
    _var_abs_names : {'input': [str, ...], 'output': [str, ...]}
        List of absolute names of this system's variables existing on current proc.
    _var_allprocs_prom2abs_list : {'input': dict, 'output': dict}
        Dictionary mapping promoted names to list of all absolute names.
        For outputs, the list will have length one since promoted output names are unique.
    _var_abs2prom : {'input': dict, 'output': dict}
        Dictionary mapping absolute names to promoted names, on current proc.
    _var_allprocs_abs2meta : {'input': dict, 'output': dict}
        Dictionary mapping absolute names to metadata dictionaries for allprocs variables.
        The keys are
        ('units', 'shape', 'var_set') for inputs and
        ('units', 'shape', 'var_set', 'ref', 'ref0') for outputs.
    _var_abs2meta : {'input': dict, 'output': dict}
        Dictionary mapping absolute names to metadata dictionaries for myproc variables.
    #
    _var_allprocs_abs2idx : {'input': dict, 'output': dict}
        Dictionary mapping absolute names to their indices among this system's allprocs variables.
        Therefore, the indices range from 0 to the total number of this system's variables.
    _var_allprocs_abs2idx_byset : {'input': dict of dict, 'output': dict of dict}
        Same as above, but by var_set name.
    #
    _var_sizes : {'input': ndarray, 'output': ndarray}
        Array of local sizes of this system's allprocs variables.
        The array has size nproc x num_var where nproc is the number of processors
        owned by this system and num_var is the number of allprocs variables.
    _var_sizes_byset : {'input': dict of ndarray, 'output': dict of ndarray}
        Same as above, but by var_set name.
    #
    _manual_connections : dict
        Dictionary of input_name: (output_name, src_indices) connections.
    _conn_global_abs_in2out : {'abs_in': 'abs_out'}
        Dictionary containing all explicit & implicit connections owned by this system
        or any descendant system. The data is the same across all processors.
    _conn_parents_abs_in2out : {'abs_in': 'abs_out'}
        Dictionary containing all explicit & implicit connections from systems above.
    _conn_abs_in2out : {'abs_in': 'abs_out'}
        Dictionary containing all explicit & implicit connections owned
        by this system only. The data is the same across all processors.
    #
    _ext_num_vars : {'input': (int, int), 'output': (int, int)}
        Total number of allprocs variables in system before/after this one.
    _ext_num_vars_byset : {'input': dict of (int, int), 'output': dict of (int, int)}
        Same as above, but by var_set name.
    _ext_sizes : {'input': (int, int), 'output': (int, int)}
        Total size of allprocs variables in system before/after this one.
    _ext_sizes_byset : {'input': dict of (int, int), 'output': dict of (int, int)}
        Same as above, but by var_set name.
    #
    _vec_names : [str, ...]
        List of names of the vectors (i.e., the right-hand sides).
    _vectors : {'input': dict, 'output': dict, 'residual': dict}
        Dictionaries of vectors keyed by vec_name.
    _excluded_vars_out : dict of set
        Set of output variable absolute names not relevant for each vec_name.
    _excluded_vars_in : dict of set
        Set of input variable absolute names not relevant for each vec_name.
    #
    _inputs : <Vector>
        The inputs vector; points to _vectors['input']['nonlinear'].
    _outputs : <Vector>
        The outputs vector; points to _vectors['output']['nonlinear'].
    _residuals : <Vector>
        The residuals vector; points to _vectors['residual']['nonlinear'].
    _transfers : dict of dict of Transfers
        First key is the vec_name, second key is (mode, isub) where
        mode is 'fwd' or 'rev' and isub is the subsystem index among allprocs subsystems
        or isub can be None for the full, simultaneous transfer.
    #
    _lower_bounds : <Vector>
        Vector of lower bounds, scaled and dimensionless.
    _upper_bounds : <Vector>
        Vector of upper bounds, scaled and dimensionless.
    #
    _scaling_vecs : dict of dict of Vectors
        First key is indicates vector type and coefficient, second key is vec_name.
    #
    _nl_solver : <NonlinearSolver>
        Nonlinear solver to be used for solve_nonlinear.
    _ln_solver : <LinearSolver>
        Linear solver to be used for solve_linear; not the Newton system.
    #
    _jacobian : <Jacobian>
        <Jacobian> object to be used in apply_linear.
    _jacobian_changed : bool
        If True, the jacobian has changed since the last call to setup.
    _owns_assembled_jac : bool
        If True, we are owners of the AssembledJacobian in self._jacobian.
    _subjacs_info : OrderedDict of dict
        Sub-jacobian metadata for each (output, input) pair added using
        declare_partials. Members of each pair may be glob patterns.
    #
    _design_vars : dict of dict
        dict of all driver design vars added to the system.
    _responses : dict of dict
        dict of all driver responses added to the system.
    _rec_mgr : list of recorders
        list of recorders that have been added to this system.
    #
    _static_mode : bool
        If true, we are outside of initialize_subsystems and initialize_variables.
        In this case, add_input, add_output, and add_subsystem all add to the
        '_static' versions of the respective data structures.
        These data structures are never reset during reconfiguration.
    _static_subsystems_allprocs : [<System>, ...]
        List of subsystems that stores all subsystems added outside of initialize_subsystems.
    _static_manual_connections : dict
        Dictionary that stores all explicit connections added outside of initialize_subsystems.
    _static_design_vars : dict of dict
        Driver design variables added outside of initialize_subsystems.
    _static_responses : dict of dict
        Driver responses added outside of initialize_subsystems.
    #
    _reconfigured : bool
        If True, this system has reconfigured, and the immediate parent should update.
    """

    def __init__(self, **kwargs):
        """
        Initialize all attributes.

        Parameters
        ----------
        **kwargs : dict of keyword arguments
            available here and in all descendants of this system.
        """
        self.name = ''
        self.pathname = ''
        self.comm = None
        self.metadata = OptionsDictionary()

        self.iter_count = 0

        self._mpi_proc_allocator = DefaultAllocator()

        self._subsystems_allprocs = []
        self._subsystems_myproc = []
        self._subsystems_myproc_inds = []
        self._subsystems_proc_range = []
        self._subsystems_var_range = {'input': [], 'output': []}
        self._subsystems_var_range_byset = {'input': [], 'output': []}

        self._num_var = {'input': 0, 'output': 0}
        self._num_var_byset = {'input': {}, 'output': {}}
        self._var_set2iset = {'input': {}, 'output': {}}

        self._var_promotes = {'input': [], 'output': [], 'any': []}
        self._var_allprocs_abs_names = {'input': [], 'output': []}
        self._var_abs_names = {'input': [], 'output': []}
        self._var_allprocs_prom2abs_list = {'input': {}, 'output': {}}
        self._var_abs2prom = {'input': {}, 'output': {}}
        self._var_allprocs_abs2meta = {'input': {}, 'output': {}}
        self._var_abs2meta = {'input': {}, 'output': {}}

        self._var_allprocs_abs2idx = {'input': {}, 'output': {}}
        self._var_allprocs_abs2idx_byset = {'input': {}, 'output': {}}

        self._var_sizes = {'input': None, 'output': None}
        self._var_sizes_byset = {'input': {}, 'output': {}}

        self._manual_connections = {}
        self._conn_global_abs_in2out = {}
        self._conn_parents_abs_in2out = {}
        self._conn_abs_in2out = {}

        self._ext_num_vars = {'input': (0, 0), 'output': (0, 0)}
        self._ext_num_vars_byset = {'input': {}, 'output': {}}
        self._ext_sizes = {'input': (0, 0), 'output': (0, 0)}
        self._ext_sizes_byset = {'input': {}, 'output': {}}

        self._vec_names = ['nonlinear', 'linear']
        self._vectors = {'input': {}, 'output': {}, 'residual': {}}
        self._excluded_vars_out = set()
        self._excluded_vars_in = set()

        self._inputs = None
        self._outputs = None
        self._residuals = None
        self._transfers = {}

        self._lower_bounds = None
        self._upper_bounds = None

        self._scaling_vecs = {
            ('input', 'phys0'): {}, ('input', 'phys1'): {},
            ('input', 'norm0'): {}, ('input', 'norm1'): {},
            ('output', 'phys0'): {}, ('output', 'phys1'): {},
            ('output', 'norm0'): {}, ('output', 'norm1'): {},
            ('residual', 'phys0'): {}, ('residual', 'phys1'): {},
            ('residual', 'norm0'): {}, ('residual', 'norm1'): {},
        }

        self._nl_solver = None
        self._ln_solver = None

        self._jacobian = DictionaryJacobian()
        self._jacobian._system = self
        self._jacobian_changed = True
        self._owns_assembled_jac = False
        self._subjacs_info = {}

        self._design_vars = {}
        self._responses = {}
        self._rec_mgr = RecordingManager()

        self._static_mode = True
        self._static_subsystems_allprocs = []
        self._static_manual_connections = {}
        self._static_design_vars = {}
        self._static_responses = {}

        self._reconfigured = False

        self.initialize()
        self.metadata.update(kwargs)

    def _check_reconf(self):
        """
        Check if this systems wants to reconfigure and if so, perform the reconfiguration.
        """
        reconf = self.reconfigure()

        if reconf:
            with self._unscaled_context_all():
                # Backup input values
                old = {'input': self._inputs, 'output': self._outputs}

                # Perform reconfiguration
                self.setup('reconf')

                new = {'input': self._inputs, 'output': self._outputs}

                # Reload input and output values where possible
                for type_ in ['input', 'output']:
                    for abs_name, old_view in iteritems(old[type_]._views_flat):
                        if abs_name in new[type_]._views_flat:
                            new_view = new[type_]._views_flat[abs_name]

                            if len(old_view) == len(new_view):
                                new_view[:] = old_view

            self._reconfigured = True

    def _check_reconf_update(self):
        """
        Check if any subsystem has reconfigured and if so, perform the necessary update setup.
        """
        # See if any local subsystem has reconfigured
        reconf = np.any([subsys._reconfigured for subsys in self._subsystems_myproc])

        # See if any subsystem on this or any other processor has configured
        if self.comm.size > 1:
            reconf = self.comm.allreduce(reconf) > 0

        if reconf:
            # Perform an update setup
            with self._unscaled_context_all():
                self.setup('update')

            # Reset the _reconfigured attribute to False
            for subsys in self._subsystems_myproc:
                subsys._reconfigured = False

            self._reconfigured = True

    def reconfigure(self):
        """
        Perform reconfiguration.

        Returns
        -------
        bool
            If True, reconfiguration is to be performed.
        """
        return False

    def initialize(self):
        """
        Perform any one-time initialization run at instantiation.
        """
        pass

    def _get_initial_procs(self, comm, initial):
        """
        Get initial values for pathname and comm.

        Parameters
        ----------
        comm : MPI.Comm or <FakeComm>
            The MPI communicator.
        initial : bool
            Whether we are reconfiguring - i.e., whether the model has been previously setup.

        Returns
        -------
        str
            Global name of the system, including the path.
        MPI.Comm or <FakeComm>
            The MPI communicator.
        """
        if not initial:
            return self.pathname, self.comm
        else:
            return '', comm

    def _get_initial_var_indices(self, initial):
        """
        Get initial values for _var_set2iset.

        Parameters
        ----------
        initial : bool
            Whether we are reconfiguring - i.e., whether the model has been previously setup.

        Returns
        -------
        {'input': dict, 'output': dict}
            Dictionary mapping the var_set name to the var_set index.
        """
        if not initial:
            return self._var_set2iset
        else:
            set2iset = {}
            for type_ in ['input', 'output']:
                set2iset[type_] = {}
                for iset, set_name in enumerate(self._num_var_byset[type_]):
                    set2iset[type_][set_name] = iset

            return set2iset

    def _get_initial_global(self, initial):
        """
        Get initial values for _ext_num_vars, _ext_num_vars_byset, _ext_sizes, _ext_sizes_byset.

        Parameters
        ----------
        initial : bool
            Whether we are reconfiguring - i.e., the model has been previously setup.

        Returns
        -------
        _ext_num_vars : {'input': (int, int), 'output': (int, int)}
            Total number of allprocs variables in system before/after this one.
        _ext_num_vars_byset : {'input': dict of (int, int), 'output': dict of (int, int)}
            Same as above, but by var_set name.
        _ext_sizes : {'input': (int, int), 'output': (int, int)}
            Total size of allprocs variables in system before/after this one.
        _ext_sizes_byset : {'input': dict of (int, int), 'output': dict of (int, int)}
            Same as above, but by var_set name.
        """
        if not initial:
            return (
                self._ext_num_vars, self._ext_num_vars_byset,
                self._ext_sizes, self._ext_sizes_byset)
        else:
            ext_num_vars = {'input': (0, 0), 'output': (0, 0)}
            ext_sizes = {'input': (0, 0), 'output': (0, 0)}
            ext_num_vars_byset = {
                'input': {set_name: (0, 0) for set_name in self._var_set2iset['input']},
                'output': {set_name: (0, 0) for set_name in self._var_set2iset['output']},
            }
            ext_sizes_byset = {
                'input': {set_name: (0, 0) for set_name in self._var_set2iset['input']},
                'output': {set_name: (0, 0) for set_name in self._var_set2iset['output']},
            }
            return ext_num_vars, ext_num_vars_byset, ext_sizes, ext_sizes_byset

    def _get_root_vectors(self, vector_class, initial):
        """
        Get the root vectors for the nonlinear and linear vectors for the model.

        Parameters
        ----------
        vector_class : Vector
            The Vector class used to instantiate the root vectors.
        initial : bool
            Whether we are reconfiguring - i.e., whether the model has been previously setup.

        Returns
        -------
        dict of dict of Vector
            Root vectors: first key is 'input', 'output', or 'residual'; second key is vec_name.
        dict of set
            Dictionary of sets of excluded output variable absolute names, keyed by vec_name.
        dict of set
            Dictionary of sets of excluded input variable absolute names, keyed by vec_name.
        """
        root_vectors = {'input': {}, 'output': {}, 'residual': {}}

        for key in ['input', 'output', 'residual']:
            type_ = 'output' if key is 'residual' else key
            for vec_name in self._vec_names:
                if not initial:
                    root_vectors[key][vec_name] = self._vectors[key][vec_name]._root_vector
                else:
                    root_vectors[key][vec_name] = vector_class(vec_name, type_, self)

        if not initial:
            excl_out = self._excluded_vars_out
            excl_in = self._excluded_vars_in
        else:
            excl_out = {vec_name: set() for vec_name in self._vec_names}
            excl_in = {vec_name: set() for vec_name in self._vec_names}

        return root_vectors, excl_out, excl_in

    def _get_bounds_root_vectors(self, vector_class, initial):
        """
        Get the root vectors for the lower and upper bounds vectors.

        Parameters
        ----------
        vector_class : Vector
            The Vector class used to instantiate the root vectors.
        initial : bool
            Whether we are reconfiguring - i.e., whether the model has been previously setup.

        Returns
        -------
        Vector
            Root vector for the lower bounds vector.
        Vector
            Root vector for the upper bounds vector.
        """
        if not initial:
            lower = self._lower_bounds._root_vector
            upper = self._upper_bounds._root_vector
        else:
            lower = vector_class('lower', 'output', self)
            upper = vector_class('upper', 'output', self)

        return lower, upper

    def _get_scaling_root_vectors(self, vector_class, initial):
        """
        Get the root vectors for the scaling vectors.

        Parameters
        ----------
        vector_class : Vector
            The Vector class used to instantiate the root vectors.
        initial : bool
            Whether we are reconfiguring - i.e., whether the model has been previously setup.

        Returns
        -------
        dict of dict of Vector
            Root vectors: first key is 'input', 'output', or 'residual'; second key is vec_name.
        """
        root_vectors = {
            ('input', 'phys0'): {}, ('input', 'phys1'): {},
            ('input', 'norm0'): {}, ('input', 'norm1'): {},
            ('output', 'phys0'): {}, ('output', 'phys1'): {},
            ('output', 'norm0'): {}, ('output', 'norm1'): {},
            ('residual', 'phys0'): {}, ('residual', 'phys1'): {},
            ('residual', 'norm0'): {}, ('residual', 'norm1'): {},
        }

        for key in root_vectors:
            vec_key, coeff_key = key
            type_ = 'output' if vec_key == 'residual' else vec_key

            for vec_name in self._vec_names:
                if not initial:
                    root_vectors[key][vec_name] = self._scaling_vecs[key][vec_name]._root_vector
                else:
                    root_vectors[key][vec_name] = vector_class(vec_name, type_, self)

                    if coeff_key[-1] != '0':
                        root_vectors[key][vec_name].set_const(1.0)

        return root_vectors

    def setup(self, setup_mode='full'):
        """
        Public wrapper for _setup that reconfigures after an initial setup has been performed.

        Parameters
        ----------
        setup_mode : str
            Must be one of 'full', 'reconf', or 'update'.
        """
        self._setup(self.comm, self._outputs.__class__, setup_mode=setup_mode)

    def _setup(self, comm, vector_class, setup_mode):
        """
        Perform setup for this system and its descendant systems.

        There are three modes of setup:
        1. 'full': wipe everything and setup this and all descendant systems from scratch
        2. 'reconf': don't wipe everything, but reconfigure this and all descendant systems
        3. 'update': update after one or more immediate systems has done a 'reconf' or 'update'

        Parameters
        ----------
        comm : MPI.Comm or <FakeComm> or None
            The global communicator.
        vector_class : type
            reference to an actual <Vector> class; not an instance.
        setup_mode : str
            Must be one of 'full', 'reconf', or 'update'.
        """
        # 1. Full setup that must be called in the root system.
        if setup_mode == 'full':
            initial = True
            recurse = True
            resize = False
        # 2. Partial setup called in the system initiating the reconfiguration.
        elif setup_mode == 'reconf':
            initial = False
            recurse = True
            resize = True
        # 3. Update-mode setup called in all ancestors of the system initiating the reconf.
        elif setup_mode == 'update':
            initial = False
            recurse = False
            resize = False

        # If we're only updating and not recursing, processors don't need to be redistributed
        if recurse:
            self._setup_procs(*self._get_initial_procs(comm, initial))

        # For updating variable and connection data, setup needs to be performed only
        # in the current system, by gathering data from immediate subsystems,
        # and no recursion is necessary.
        self._setup_vars(recurse=recurse)
        self._setup_var_index_ranges(self._get_initial_var_indices(initial), recurse=recurse)
        self._setup_var_data(recurse=recurse)
        self._setup_var_index_maps(recurse=recurse)
        self._setup_var_sizes(recurse=recurse)
        self._setup_global_connections(recurse=recurse)
        self._setup_connections(recurse=recurse)

        # For vector-related, setup, recursion is always necessary, even for updating.
        # For reconfiguration setup, we resize the vectors once, only in the current system.
        self._setup_global(*self._get_initial_global(initial))
        self._setup_vectors(*self._get_root_vectors(vector_class, initial), resize=resize)
        self._setup_bounds(*self._get_bounds_root_vectors(vector_class, initial), resize=resize)
        self._setup_scaling(self._get_scaling_root_vectors(vector_class, initial), resize=resize)

        # Transfers do not require recursion, but they have to be set up after the vector setup.
        self._setup_transfers(recurse=recurse)

        # Same situation with solvers, partials, and Jacobians.
        # If we're updating, we just need to re-run setup on these, but no recursion necessary.
        self._setup_solvers(recurse=recurse)
        self._setup_partials(recurse=recurse)
        self._setup_jacobians(recurse=recurse)

        # If full or reconf setup, reset this system's variables to initial values.
        if setup_mode in ('full', 'reconf'):
            self.set_initial_values()

        self._rec_mgr.startup(self)
        self._rec_mgr.record_metadata(self)

    def _setup_procs(self, pathname, comm):
        """
        Distribute processors and assign pathnames.

        Parameters
        ----------
        pathname : str
            Global name of the system, including the path.
        comm : MPI.Comm or <FakeComm>
            MPI communicator object.
        """
        self.pathname = pathname
        self.comm = comm
        self._subsystems_proc_range = []

        minp, maxp = self.get_req_procs()
        if MPI and comm is not None and comm != MPI.COMM_NULL and comm.size < minp:
            raise RuntimeError("%s needs %d MPI processes, but was given only %d." %
                               (self.pathname, minp, comm.size))

    def _setup_vars(self, recurse=True):
        """
        Call initialize_variables in components and count variables, total and by var_set.

        Parameters
        ----------
        recurse : bool
            Whether to call this method in subsystems.
        """
        self._num_var = {'input': 0, 'output': 0}
        self._num_var_byset = {'input': {}, 'output': {}}

    def _setup_var_index_ranges(self, set2iset, recurse=True):
        """
        Compute the division of variables by subsystem and pass down the set_name-to-iset maps.

        Parameters
        ----------
        set2iset : {'input': dict, 'output': dict}
            Dictionary mapping the var_set name to the var_set index.
        recurse : bool
            Whether to call this method in subsystems.
        """
        self._var_set2iset = set2iset
        self._subsystems_var_range = {'input': [], 'output': []}
        self._subsystems_var_range_byset = {'input': [], 'output': []}

        num_var_byset = self._num_var_byset
        for type_ in ['input', 'output']:
            for set_name in self._var_set2iset[type_]:
                if set_name not in num_var_byset[type_]:
                    num_var_byset[type_][set_name] = 0

    def _setup_var_data(self, recurse=True):
        """
        Compute the list of abs var names, abs/prom name maps, and metadata dictionaries.

        Parameters
        ----------
        recurse : bool
            Whether to call this method in subsystems.
        """
        self._var_allprocs_abs_names = {'input': [], 'output': []}
        self._var_abs_names = {'input': [], 'output': []}
        self._var_allprocs_prom2abs_list = {'input': {}, 'output': {}}
        self._var_abs2prom = {'input': {}, 'output': {}}
        self._var_allprocs_abs2meta = {'input': {}, 'output': {}}
        self._var_abs2meta = {'input': {}, 'output': {}}

    def _setup_var_index_maps(self, recurse=True):
        """
        Compute maps from abs var names to their index among allprocs variables in this system.

        Parameters
        ----------
        recurse : bool
            Whether to call this method in subsystems.
        """
        self._var_allprocs_abs2idx = allprocs_abs2idx = {'input': {}, 'output': {}}
        self._var_allprocs_abs2idx_byset = allprocs_abs2idx_byset = {'input': {}, 'output': {}}

        for type_ in ['input', 'output']:
            allprocs_abs2meta_t = self._var_allprocs_abs2meta[type_]
            allprocs_abs2idx_t = allprocs_abs2idx[type_]
            allprocs_abs2idx_byset_t = allprocs_abs2idx_byset[type_]

            counter = {set_name: 0 for set_name in self._var_set2iset[type_]}
            for idx, abs_name in enumerate(self._var_allprocs_abs_names[type_]):
                allprocs_abs2idx_t[abs_name] = idx

                set_name = allprocs_abs2meta_t[abs_name]['var_set']
                allprocs_abs2idx_byset_t[abs_name] = counter[set_name]
                counter[set_name] += 1

        # Recursion
        if recurse:
            for subsys in self._subsystems_myproc:
                subsys._setup_var_index_maps(recurse)

    def _setup_var_sizes(self, recurse=True):
        """
        Compute the arrays of local variable sizes for all variables/procs on this system.

        Parameters
        ----------
        recurse : bool
            Whether to call this method in subsystems.
        """
        self._var_sizes = {'input': None, 'output': None}
        self._var_sizes_byset = {'input': {}, 'output': {}}

    def _setup_global_connections(self, recurse=True):
        """
        Compute dict of all connections between this system's inputs and outputs.

        The connections come from 4 sources:
        1. Implicit connections owned by the current system
        2. Explicit connections declared by the current system
        3. Explicit connections declared by parent systems
        4. Implicit / explicit from subsystems

        Parameters
        ----------
        recurse : bool
            Whether to call this method in subsystems.
        """
        self._conn_global_abs_in2out = {}

    def _setup_connections(self, recurse=True):
        """
        Compute dict of all implicit and explicit connections owned by this system.

        Parameters
        ----------
        recurse : bool
            Whether to call this method in subsystems.
        """
        self._conn_abs_in2out = {}

    def _setup_global(self, ext_num_vars, ext_num_vars_byset, ext_sizes, ext_sizes_byset):
        """
        Compute total number and total size of variables in systems before / after this system.

        Parameters
        ----------
        ext_num_vars : {'input': (int, int), 'output': (int, int)}
            Total number of allprocs variables in system before/after this one.
        ext_num_vars_byset : {'input': dict of (int, int), 'output': dict of (int, int)}
            Same as above, but by var_set name.
        ext_sizes : {'input': (int, int), 'output': (int, int)}
            Total size of allprocs variables in system before/after this one.
        ext_sizes_byset : {'input': dict of (int, int), 'output': dict of (int, int)}
            Same as above, but by var_set name.
        """
        self._ext_num_vars = ext_num_vars
        self._ext_num_vars_byset = ext_num_vars_byset
        self._ext_sizes = ext_sizes
        self._ext_sizes_byset = ext_sizes_byset

    def _setup_vectors(self, root_vectors, excl_out, excl_in, resize=False):
        """
        Compute all vectors for all vec names and assign excluded variables lists.

        Parameters
        ----------
        root_vectors : dict of dict of Vector
            Root vectors: first key is 'input', 'output', or 'residual'; second key is vec_name.
        excl_out : dict of set
            Dictionary of sets of excluded output variable absolute names, keyed by vec_name.
        excl_in : dict of set
            Dictionary of sets of excluded input variable absolute names, keyed by vec_name.
        resize : bool
            Whether to resize the root vectors - i.e, because this system is initiating a reconf.
        """
        self._vectors = vectors = {'input': {}, 'output': {}, 'residual': {}}
        self._excluded_vars_out = excl_out
        self._excluded_vars_in = excl_in

        for vec_name in self._vec_names:
            vector_class = root_vectors['output'][vec_name].__class__

            for key in ['input', 'output', 'residual']:
                type_ = 'output' if key is 'residual' else key

                vectors[key][vec_name] = vector_class(
                    vec_name, type_, self, root_vectors[key][vec_name], resize=resize)

        self._inputs = vectors['input']['nonlinear']
        self._outputs = vectors['output']['nonlinear']
        self._residuals = vectors['residual']['nonlinear']

        for subsys in self._subsystems_myproc:
            subsys._setup_vectors(root_vectors, excl_out, excl_in)

    def _setup_bounds(self, root_lower, root_upper, resize=False):
        """
        Compute the lower and upper bounds vectors and set their values.

        Parameters
        ----------
        root_lower : Vector
            Root vector for the lower bounds vector.
        root_upper : Vector
            Root vector for the upper bounds vector.
        resize : bool
            Whether to resize the root vectors - i.e, because this system is initiating a reconf.
        """
        vector_class = root_lower.__class__
        self._lower_bounds = lower = vector_class(
            'lower', 'output', self, root_lower, resize=resize)
        self._upper_bounds = upper = vector_class(
            'upper', 'output', self, root_upper, resize=resize)

        for abs_name, meta in iteritems(self._var_abs2meta['output']):
            shape = meta['shape']
            ref0 = meta['ref0']
            ref = meta['ref']
            var_lower = meta['lower']
            var_upper = meta['upper']

            if not np.isscalar(ref0):
                ref0 = ref0.reshape(shape)
            if not np.isscalar(ref):
                ref = ref.reshape(shape)

            if var_lower is None:
                lower._views[abs_name][:] = -np.inf
            else:
                lower._views[abs_name][:] = (var_lower - ref0) / (ref - ref0)

            if var_upper is None:
                upper._views[abs_name][:] = np.inf
            else:
                upper._views[abs_name][:] = (var_upper - ref0) / (ref - ref0)

        for subsys in self._subsystems_myproc:
            subsys._setup_bounds(root_lower, root_upper)

    def _setup_scaling(self, root_vectors, resize=False):
        """
        Compute all scaling vectors for all vec names.

        Parameters
        ----------
        root_vectors : dict of dict of Vector
            Root vectors: first key is scaling direction; second key is vec_name.
        resize : bool
            Whether to resize the root vectors - i.e, because this system is initiating a reconf.
        """
        self._scaling_vecs = vecs = {
            ('input', 'phys0'): {}, ('input', 'phys1'): {},
            ('input', 'norm0'): {}, ('input', 'norm1'): {},
            ('output', 'phys0'): {}, ('output', 'phys1'): {},
            ('output', 'norm0'): {}, ('output', 'norm1'): {},
            ('residual', 'phys0'): {}, ('residual', 'phys1'): {},
            ('residual', 'norm0'): {}, ('residual', 'norm1'): {},
        }

        allprocs_abs2meta_out = self._var_allprocs_abs2meta['output']
        abs2meta_in = self._var_abs2meta['input']

        for vec_name in self._vec_names:
            vector_class = root_vectors['residual', 'phys0'][vec_name].__class__

            for key in vecs:
                type_ = 'output' if key[0] == 'residual' else key[0]
                vecs[key][vec_name] = vector_class(
                    vec_name, type_, self, root_vectors[key][vec_name], resize=resize)

                # This is necessary because scaling will not be set for inputs
                # whose source is outside of this system. The units and scaling
                # for those sources are not available, so those components of the
                # scaling vectors will just be 0. That will zero out input values
                # during transfers, so the multiplier must be 1 by default.
                if resize:
                    if '1' in key[1]:
                        vecs[key][vec_name].set_const(1.)

            for abs_name, meta in iteritems(self._var_abs2meta['output']):
                shape = meta['shape']
                ref = meta['ref']
                ref0 = meta['ref0']
                res_ref = meta['res_ref']
                if not np.isscalar(ref):
                    ref = ref.reshape(shape)
                if not np.isscalar(ref0):
                    ref0 = ref0.reshape(shape)
                if not np.isscalar(res_ref):
                    res_ref = res_ref.reshape(shape)

                a0 = ref0
                a1 = ref - ref0
                vecs['output', 'phys0'][vec_name]._views[abs_name][:] = a0
                vecs['output', 'phys1'][vec_name]._views[abs_name][:] = a1
                vecs['output', 'norm0'][vec_name]._views[abs_name][:] = -a0 / a1
                vecs['output', 'norm1'][vec_name]._views[abs_name][:] = 1.0 / a1

                vecs['residual', 'phys0'][vec_name]._views[abs_name][:] = 0.0
                vecs['residual', 'phys1'][vec_name]._views[abs_name][:] = res_ref
                vecs['residual', 'norm0'][vec_name]._views[abs_name][:] = 0.0
                vecs['residual', 'norm1'][vec_name]._views[abs_name][:] = 1.0 / res_ref

            for abs_in, abs_out in iteritems(self._conn_abs_in2out):
                if abs_in not in abs2meta_in:
                    continue

                meta_out = allprocs_abs2meta_out[abs_out]
                meta_in = abs2meta_in[abs_in]

                shape_out = meta_out['shape']
                units_out = meta_out['units']
                shape_in = meta_in['shape']
                units_in = meta_in['units']

                ref = meta_out['ref']
                ref0 = meta_out['ref0']

                src_indices = meta_in['src_indices']

                if src_indices is not None:
                    if src_indices.ndim != 1:
                        if len(shape_out) == 1:
                            src_indices = src_indices.flatten()
                        else:
                            entries = [list(range(x)) for x in shape_in]
                            cols = np.vstack(src_indices[i] for i in product(*entries))
                            dimidxs = [cols[:, i] for i in range(cols.shape[1])]
                            src_indices = np.ravel_multi_index(dimidxs, shape_out)
                    if not np.isscalar(ref):
                        ref = ref[src_indices]
                    if not np.isscalar(ref0):
                        ref0 = ref0[src_indices]
                else:
                    if not np.isscalar(ref):
                        ref = ref.reshape(shape_out)
                    if not np.isscalar(ref0):
                        ref0 = ref0.reshape(shape_out)

                # Compute scaling arrays for inputs using a0 and a1
                # Example:
                #   Let x, x_src, x_tgt be the dimensionless variable,
                #   variable in source units, and variable in target units, resp.
                #   x_src = a0 + a1 x
                #   x_tgt = b0 + b1 x
                #   x_tgt = g(x_src) = d0 + d1 x_src
                #   b0 + b1 x = d0 + d1 a0 + d1 a1 x
                #   b0 = d0 + d1 a0
                #   b0 = g(a0)
                #   b1 = d0 + d1 a1 - d0
                #   b1 = g(a1) - g(0)

                a0 = convert_units(ref0, units_out, units_in)
                a1 = convert_units(ref - ref0, units_out, units_in) \
                    - convert_units(0., units_out, units_in)
                vecs['input', 'phys0'][vec_name]._views[abs_in][:] = a0
                vecs['input', 'phys1'][vec_name]._views[abs_in][:] = a1
                vecs['input', 'norm0'][vec_name]._views[abs_in][:] = -a0 / a1
                vecs['input', 'norm1'][vec_name]._views[abs_in][:] = 1.0 / a1

        for subsys in self._subsystems_myproc:
            subsys._setup_scaling(root_vectors)

    def _setup_transfers(self, recurse=True):
        """
        Compute all transfers that are owned by this system.

        Parameters
        ----------
        recurse : bool
            Whether to call this method in subsystems.
        """
        self._transfers = {}

    def _setup_solvers(self, recurse=True):
        """
        Perform setup in all solvers.

        Parameters
        ----------
        recurse : bool
            Whether to call this method in subsystems.
        """
        if self._nl_solver is not None:
            self._nl_solver._setup_solvers(self, 0)
        if self._ln_solver is not None:
            self._ln_solver._setup_solvers(self, 0)

        if recurse:
            for subsys in self._subsystems_myproc:
                subsys._setup_solvers(recurse=recurse)

    def _setup_partials(self, recurse=True):
        """
        Call initialize_partials in components.

        Parameters
        ----------
        recurse : bool
            Whether to call this method in subsystems.
        """
        self._subjacs_info = {}

        if recurse:
            for subsys in self._subsystems_myproc:
                subsys._setup_partials(recurse)

    def _setup_jacobians(self, jacobian=None, recurse=True):
        """
        Set and populate jacobians down through the system tree.

        Parameters
        ----------
        jacobian : <AssembledJacobian> or None
            The global jacobian to populate for this system.
        recurse : bool
            Whether to call this method in subsystems.
        """
        self._jacobian_changed = False
        self._views_assembled_jac = False

        if jacobian is not None:
            # this means that somewhere above us is an AssembledJacobian. If
            # we have a nonlinear solver that uses derivatives, this is
            # currently an error if the AssembledJacobian is not a DenseJacobian.
            # In a future story we'll add support for sparse AssembledJacobians.
            if self._nl_solver is not None and self._nl_solver.supports['gradients']:
                if not isinstance(jacobian, DenseJacobian):
                    raise RuntimeError("System '%s' has a solver of type '%s'"
                                       "but a sparse AssembledJacobian has been set in a "
                                       "higher level system." %
                                       (self.pathname,
                                        self._nl_solver.__class__.__name__))
                self._views_assembled_jac = True
            self._owns_assembled_jac = False

        if self._owns_assembled_jac:

            # At present, we don't support a AssembledJacobian in a group
            # if any subcomponents are matrix-free.
            for subsys in self.system_iter():

                try:
                    if subsys._matrix_free:
                        msg = "AssembledJacobian not supported if any subcomponent is matrix-free."
                        raise RuntimeError(msg)

                # Groups don't have `_matrix_free`
                # Note, we could put this attribute on Group, but this would be True for a
                # default Group, and thus we would need an isinstance on Component, which is the
                # reason for the try block anyway.
                except AttributeError:
                    continue

            jacobian = self._jacobian

        elif jacobian is not None:
            self._jacobian = jacobian

        self._set_partials_meta()

        if recurse:
            for subsys in self._subsystems_myproc:
                subsys._setup_jacobians(jacobian, recurse)

        if self._owns_assembled_jac:
            self._jacobian._system = self
            self._jacobian._initialize()

            for s in self.system_iter(local=True, recurse=True):
                if s._views_assembled_jac:
                    self._jacobian._init_view(s)

    def set_initial_values(self):
        """
        Set all input and output variables to their declared initial values.
        """
        for abs_name, meta in iteritems(self._var_abs2meta['input']):
            self._inputs._views[abs_name][:] = meta['value']

        for abs_name, meta in iteritems(self._var_abs2meta['output']):
            self._outputs._views[abs_name][:] = meta['value']

    def _scale_vec(self, vec, key, scale_to):
        scal_vecs = self._scaling_vecs
        vec_name = vec._name

        vec.elem_mult(scal_vecs[key, scale_to + '1'][vec_name])
        if vec_name == 'nonlinear':
            vec += scal_vecs[key, scale_to + '0'][vec_name]

    def _transfer(self, vec_name, mode, isub=None):
        """
        Perform a vector transfer.

        Parameters
        ----------
        vec_name : str
            Name of the vector RHS on which to perform a transfer.
        mode : str
            Either 'fwd' or 'rev'
        isub : None or int
            If None, perform a full transfer.
            If int, perform a partial transfer for linear Gauss--Seidel.
        """
        vec_inputs = self._vectors['input'][vec_name]
        vec_outputs = self._vectors['output'][vec_name]

        if mode == 'fwd':
            direction = ('norm', 'phys')
        elif mode == 'rev':
            direction = ('phys', 'norm')

        self._scale_vec(vec_inputs, 'input', direction[0])
        self._transfers[vec_name][mode, isub](vec_inputs, vec_outputs, mode)
        self._scale_vec(vec_inputs, 'input', direction[1])

    def get_req_procs(self):
        """
        Return the min and max MPI processes usable by this System.

        This should be overridden by Components that require more than
        1 process.

        Returns
        -------
        tuple : (int, int or None)
            A tuple of the form (min_procs, max_procs), indicating the min
            and max processors usable by this `System`.  max_procs can be None,
            indicating all available procs can be used.
        """
        # by default, systems only require 1 proc
        return (1, 1)

    def _get_maps(self, prom_names):
        """
        Define variable maps based on promotes lists.

        Parameters
        ----------
        prom_names : {'input': [], 'output': []}
            Lists of promoted input and output names.

        Returns
        -------
        dict of {'input': {str:str, ...}, 'output': {str:str, ...}}
            dictionary mapping input/output variable names
            to promoted variable names.
        """
        def split_list(lst):
            """
            Return names, patterns, and renames found in lst.
            """
            names = []
            patterns = []
            renames = {}
            for entry in lst:
                if isinstance(entry, string_types):
                    if '*' in entry or '?' in entry or '[' in entry:
                        patterns.append(entry)
                    else:
                        names.append(entry)
                elif isinstance(entry, tuple) and len(entry) == 2:
                    renames[entry[0]] = entry[1]
                else:
                    raise TypeError("when adding subsystem '%s', entry '%s'"
                                    " is not a string or tuple of size 2" %
                                    (self.pathname, entry))
            return names, patterns, renames

        maps = {'input': {}, 'output': {}}
        gname = self.name + '.' if self.name else ''
        found = False

        promotes = self._var_promotes['any']
        if promotes:
            names, patterns, renames = split_list(promotes)

        for typ in ('input', 'output'):
            pmap = maps[typ]

            if promotes:
                pass
            elif self._var_promotes[typ]:
                names, patterns, renames = split_list(self._var_promotes[typ])
            else:
                names = patterns = renames = ()

            for name in prom_names[typ]:
                if name in pmap:
                    pass
                elif name in names:
                    pmap[name] = name
                    found = True
                elif name in renames:
                    pmap[name] = renames[name]
                    found = True
                else:
                    for pattern in patterns:
                        # if name matches, promote that variable to parent
                        if fnmatchcase(name, pattern):
                            pmap[name] = name
                            found = True
                            break
                    else:
                        # Default: prepend the parent system's name
                        pmap[name] = gname + name if gname else name

        if not found:
            for io, lst in self._var_promotes.items():
                if lst:
                    if io == 'any':
                        suffix = ''
                    else:
                        suffix = '_%ss' % io
                    raise RuntimeError("%s: no variables were promoted "
                                       "based on promotes%s=%s" %
                                       (self.pathname, suffix, list(lst)))

        return maps

    def _get_scope(self, excl_sub=None):
        if excl_sub is None:
            # All myproc outputs
            scope_out = set(self._var_abs_names['output'])

            # All myproc inputs connected to an output in this system
            scope_in = set(self._conn_global_abs_in2out.keys()) \
                & set(self._var_abs_names['input'])
        else:
            # All myproc outputs not in excl_sub
            scope_out = set(self._var_abs_names['output']) \
                - set(excl_sub._var_abs_names['output'])

            # All myproc inputs connected to an output in this system but not in excl_sub
            scope_in = []
            for abs_in in self._var_abs_names['input']:
                if abs_in in self._conn_global_abs_in2out:
                    abs_out = self._conn_global_abs_in2out[abs_in]

                    if abs_out not in excl_sub._var_allprocs_abs2idx['output']:
                        scope_in.append(abs_in)
            scope_in = set(scope_in)

        return scope_out, scope_in

    @property
    def jacobian(self):
        """
        Get the Jacobian object assigned to this system (or None if unassigned).
        """
        return self._jacobian

    @jacobian.setter
    def jacobian(self, jacobian):
        """
        Set the Jacobian.
        """
        self._owns_assembled_jac = isinstance(jacobian, AssembledJacobian)
        self._jacobian = jacobian
        self._jacobian_changed = True

    @contextmanager
    def _unscaled_context(self, outputs=[], residuals=[]):
        """
        Context manager for units and scaling for vectors and Jacobians.

        Temporarily puts vectors in a physical and unscaled state, because
        internally, vectors are nominally in a dimensionless and scaled state.
        The same applies (optionally) for Jacobians.

        Parameters
        ----------
        outputs : list of output <Vector> objects
            List of output vectors to apply the unit and scaling conversions.
        residuals : list of residual <Vector> objects
            List of residual vectors to apply the unit and scaling conversions.
        """
        for vec in outputs:
            self._scale_vec(vec, 'output', 'phys')
        for vec in residuals:
            self._scale_vec(vec, 'residual', 'phys')

        yield

        for vec in outputs:
            self._scale_vec(vec, 'output', 'norm')
        for vec in residuals:
            self._scale_vec(vec, 'residual', 'norm')

    @contextmanager
    def _unscaled_context_all(self):
        """
        Context manager that temporarily puts all vectors and Jacobians in an unscaled state.
        """
        for vec_type in ['output', 'residual']:
            for vec in self._vectors[vec_type].values():
                self._scale_vec(vec, vec_type, 'phys')
        yield
        for vec_type in ['output', 'residual']:
            for vec in self._vectors[vec_type].values():
                self._scale_vec(vec, vec_type, 'norm')

    @contextmanager
    def _scaled_context_all(self):
        """
        Context manager that temporarily puts all vectors and Jacobians in a scaled state.
        """
        for vec_type in ['output', 'residual']:
            for vec in self._vectors[vec_type].values():
                self._scale_vec(vec, vec_type, 'norm')

        yield

        for vec_type in ['output', 'residual']:
            for vec in self._vectors[vec_type].values():
                self._scale_vec(vec, vec_type, 'phys')

    @contextmanager
    def _matvec_context(self, vec_name, scope_out, scope_in, mode, clear=True):
        """
        Context manager for vectors.

        For the given vec_name, return vectors that use a set of
        internal variables that are relevant to the current matrix-vector
        product.  This is called only from _apply_linear.

        Parameters
        ----------
        vec_name : str
            Name of the vector to use.
        scope_out : set or None
            Set of absolute output names in the scope of this mat-vec product.
            If None, all are in the scope.
        scope_in : set or None
            Set of absolute input names in the scope of this mat-vec product.
            If None, all are in the scope.
        mode : str
            Key for specifying derivative direction. Values are 'fwd'
            or 'rev'.
        clear : bool(True)
            If True, zero out residuals (in fwd mode) or inputs and outputs
            (in rev mode).

        Yields
        ------
        (d_inputs, d_outputs, d_residuals) : tuple of Vectors
            Yields the three Vectors configured internally to deal only
            with variables relevant to the current matrix vector product.

        """
        d_inputs = self._vectors['input'][vec_name]
        d_outputs = self._vectors['output'][vec_name]
        d_residuals = self._vectors['residual'][vec_name]

        if clear:
            if mode == 'fwd':
                d_residuals.set_const(0.0)
            elif mode == 'rev':
                d_inputs.set_const(0.0)
                d_outputs.set_const(0.0)

        excl_out = self._excluded_vars_out[vec_name]
        excl_in = self._excluded_vars_in[vec_name]

        res_names = set(self._var_abs_names['output']) - excl_out
        out_names = set(self._var_abs_names['output']) - excl_out
        in_names = set(self._var_abs_names['input']) - excl_in
        if scope_out is not None:
            out_names = out_names & scope_out
        if scope_in is not None:
            in_names = in_names & scope_in

        d_inputs._names = in_names
        d_outputs._names = out_names
        d_residuals._names = res_names

        yield d_inputs, d_outputs, d_residuals

        # reset _names so users will see full vector contents
        d_inputs._names = d_inputs._views
        d_outputs._names = d_outputs._views
        d_residuals._names = d_residuals._views

    def get_nonlinear_vectors(self):
        """
        Return the inputs, outputs, and residuals vectors.

        Returns
        -------
        (inputs, outputs, residuals) : tuple of <Vector> instances
            Yields the inputs, outputs, and residuals nonlinear vectors.
        """
        if self._inputs is None:
            raise RuntimeError("Cannot get vectors because setup has not yet been called.")

        return self._inputs, self._outputs, self._residuals

    def get_linear_vectors(self, vec_name='linear'):
        """
        Return the linear inputs, outputs, and residuals vectors.

        Parameters
        ----------
        vec_name : str
            Name of the linear right-hand-side vector. The default is 'linear'.

        Returns
        -------
        (inputs, outputs, residuals) : tuple of <Vector> instances
            Yields the inputs, outputs, and residuals linear vectors for vec_name.
        """
        if self._inputs is None:
            raise RuntimeError("Cannot get vectors because setup has not yet been called.")

        if vec_name not in self._vectors['input']:
            raise ValueError("There is no linear vector named %s" % vec_name)

        return (self._vectors['input'][vec_name],
                self._vectors['output'][vec_name],
                self._vectors['residual'][vec_name])

    @contextmanager
    def jacobian_context(self):
        """
        Context manager that yields the Jacobian assigned to this system in this system's context.

        Yields
        ------
        <Jacobian>
            The current system's jacobian with its _system set to self.
        """
        if self._jacobian_changed:
            raise RuntimeError("%s: jacobian has changed and setup was not "
                               "called." % self.pathname)
        oldsys = self._jacobian._system
        self._jacobian._system = self
        yield self._jacobian
        self._jacobian._system = oldsys

    @property
    def nl_solver(self):
        """
        Get the nonlinear solver for this system.
        """
        return self._nl_solver

    @nl_solver.setter
    def nl_solver(self, solver):
        """
        Set this system's nonlinear solver and perform setup.
        """
        self._nl_solver = solver

    @property
    def ln_solver(self):
        """
        Get the linear solver for this system.
        """
        return self._ln_solver

    @ln_solver.setter
    def ln_solver(self, solver):
        """
        Set this system's linear solver and perform setup.
        """
        self._ln_solver = solver

    def _set_solver_print(self, level=2, depth=1e99, type_='all'):
        """
        Control printing for solvers and subsolvers in the model.

        Parameters
        ----------
        level : int
            iprint level. Set to 2 to print residuals each iteration; set to 1
            to print just the iteration totals; set to 0 to disable all printing
            except for failures, and set to -1 to disable all printing including failures.
        depth : int
            How deep to recurse. For example, you can set this to 0 if you only want
            to print the top level linear and nonlinear solver messages. Default
            prints everything.
        type_ : str
            Type of solver to set: 'LN' for linear, 'NL' for nonlinear, or 'all' for all.
        """
        if self.ln_solver is not None and type_ != 'NL':
            self.ln_solver._set_solver_print(level=level, type_=type_)
        if self.nl_solver is not None and type_ != 'LN':
            self.nl_solver._set_solver_print(level=level, type_=type_)

        for subsys in self._subsystems_allprocs:

            current_depth = subsys.pathname.count('.')
            if current_depth >= depth:
                continue

            subsys._set_solver_print(level=level, depth=depth - current_depth, type_=type_)

            if subsys.ln_solver is not None and type_ != 'NL':
                subsys.ln_solver._set_solver_print(level=level, type_=type_)
            if subsys.nl_solver is not None and type_ != 'LN':
                subsys.nl_solver._set_solver_print(level=level, type_=type_)

    @property
    def proc_allocator(self):
        """
        Get the current system's processor allocator object.
        """
        return self._mpi_proc_allocator

    @proc_allocator.setter
    def proc_allocator(self, value):
        """
        Set the processor allocator object.
        """
        self._mpi_proc_allocator = value

    def _set_partials_meta(self):
        """
        Set subjacobian info into our jacobian.

        Overridden in <Component>.
        """
        pass

    def system_iter(self, local=True, include_self=False, recurse=True,
                    typ=None):
        """
        Yield a generator of subsystems of this system.

        Parameters
        ----------
        local : bool
            If True, only iterate over systems on this proc.
        include_self : bool
            If True, include this system in the iteration.
        recurse : bool
            If True, iterate over the whole tree under this system.
        typ : type
            If not None, only yield Systems that match that are instances of the
            given type.
        """
        if local:
            sysiter = self._subsystems_myproc
        else:
            sysiter = self._subsystems_allprocs

        if include_self and (typ is None or isinstance(self, typ)):
            yield self

        for s in sysiter:
            if typ is None or isinstance(s, typ):
                yield s
            if recurse:
                for sub in s.system_iter(local=local, recurse=True, typ=typ):
                    yield sub

    def add_design_var(self, name, lower=None, upper=None, ref=None,
                       ref0=None, indices=None, adder=None, scaler=None,
                       **kwargs):
        r"""
        Add a design variable to this system.

        Parameters
        ----------
        name : string
            Name of the design variable in the system.
        lower : float or ndarray, optional
            Lower boundary for the param
        upper : upper or ndarray, optional
            Upper boundary for the param
        ref : float or ndarray, optional
            Value of design var that scales to 1.0 in the driver.
        ref0 : float or ndarray, optional
            Value of design var that scales to 0.0 in the driver.
        indices : iter of int, optional
            If a param is an array, these indicate which entries are of
            interest for this particular response.
        adder : float or ndarray, optional
            Value to add to the model value to get the scaled value. Adder
            is first in precedence.
        scaler : float or ndarray, optional
            value to multiply the model value to get the scaled value. Scaler
            is second in precedence.
        **kwargs : optional
            Keyword arguments that are saved as metadata for the
            design variable.

        Notes
        -----
        The response can be scaled using ref and ref0.
        The argument :code:`ref0` represents the physical value when the scaled value is 0.
        The argument :code:`ref` represents the physical value when the scaled value is 1.
        """
        if name in self._design_vars or name in self._static_design_vars:
            msg = "Design Variable '{}' already exists."
            raise RuntimeError(msg.format(name))

        # Name must be a string
        if not isinstance(name, string_types):
            raise TypeError('The name argument should be a string, got {0}'.format(name))

        # determine adder and scaler based on args
        adder, scaler = determine_adder_scaler(ref0, ref, adder, scaler)

        # Convert lower to ndarray/float as necessary
        lower = format_as_float_or_array('lower', lower, val_if_none=-sys.float_info.max,
                                         flatten=True)

        # Convert upper to ndarray/float as necessary
        upper = format_as_float_or_array('upper', upper, val_if_none=sys.float_info.max,
                                         flatten=True)

        # Apply scaler/adder to lower and upper
        lower = (lower + adder) * scaler
        upper = (upper + adder) * scaler

        meta = kwargs if kwargs else None

        if self._static_mode:
            design_vars = self._static_design_vars
        else:
            design_vars = self._design_vars

        design_vars[name] = dvs = OrderedDict()

        dvs['name'] = name
        dvs['upper'] = upper
        dvs['lower'] = lower
        dvs['scaler'] = None if scaler == 1.0 else scaler
        dvs['adder'] = None if adder == 0.0 else adder
        dvs['ref'] = ref
        dvs['ref0'] = ref0
        dvs['indices'] = indices
        dvs['metadata'] = meta

    def add_response(self, name, type, lower=None, upper=None, equals=None,
                     ref=None, ref0=None, indices=None, adder=None, scaler=None,
                     linear=False, **kwargs):
        r"""
        Add a response variable to this system.

        Parameters
        ----------
        name : string
            Name of the response variable in the system.
        type : string
            The type of response. Supported values are 'con' and 'obj'
        lower : float or ndarray, optional
            Lower boundary for the variable
        upper : upper or ndarray, optional
            Upper boundary for the variable
        equals : equals or ndarray, optional
            Equality constraint value for the variable
        ref : float or ndarray, optional
            Value of response variable that scales to 1.0 in the driver.
        ref0 : upper or ndarray, optional
            Value of response variable that scales to 0.0 in the driver.
        indices : sequence of int, optional
            If variable is an array, these indicate which entries are of
            interest for this particular response.
        adder : float or ndarray, optional
            Value to add to the model value to get the scaled value. Adder
            is first in precedence.
        scaler : float or ndarray, optional
            value to multiply the model value to get the scaled value. Scaler
            is second in precedence.
        linear : bool
            Set to True if constraint is linear. Default is False.
        **kwargs : optional
            Keyword arguments that are saved as metadata for the
            design variable.

        Notes
        -----
        The response can be scaled using ref and ref0.
        The argument :code:`ref0` represents the physical value when the scaled value is 0.
        The argument :code:`ref` represents the physical value when the scaled value is 1.

        """
        # Name must be a string
        if not isinstance(name, string_types):
            raise TypeError('The name argument should be a string, '
                            'got {0}'.format(name))

        # Type must be a string and one of 'con' or 'obj'
        if not isinstance(type, string_types):
            raise TypeError('The type argument should be a string')
        elif type not in ('con', 'obj'):
            raise ValueError('The type must be one of \'con\' or \'obj\': '
                             'Got \'{0}\' instead'.format(name))

        if name in self._responses or name in self._static_responses:
            typemap = {'con': 'Constraint', 'obj': 'Objective'}
            msg = '{0} \'{1}\' already exists.'.format(typemap[type], name)
            raise RuntimeError(msg.format(name))

        # determine adder and scaler based on args
        adder, scaler = determine_adder_scaler(ref0, ref, adder, scaler)

        # A constraint cannot be an equality and inequality constraint
        if equals is not None and (lower is not None or upper is not None):
            msg = "Constraint '{}' cannot be both equality and inequality."
            raise ValueError(msg.format(name))

        # If given, indices must be a sequence
        err = False
        if indices is not None:
            if isinstance(indices, string_types):
                err = True
            elif isinstance(indices, Iterable):
                all_int = all([isinstance(item, int) for item in indices])
                if not all_int:
                    err = True
            else:
                err = True
        if err:
            msg = "If specified, indices must be a sequence of integers."
            raise ValueError(msg)

        # Currently ref and ref0 must be scalar
        if ref is not None:
            ref = float(ref)

        if ref0 is not None:
            ref0 = float(ref0)

        # Convert lower to ndarray/float as necessary
        lower = format_as_float_or_array('lower', lower, val_if_none=-sys.float_info.max,
                                         flatten=True)

        # Convert upper to ndarray/float as necessary
        upper = format_as_float_or_array('upper', upper, val_if_none=sys.float_info.max,
                                         flatten=True)

        # Convert equals to ndarray/float as necessary
        if equals is not None:
            equals = format_as_float_or_array('equals', equals, flatten=True)

        # Scale the bounds
        if lower is not None:
            lower = (lower + adder) * scaler

        if upper is not None:
            upper = (upper + adder) * scaler

        if equals is not None:
            equals = (equals + adder) * scaler

        meta = kwargs if kwargs else None

        if self._static_mode:
            responses = self._static_responses
        else:
            responses = self._responses

        responses[name] = resp = OrderedDict()

        resp['name'] = name
        resp['scaler'] = None if scaler == 1.0 else scaler
        resp['adder'] = None if adder == 0.0 else adder
        resp['ref'] = ref
        resp['ref0'] = ref0
        resp['indices'] = indices
        resp['metadata'] = meta
        resp['type'] = type

        if type == 'con':
            resp['lower'] = lower
            resp['upper'] = upper
            resp['equals'] = equals
            resp['linear'] = linear

        elif type == 'obj':
            pass
        else:
            raise ValueError('Unrecognized type for response.  Expected'
                             ' one of [\'obj\', \'con\']:  ({0})'.format(type))

    def add_constraint(self, name, lower=None, upper=None, equals=None,
                       ref=None, ref0=None, adder=None, scaler=None,
                       indices=None, linear=False, **kwargs):
        r"""
        Add a constraint variable to this system.

        Parameters
        ----------
        name : string
            Name of the response variable in the system.
        lower : float or ndarray, optional
            Lower boundary for the variable
        upper : float or ndarray, optional
            Upper boundary for the variable
        equals : float or ndarray, optional
            Equality constraint value for the variable
        ref : float or ndarray, optional
            Value of response variable that scales to 1.0 in the driver.
        ref0 : float or ndarray, optional
            Value of response variable that scales to 0.0 in the driver.
        adder : float or ndarray, optional
            Value to add to the model value to get the scaled value. Adder
            is first in precedence.
        scaler : float or ndarray, optional
            value to multiply the model value to get the scaled value. Scaler
            is second in precedence.
        indices : sequence of int, optional
            If variable is an array, these indicate which entries are of
            interest for this particular response.
        linear : bool
            Set to True if constraint is linear. Default is False.
        **kwargs : optional
            Keyword arguments that are saved as metadata for the
            design variable.

        Notes
        -----
        The response can be scaled using ref and ref0.
        The argument :code:`ref0` represents the physical value when the scaled value is 0.
        The argument :code:`ref` represents the physical value when the scaled value is 1.
        """
        meta = kwargs if kwargs else None

        self.add_response(name=name, type='con', lower=lower, upper=upper,
                          equals=equals, scaler=scaler, adder=adder, ref=ref,
                          ref0=ref0, indices=indices, linear=linear, metadata=meta)

    def add_objective(self, name, ref=None, ref0=None, indices=None,
                      adder=None, scaler=None, **kwargs):
        r"""
        Add a response variable to this system.

        Parameters
        ----------
        name : string
            Name of the response variable in the system.
        ref : float or ndarray, optional
            Value of response variable that scales to 1.0 in the driver.
        ref0 : float or ndarray, optional
            Value of response variable that scales to 0.0 in the driver.
        indices : sequence of int, optional
            If variable is an array, these indicate which entries are of
            interest for this particular response.
        adder : float or ndarray, optional
            Value to add to the model value to get the scaled value. Adder
            is first in precedence.
        scaler : float or ndarray, optional
            value to multiply the model value to get the scaled value. Scaler
            is second in precedence.
        **kwargs : optional
            Keyword arguments that are saved as metadata for the
            design variable.

        Notes
        -----
        The objective can be scaled using scaler and adder, where

        .. math::

            x_{scaled} = scaler(x + adder)

        or through the use of ref/ref0, which map to scaler and adder through
        the equations:

        .. math::

            0 = scaler(ref_0 + adder)

            1 = scaler(ref + adder)

        which results in:

        .. math::

            adder = -ref_0

            scaler = \frac{1}{ref + adder}
        """
        meta = kwargs if kwargs else None
        if 'lower' in kwargs or 'upper' in kwargs or 'equals' in kwargs:
            raise RuntimeError('Bounds may not be set on objectives')
        self.add_response(name, type='obj', scaler=scaler, adder=adder,
                          ref=ref, ref0=ref0, indices=indices, metadata=meta)

    def get_design_vars(self, recurse=True):
        """
        Get the DesignVariable settings from this system.

        Retrieve all design variable settings from the system and, if recurse
        is True, all of its subsystems.

        Parameters
        ----------
        recurse : bool
            If True, recurse through the subsystems and return the path of
            all design vars relative to the this system.

        Returns
        -------
        dict
            The design variables defined in the current system and, if
            recurse=True, its subsystems.

        """
        pro2abs = self._var_allprocs_prom2abs_list['output']

        # Human readable error message during Driver setup.
        try:
            out = {pro2abs[name][0]: data for name, data in iteritems(self._design_vars)}
        except KeyError as err:
            msg = "Output not found for design variable {0} in system '{1}'."
            raise RuntimeError(msg.format(str(err), self.pathname))

        # Size them all
        vec = self._outputs._views_flat
        for name, data in iteritems(out):

            # Depending on where the designvar was added, the name in the
            # vectors might be relative instead of absolute. Lucky we have
            # both.
            if name in vec:
                out[name]['size'] = vec[name].size
            else:
                out[name]['size'] = vec[out[name]['name']].size

        if recurse:
            for subsys in self._subsystems_myproc:
                subsys_design_vars = subsys.get_design_vars(recurse=recurse)
                for key in subsys_design_vars:
                    out[key] = subsys_design_vars[key]
            if self.comm.size > 1 and self._subsystems_allprocs:
                iproc = self.comm.rank
                for rank, all_out in enumerate(self.comm.allgather(out)):
                    if rank != iproc:
                        out.update(all_out)

        return out

    def get_responses(self, recurse=True):
        """
        Get the response variable settings from this system.

        Retrieve all response variable settings from the system as a dict,
        keyed by variable name.

        Parameters
        ----------
        recurse : bool, optional
            If True, recurse through the subsystems and return the path of
            all responses relative to the this system.

        Returns
        -------
        dict
            The responses defined in the current system and, if
            recurse=True, its subsystems.

        """
        prom2abs = self._var_allprocs_prom2abs_list['output']

        # Human readable error message during Driver setup.
        try:
            out = {prom2abs[name][0]: data for name, data in iteritems(self._responses)}
        except KeyError as err:
            msg = "Output not found for response {0} in system '{1}'."
            raise RuntimeError(msg.format(str(err), self.pathname))

        # Size them all
        vec = self._outputs._views_flat
        for name in out:
            out[name]['size'] = vec[name].size

        if recurse:
            for subsys in self._subsystems_myproc:
                subsys_responses = subsys.get_responses(recurse=recurse)
                for key in subsys_responses:
                    out[key] = subsys_responses[key]

            if self.comm.size > 1 and self._subsystems_allprocs:
                iproc = self.comm.rank
                for rank, all_out in enumerate(self.comm.allgather(out)):
                    if rank != iproc:
                        out.update(all_out)

        return out

    def get_constraints(self, recurse=True):
        """
        Get the Constraint settings from this system.

        Retrieve the constraint settings for the current system as a dict,
        keyed by variable name.

        Parameters
        ----------
        recurse : bool, optional
            If True, recurse through the subsystems and return the path of
            all constraints relative to the this system.

        Returns
        -------
        dict
            The constraints defined in the current system.

        """
        return OrderedDict((key, response) for (key, response) in
                           self.get_responses(recurse=recurse).items()
                           if response['type'] == 'con')

    def get_objectives(self, recurse=True):
        """
        Get the Objective settings from this system.

        Retrieve all objectives settings from the system as a dict, keyed
        by variable name.

        Parameters
        ----------
        recurse : bool, optional
            If True, recurse through the subsystems and return the path of
            all objective relative to the this system.

        Returns
        -------
        dict
            The objectives defined in the current system.

        """
        return OrderedDict((key, response) for (key, response) in
                           self.get_responses(recurse=recurse).items()
                           if response['type'] == 'obj')

    def run_apply_nonlinear(self):
        """
        Compute residuals.

        This calls _apply_nonlinear, but with the model assumed to be in an unscaled state.
        """
        with self._scaled_context_all():
            self._apply_nonlinear()

        # TODO_RECORDERS
        #   Systems, no matter the type, should be able to save inputs, outputs, and
        #       residuals (System._vectors['inputs']['nonlinear'], etc.) after _apply_nonlinear and
        # _solve_nonlinear calls

        # component-level solve_nonlinear and solve_linear recording (wouldn't hurt to also
        #  make it work generally with any type of system at this point).

    def list_states(self, stream=sys.stdout):
        """
        List all states and their values and residuals.

        Parameters
        ----------
        stream : output stream, optional
            Stream to write the state info to. Default is sys.stdout.
        """
        outputs = self._outputs
        resids = self._residuals
        states = self._list_states()

        pathname = self.pathname
        if pathname == '':
            pathname = 'model'

        if states:
            stream.write("\nStates in %s:\n\n" % pathname)
            for uname in states:
                stream.write("%s\n" % uname)
                stream.write("Value: ")
                stream.write(str(outputs[uname]))
                stream.write('\n')
                stream.write("Residual: ")
                stream.write(str(resids[uname]))
                stream.write('\n\n')
        else:
            stream.write("\nNo states in %s.\n" % pathname)

    def run_solve_nonlinear(self):
        """
        Compute outputs.

        This calls _solve_nonlinear, but with the model assumed to be in an unscaled state.

        Returns
        -------
        boolean
            Failure flag; True if failed to converge, False is successful.
        float
            relative error.
        float
            absolute error.
        """
        with self._scaled_context_all():
            result = self._solve_nonlinear()

        return result

    def run_apply_linear(self, vec_names, mode, scope_out=None, scope_in=None):
        """
        Compute jac-vec product.

        This calls _apply_linear, but with the model assumed to be in an unscaled state.

        Parameters
        ----------
        vec_names : [str, ...]
            list of names of the right-hand-side vectors.
        mode : str
            'fwd' or 'rev'.
        scope_out : set or None
            Set of absolute output names in the scope of this mat-vec product.
            If None, all are in the scope.
        scope_in : set or None
            Set of absolute input names in the scope of this mat-vec product.
            If None, all are in the scope.
        """
        with self._scaled_context_all():
            self._apply_linear(vec_names, mode, scope_out, scope_in)

        # TODO_RECORDERS
        #  The _apply_linear and _solve_linear methods work w d_inputs, d_outputs, and d_residuals,
        #       each one is associated with a vecname.
        #  These would be (System._vectors['inputs'][vec_name], etc.). In the list of vec_names,
        #     there is always a 'linear', and depending on the problem, there may be others.
        # component-level solve_nonlinear and solve_linear recording (wouldn't hurt to make it work
        # generally with any type of system at this point).

    def run_solve_linear(self, vec_names, mode):
        """
        Apply inverse jac product.

        This calls _solve_linear, but with the model assumed to be in an unscaled state.

        Parameters
        ----------
        vec_names : [str, ...]
            list of names of the right-hand-side vectors.
        mode : str
            'fwd' or 'rev'.

        Returns
        -------
        boolean
            Failure flag; True if failed to converge, False is successful.
        float
            relative error.
        float
            absolute error.
        """
        with self._scaled_context_all():
            result = self._solve_linear(vec_names, mode)

        # TODO_RECORDERS
        #  The _apply_linear and _solve_linear methods work with
        #  d_inputs, d_outputs, and d_residuals,
        #  each one is associated with a vecname.
        #  These would be (System._vectors['inputs'][vec_name], etc.). In terms of the list of
        #  vec_names, there is always a 'linear', and depending on the problem, there may be others
        # component-level solve_nonlinear and solve_linear recording
        # (wouldn't hurt to also make it work generally with any type of system at this point).

        return result

    def run_linearize(self, do_nl=True, do_ln=True):
        """
        Compute jacobian / factorization.

        This calls _linearize, but with the model assumed to be in an unscaled state.

        Parameters
        ----------
        do_nl : boolean
            Flag indicating if the nonlinear solver should be linearized.
        do_ln : boolean
            Flag indicating if the linear solver should be linearized.

        """
        with self._scaled_context_all():
            self._linearize(do_nl, do_ln)

    def _apply_nonlinear(self):
        """
        Compute residuals. The model is assumed to be in a scaled state.
        """
        pass

    def _solve_nonlinear(self):
        """
        Compute outputs. The model is assumed to be in a scaled state.

        Returns
        -------
        boolean
            Failure flag; True if failed to converge, False is successful.
        float
            relative error.
        float
            absolute error.
        """
<<<<<<< HEAD
        self._check_reconf()

        return False, 0., 0.
=======
        # TODO_RECORDERS
        # Systems, no matter the type, should be able to save inputs, outputs, and
        # residuals (System._vectors['inputs']['nonlinear'], etc.) after _apply_nonlinear &
        # solve_nonlinear calls.  component-level solve_nonlinear and solve_linear recording
        # (wouldn't hurt to also make it work generally with any
        # type of system at this point).

        # TODO_RECORDERS
        self.iter_count += 1
        metadata = self.metadata = create_local_meta(None, self.pathname)
        update_local_meta(metadata, (self.iter_count,))
        self._rec_mgr.record_iteration(self, metadata)
>>>>>>> e18484d3

    def _apply_linear(self, vec_names, mode, var_inds=None):
        """
        Compute jac-vec product. The model is assumed to be in a scaled state.

        Parameters
        ----------
        vec_names : [str, ...]
            list of names of the right-hand-side vectors.
        mode : str
            'fwd' or 'rev'.
        var_inds : [int, int, int, int] or None
            ranges of variable IDs involved in this matrix-vector product.
            The ordering is [lb1, ub1, lb2, ub2].
        """
        pass

    def _solve_linear(self, vec_names, mode):
        """
        Apply inverse jac product. The model is assumed to be in a scaled state.

        Parameters
        ----------
        vec_names : [str, ...]
            list of names of the right-hand-side vectors.
        mode : str
            'fwd' or 'rev'.

        Returns
        -------
        boolean
            Failure flag; True if failed to converge, False is successful.
        float
            relative error.
        float
            absolute error.
        """
        # TODO_RECORDERS
        # Systems, no matter the type, should be able to save inputs, outputs, and
        # residuals (System._vectors['inputs']['nonlinear'], etc.) after _apply_nonlinear &
        # solve_nonlinear calls.  component-level solve_nonlinear and solve_linear recording
        # (wouldn't hurt to also make it work generally with any
        # type of system at this point).

        # TODO_RECORDERS
        metadata = None  # ??? Is this correct?
        self._rec_mgr.record_iteration(self, metadata)

    def _linearize(self, do_nl=True, do_ln=True):
        """
        Compute jacobian / factorization. The model is assumed to be in a scaled state.

        Parameters
        ----------
        do_nl : boolean
            Flag indicating if the nonlinear solver should be linearized.
        do_ln : boolean
            Flag indicating if the linear solver should be linearized.
        """
        pass

    def initialize_processors(self):
        """
        Optional user-defined method run after repartitioning/rebalancing.

        Available attributes:
            name
            pathname
            comm
            metadata (local and global)
        """
        pass

    def initialize_variables(self):
        """
        Required method for components to declare inputs and outputs.

        Available attributes:
            name
            pathname
            comm
            metadata (local and global)
        """
        pass

    def initialize_partials(self):
        """
        Optional method for components to declare Jacobian structure/approximations.

        Available attributes:
            name
            pathname
            comm
            metadata (local and global)
            variable names
        """
        pass

    def _list_states(self):
        """
        Return list of all states at and below this system.

        Returns
        -------
        list
            List of all states.
        """
        states = []
        for subsys in self._subsystems_myproc:
            states.extend(subsys._list_states())

        return states

    def add_recorder(self, recorder):
        """
        Add a recorder to the driver.

        Parameters
        ----------
        recorder : BaseRecorder
           A recorder instance.
        """
        self._rec_mgr.append(recorder)<|MERGE_RESOLUTION|>--- conflicted
+++ resolved
@@ -20,12 +20,9 @@
     determine_adder_scaler, format_as_float_or_array, ensure_compatible
 from openmdao.recorders.recording_manager import RecordingManager
 from openmdao.utils.mpi import MPI
-<<<<<<< HEAD
 from openmdao.utils.options_dictionary import OptionsDictionary
 from openmdao.utils.units import convert_units
-=======
 from openmdao.utils.record_util import create_local_meta, update_local_meta
->>>>>>> e18484d3
 
 # This is for storing various data mapped to var pathname
 PathData = namedtuple("PathData", ['name', 'idx', 'myproc_idx', 'typ'])
@@ -2240,24 +2237,14 @@
         float
             absolute error.
         """
-<<<<<<< HEAD
-        self._check_reconf()
-
-        return False, 0., 0.
-=======
-        # TODO_RECORDERS
-        # Systems, no matter the type, should be able to save inputs, outputs, and
-        # residuals (System._vectors['inputs']['nonlinear'], etc.) after _apply_nonlinear &
-        # solve_nonlinear calls.  component-level solve_nonlinear and solve_linear recording
-        # (wouldn't hurt to also make it work generally with any
-        # type of system at this point).
-
-        # TODO_RECORDERS
         self.iter_count += 1
         metadata = self.metadata = create_local_meta(None, self.pathname)
         update_local_meta(metadata, (self.iter_count,))
         self._rec_mgr.record_iteration(self, metadata)
->>>>>>> e18484d3
+
+        self._check_reconf()
+
+        return False, 0., 0.
 
     def _apply_linear(self, vec_names, mode, var_inds=None):
         """
