--- conflicted
+++ resolved
@@ -523,15 +523,10 @@
             # At present, we don't support a AssembledJacobian in a group if any subcomponents
             # are matrix-free.
             for subsys in self.system_iter():
-<<<<<<< HEAD
-                if overrides_method('apply_linear', subsys, System):
-                    msg = "AssembledJacobian not supported if any subcomponent is matrix-free."
-                    raise RuntimeError(msg)
-=======
 
                 try:
                     if subsys._matrix_free:
-                        msg = "GlobalJacobian not supported if any subcomponent is matrix-free."
+                        msg = "AssembledJacobian not supported if any subcomponent is matrix-free."
                         raise RuntimeError(msg)
 
                 # Groups don't have `_matrix_free`
@@ -540,7 +535,6 @@
                 # reason for the try block anyway.
                 except AttributeError:
                     continue
->>>>>>> e6182734
 
             jacobian = self._jacobian
 
