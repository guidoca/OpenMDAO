--- conflicted
+++ resolved
@@ -658,8 +658,8 @@
         Clean up resources prior to exit.
         """
         self.driver.cleanup()
-<<<<<<< HEAD
-        self._rec_mgr.close()
+        for system in self.model.system_iter(include_self=True, recurse=True):
+            system.cleanup()
 
     def record_iteration(self, case_name):
         """
@@ -720,10 +720,6 @@
         metadata = create_local_meta(case_name)
 
         self._rec_mgr.record_iteration(self, data, metadata)
-=======
-        for system in self.model.system_iter(include_self=True, recurse=True):
-            system.cleanup()
->>>>>>> dfa67262
 
     def setup(self, vector_class=None, check=False, logger=None, mode='rev',
               force_alloc_complex=False, distributed_vector_class=PETScVector,
