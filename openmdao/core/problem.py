"""Define the Problem class and a FakeComm class for non-MPI users."""

from __future__ import division
from collections import OrderedDict
import sys

from six import string_types
from six.moves import range

import numpy as np

from openmdao.assemblers.default_assembler import DefaultAssembler
from openmdao.error_checking.check_config import check_config
from openmdao.utils.general_utils import warn_deprecation
from openmdao.vectors.default_vector import DefaultVector
from openmdao.core.component import Component
from openmdao.utils.general_utils import warn_deprecation, make_compatible


class FakeComm(object):
    """
    Fake MPI communicator class used if mpi4py is not installed.

    Attributes
    ----------
    rank : int
        index of current proc; value is 0 because there is only 1 proc.
    size : int
        number of procs in the comm; value is 1 since MPI is not available.
    """

    def __init__(self):
        """
        Initialize attributes.
        """
        self.rank = 0
        self.size = 1


class Problem(object):
    """
    Top-level container for the systems and drivers.

    Attributes
    ----------
    model : <System>
        pointer to the top-level <System> object (root node in the tree).
    comm : MPI.Comm or <FakeComm>
        the global communicator; the same as that of assembler and model.
    _assembler : <Assembler>
        pointer to the global <Assembler> object.
    _use_ref_vector : bool
        if True, allocate vectors to store ref. values.
    """

    def __init__(self, model=None, comm=None, assembler_class=None,
                 use_ref_vector=True, root=None):
        """
        Initialize attributes.

        Parameters
        ----------
        model : <System> or None
            pointer to the top-level <System> object (root node in the tree).
        comm : MPI.Comm or <FakeComm> or None
            the global communicator; the same as that of assembler and model.
        assembler_class : <Assembler> or None
            pointer to the global <Assembler> object.
        use_ref_vector : bool
            if True, allocate vectors to store ref. values.
        root : <System> or None
            Deprecated kwarg for `model`.
        """
        if comm is None:
            try:
                from mpi4py import MPI
                comm = MPI.COMM_WORLD
            except ImportError:
                comm = FakeComm()
        if assembler_class is None:
            assembler_class = DefaultAssembler

        if root is not None:
            if model is not None:
                raise ValueError("cannot specify both `root` and `model`. `root` has been "
                                 "deprecated, please use model")

            warn_deprecation("The 'root' argument provides backwards compatibility "
                             "with OpenMDAO <= 1.x ; use 'model' instead.")

            model = root

        self.model = model
        self.comm = comm
        self._assembler = assembler_class(comm)
        self._use_ref_vector = use_ref_vector

    def _get_path_data(self, name):
        """
        Get absolute pathname and related data.

        Parameters
        ----------
        name : str
            name of the variable in the root system's namespace. May be
            a promoted name or an unpromoted name.

        Returns
        -------
        str, PathData
            absolute pathname and PathData namedtuple
        """
        try:
            pdata = self.model._var_pathdict[name]
            pathname = name
        except KeyError:
            # name is not an absolute path
            try:
                pathname = self.model._var_name2path['output'][name]
            except KeyError:
                try:
                    paths = self.model._var_name2path['input'][name]
                except KeyError:
                    raise KeyError("Variable '%s' not found." % name)

                if len(paths) > 1:
                    raise RuntimeError("Variable name '%s' is not unique and "
                                       "matches the following: %s. "
                                       "Use the absolute pathname instead." %
                                       (name, paths))
                pathname = paths[0]

            pdata = self.model._var_pathdict[pathname]

        if pdata.myproc_idx is None:
            raise RuntimeError("Variable '%s' is not found in this process" %
                               name)

        return pathname, pdata

    def __getitem__(self, name):
        """
        Get an output/input variable.

        Parameters
        ----------
        name : str
            name of the variable in the root system's namespace.

        Returns
        -------
        float or ndarray
            the requested output/input variable.
        """
        pathname, pdata = self._get_path_data(name)

        if pdata.typ == 'output':
            return self.model._outputs[pathname]
        else:
            return self.model._inputs[pathname]

    def __setitem__(self, name, value):
        """
        Set an output/input variable.

        Parameters
        ----------
        name : str
            name of the output/input variable in the root system's namespace.
        value : float or ndarray or list
            value to set this variable to.
        """
        pathname, pdata = self._get_path_data(name)

        if pdata.typ == 'output':
            meta = self.model._var_myproc_metadata['output'][pdata.myproc_idx]
            if 'shape' in meta:
<<<<<<< HEAD
                value, _ = make_compatible(pathname, value, meta['shape'])
            c0, c1 = self.model._scaling_to_norm['output'][pdata.myproc_idx, :]
            self.model._outputs[pathname] = c0 + c1 * np.array(value)
        else:
            meta = self.model._var_myproc_metadata['input'][pdata.myproc_idx]
            if 'shape' in meta:
                value, _ = make_compatible(pathname, value, meta['shape'])
            c0, c1 = self.model._scaling_to_norm['input'][pdata.myproc_idx, :]
            self.model._inputs[pathname] = c0 + c1 * np.array(value)
=======
                if np.isscalar(value):
                    value = np.ones(meta['shape']) * value
                else:
                    _check_shape(meta['shape'], value)
            self.model._outputs[pathname] = value
        else:
            meta = self.model._var_myproc_metadata['input'][pdata.myproc_idx]
            if 'shape' in meta:
                if np.isscalar(value):
                    value = np.ones(meta['shape']) * value
                else:
                    _check_shape(meta['shape'], value)
            self.model._inputs[pathname] = value
>>>>>>> a6370a50

    @property
    def root(self):
        """
        Provide 'root' property for backwards compatibility.

        Returns
        -------
        <Group>
            reference to the 'model' property.
        """
        warn_deprecation("The 'root' property provides backwards compatibility "
                         "with OpenMDAO <= 1.x ; use 'model' instead.")
        return self.model

    @root.setter
    def root(self, model):
        """
        Provide for setting the 'root' property for backwards compatibility.

        Parameters
        -------
        model : <Group>
            reference to a <Group> to be assigned to the 'model' property.
        """
        warn_deprecation("The 'root' property provides backwards compatibility "
                         "with OpenMDAO <= 1.x ; use 'model' instead.")
        self.model = model

    def run_model(self):
        """
        Run the model by calling the root system's solve_nonlinear.

        Returns
        -------
        boolean
            Failure flag; True if failed to converge, False is successful.
        float
            relative error.
        float
            absolute error.
        """
        return self.model.run_solve_nonlinear()

    def run_once(self):
        """
        Backward compatible call for run_model.

        Returns
        -------
        boolean
            Failure flag; True if failed to converge, False is successful.
        float
            relative error.
        float
            absolute error.
        """
        warn_deprecation('This method provides backwards compatibility with '
                         'OpenMDAO <= 1.x ; use run_driver instead.')

        return self.run_model()

    def run(self):
        """
        Backward compatible call for run_driver.

        Returns
        -------
        boolean
            Failure flag; True if failed to converge, False is successful.
        float
            relative error.
        float
            absolute error.
        """
        warn_deprecation('This method provides backwards compatibility with '
                         'OpenMDAO <= 1.x ; use run_driver instead.')

        return self.run_driver()

    def setup(self, vector_class=DefaultVector, check=True, logger=None,
              mode='auto'):
        """
        Set up everything (model, assembler, vector, solvers, drivers).

        Parameters
        ----------
        vector_class : type
            reference to an actual <Vector> class; not an instance.
        check : boolean
            whether to run error check after setup is complete.
        logger : object
            Object for logging config checks if check is True.
        mode : string
            Derivatives calculation mode, 'fwd' for forward, and 'rev' for
            reverse (adjoint). Default is 'auto', which lets OpenMDAO choose
            the best mode for your problem.

        Returns
        -------
        self : <Problem>
            this enables the user to instantiate and setup in one line.
        """
        model = self.model
        comm = self.comm
        assembler = self._assembler

        if mode not in ['fwd', 'rev', 'auto']:
            msg = "Unsupported mode: '%s'" % mode
            raise ValueError(msg)

        # TODO: Support automatic determination of mode
        if mode == 'auto':
            mode = 'rev'
        self._mode = mode

        # Recursive system setup
        model._setup_processors('', comm, {}, assembler, [0, comm.size])
        model._setup_variables()
        model._setup_variable_indices({'input': 0, 'output': 0})
        model._setup_connections()

        # Assembler setup: variable metadata and indices
        nvars = {typ: len(model._var_allprocs_names[typ])
                 for typ in ['input', 'output']}
        assembler._setup_variables(nvars, model._var_myproc_metadata,
                                   model._var_myproc_indices)

        # Assembler setup: variable connections
        assembler._setup_connections(model._var_connections_indices,
                                     model._var_allprocs_names)

        # Assembler setup: global transfer indices vector
        assembler._setup_src_indices(model._var_myproc_metadata['input'],
                                     model._var_myproc_indices['input'])

        # Assembler setup: compute data required for units/scaling
        assembler._setup_src_data(model._var_myproc_metadata['output'],
                                  model._var_myproc_indices['output'])

        # Set up scaling vectors
        model._setup_scaling()

        # Set up lower and upper bounds vectors
        lower_bounds = vector_class('lower', 'output', self.model)
        upper_bounds = vector_class('upper', 'output', self.model)
        model._setup_bounds_vectors(lower_bounds, upper_bounds, True)

        # Vector setup for the basic execution vector
        self.setup_vector('nonlinear', vector_class, self._use_ref_vector)

        # Vector setup for the linear vector
        self.setup_vector('linear', vector_class, self._use_ref_vector)

        model._setup_jacobians()

        for system in model.system_iter(include_self=True, recurse=True):
            # set up all the solvers.
            if system._nl_solver is not None:
                system._nl_solver._setup_solvers(system, 0)
            if system._ln_solver is not None:
                system._ln_solver._setup_solvers(system, 0)

        if check:
            check_config(self, logger)

        model._scale_vectors_and_jacobians('to phys')

        return self

    def setup_vector(self, vec_name, vector_class, use_ref_vector):
        """
        Set up the 'vec_name' <Vector>.

        Parameters
        ----------
        vec_name : str
            name of the vector.
        vector_class : type
            reference to the actual <Vector> class.
        use_ref_vector : bool
            if True, allocate vectors to store ref. values.
        """
        model = self.model
        assembler = self._assembler

        vectors = {}
        for key in ['input', 'output', 'residual']:
            if key is 'residual':
                typ = 'output'
            else:
                typ = key

            vectors[key] = vector_class(vec_name, typ, self.model)

        # TODO: implement this properly
        ind1, ind2 = self.model._var_allprocs_range['output']
        vector_var_ids = np.arange(ind1, ind2)

        self.model._setup_vector(vectors, vector_var_ids, use_ref_vector)

    def compute_total_derivs(self, of=None, wrt=None, return_format='flat_dict'):
        """
        Compute derivatives of desired quantities with respect to desired inputs.

        Parameters
        ----------
        of : list of variable name strings or None
            Variables whose derivatives will be computed. Default is None, which
            uses the driver's objectives and constraints.
        wrt : list of variable name strings or None
            Variables with respect to which the derivatives will be computed.
            Default is None, which uses the driver's desvars.
        return_format : string
            Format to return the derivatives. Default is a 'flat_dict', which
            returns them in a dictionary whose keys are tuples of form (of, wrt).

        Returns
        -------
        derivs : object
            Derivatives in form requested by 'return_format'.
        """
        model = self.model
        mode = self._mode
        vec_dinput = model._vectors['input']
        vec_doutput = model._vectors['output']
        vec_dresid = model._vectors['residual']

        # TODO - Pull 'of' and 'wrt' from driver if unspecified.
        if wrt is None:
            raise NotImplementedError("Need to specify 'wrt' for now.")
        if of is None:
            raise NotImplementedError("Need to specify 'of' for now.")

        # A number of features will need to be supported here as development
        # goes forward.
        # -------------------------------------------------------------------
        # TODO: Make sure we can function in parallel when some params or
        # functions are not local.
        # TODO: Support parallel adjoint and parallel forward derivatives
        #       Aside: how are they specified, and do we have to pick up any
        #       that are missed?
        # TODO: Handle driver scaling.
        # TODO: Might be some additional adjustments needed to set the 'one'
        #       into the PETSC vector.
        # TODO: support parmeter/constraint indices
        # TODO: Support for any other return_format we need.
        # TODO: Support constraint sparsity (i.e., skip in/out that are not
        #       relevant for this constraint) (desvars too?)
        # TODO: Don't calculate for inactive constraints
        # TODO: Support full-model FD. Don't know how this'll work, but we
        #       used to need a separate function for that.
        # TODO: poi_indices and qoi_indices requires special support
        # -------------------------------------------------------------------

        with model._scaled_context():

            # Prepare model for calculation by cleaning out the derivatives
            # vectors.
            for subname in vec_dinput:

                # TODO: Do all three deriv vectors have the same keys?

                # Skip nonlinear because we don't need to mess with it?
                if subname == 'nonlinear':
                    continue

                vec_dinput[subname].set_const(0.0)
                vec_doutput[subname].set_const(0.0)
                vec_dresid[subname].set_const(0.0)

            # Linearize Model
            model._linearize()

            of = [(n,) if isinstance(n, string_types) else n for n in of]
            wrt = [(n,) if isinstance(n, string_types) else n for n in wrt]

            # Create data structures (and possibly allocate space) for the total
            # derivatives that we will return.
            if return_format == 'flat_dict':

                totals = OrderedDict()

                for okeys in of:
                    for okey in okeys:
                        for ikeys in wrt:
                            for ikey in ikeys:
                                totals[(okey, ikey)] = None

            else:
                msg = "Unsupported return format '%s." % return_format
                raise NotImplementedError(msg)

            # convert of and wrt names from promoted to unpromoted
            # (which is absolute path since we're at the top)
            paths = model._var_allprocs_pathnames
            indices = model._var_allprocs_indices
            oldof = of
            of = []
            for names in oldof:
                of.append(tuple(paths['output'][indices['output'][name]]
                                for name in names))

            oldwrt = wrt
            wrt = []
            for names in oldwrt:
                wrt.append(tuple(paths['output'][indices['output'][name]]
                                 for name in names))

            if mode == 'fwd':
                input_list, output_list = wrt, of
                old_input_list, old_output_list = oldwrt, oldof
                input_vec, output_vec = vec_dresid, vec_doutput
            else:
                input_list, output_list = of, wrt
                old_input_list, old_output_list = oldof, oldwrt
                input_vec, output_vec = vec_doutput, vec_dresid

            # TODO : Parallel adjoint setup loop goes here.
            # NOTE : Until we support it, we will just limit ourselves to the
            # 'linear' vector.
            vecname = 'linear'
            dinputs = input_vec[vecname]
            doutputs = output_vec[vecname]

            # If Forward mode, solve linear system for each 'wrt'
            # If Adjoint mode, solve linear system for each 'of'
            for icount, input_names in enumerate(input_list):
                for iname_count, input_name in enumerate(input_names):
                    flat_view = dinputs._views_flat[input_name]
                    n_in = len(flat_view)
                    for idx in range(n_in):
                        # Maybe we don't need to clean up so much at the beginning,
                        # since we clean this every time.
                        dinputs.set_const(0.0)

                        # Dictionary access returns a scaler for 1d input, and we
                        # need a vector for clean code, so use _views_flat.
                        flat_view[idx] = 1.0

                        # The root system solves here.
                        model._solve_linear([vecname], mode)

                        # Pull out the answers and pack into our data structure.
                        for ocount, output_names in enumerate(output_list):
                            for oname_count, output_name in enumerate(output_names):
                                deriv_val = doutputs._views_flat[output_name]
                                len_val = len(deriv_val)

                                if return_format == 'flat_dict':
                                    if mode == 'fwd':

                                        key = (old_output_list[ocount][oname_count],
                                               old_input_list[icount][iname_count])

                                        if totals[key] is None:
                                            totals[key] = np.zeros((len_val, n_in))
                                        totals[key][:, idx] = deriv_val

                                    else:

                                        key = (old_input_list[icount][iname_count],
                                               old_output_list[ocount][oname_count])

                                        if totals[key] is None:
                                            totals[key] = np.zeros((n_in, len_val))
                                        totals[key][idx, :] = deriv_val

        return totals<|MERGE_RESOLUTION|>--- conflicted
+++ resolved
@@ -175,31 +175,13 @@
         if pdata.typ == 'output':
             meta = self.model._var_myproc_metadata['output'][pdata.myproc_idx]
             if 'shape' in meta:
-<<<<<<< HEAD
                 value, _ = make_compatible(pathname, value, meta['shape'])
-            c0, c1 = self.model._scaling_to_norm['output'][pdata.myproc_idx, :]
-            self.model._outputs[pathname] = c0 + c1 * np.array(value)
+            self.model._outputs[pathname] = value
         else:
             meta = self.model._var_myproc_metadata['input'][pdata.myproc_idx]
             if 'shape' in meta:
                 value, _ = make_compatible(pathname, value, meta['shape'])
-            c0, c1 = self.model._scaling_to_norm['input'][pdata.myproc_idx, :]
-            self.model._inputs[pathname] = c0 + c1 * np.array(value)
-=======
-                if np.isscalar(value):
-                    value = np.ones(meta['shape']) * value
-                else:
-                    _check_shape(meta['shape'], value)
-            self.model._outputs[pathname] = value
-        else:
-            meta = self.model._var_myproc_metadata['input'][pdata.myproc_idx]
-            if 'shape' in meta:
-                if np.isscalar(value):
-                    value = np.ones(meta['shape']) * value
-                else:
-                    _check_shape(meta['shape'], value)
             self.model._inputs[pathname] = value
->>>>>>> a6370a50
 
     @property
     def root(self):
