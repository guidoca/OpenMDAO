--- conflicted
+++ resolved
@@ -605,20 +605,10 @@
 
         return prom2abs
 
-<<<<<<< HEAD
     def _top_level_post_connections(self, mode):
         # this is called on the top level group after all connections are known
-        rsystems = self._find_remote_sys_owners()
-        self._problem_meta['remote_vars'] = self._find_remote_var_owners(rsystems)
-        self._problem_meta['prom2abs'] = self._get_all_promotes(rsystems)
-=======
-    def _top_level_setup(self, mode):
-        self._problem_meta['connections'] = self._conn_global_abs_in2out
-        self._problem_meta['all_meta'] = self._var_allprocs_abs2meta
-        self._problem_meta['meta'] = self._var_abs2meta
         self._problem_meta['vars_to_gather'] = self._vars_to_gather
         self._problem_meta['prom2abs'] = self._get_all_promotes()
->>>>>>> c1d3622f
 
         self._resolve_group_input_defaults()
         auto_ivc = self._setup_auto_ivcs(mode)
@@ -727,24 +717,24 @@
 
             sub_prefix = subsys.name + '.'
 
-            for type_ in ['input', 'output']:
-                abs2meta[type_].update(subsys._var_abs2meta[type_])
-                allprocs_abs2meta[type_].update(subsys._var_allprocs_abs2meta[type_])
-                subprom2prom = var_maps[type_]
-
-                allprocs_discrete[type_].update(subsys._var_allprocs_discrete[type_])
-                var_discrete[type_].update({sub_prefix + k: v for k, v in
-                                            subsys._var_discrete[type_].items()})
-
-                sub_loc_proms = subsys._var_abs2prom[type_]
-                for sub_prom, sub_abs in subsys._var_allprocs_prom2abs_list[type_].items():
+            for io in ['input', 'output']:
+                abs2meta[io].update(subsys._var_abs2meta[io])
+                allprocs_abs2meta[io].update(subsys._var_allprocs_abs2meta[io])
+                subprom2prom = var_maps[io]
+
+                allprocs_discrete[io].update(subsys._var_allprocs_discrete[io])
+                var_discrete[io].update({sub_prefix + k: v for k, v in
+                                         subsys._var_discrete[io].items()})
+
+                sub_loc_proms = subsys._var_abs2prom[io]
+                for sub_prom, sub_abs in subsys._var_allprocs_prom2abs_list[io].items():
                     prom_name = subprom2prom[sub_prom]
-                    if prom_name not in allprocs_prom2abs_list[type_]:
-                        allprocs_prom2abs_list[type_][prom_name] = []
-                    allprocs_prom2abs_list[type_][prom_name].extend(sub_abs)
+                    if prom_name not in allprocs_prom2abs_list[io]:
+                        allprocs_prom2abs_list[io][prom_name] = []
+                    allprocs_prom2abs_list[io][prom_name].extend(sub_abs)
                     for abs_name in sub_abs:
                         if abs_name in sub_loc_proms:
-                            abs2prom[type_][abs_name] = prom_name
+                            abs2prom[io][abs_name] = prom_name
 
             if isinstance(subsys, Group):
                 subprom2prom = var_maps['input']
@@ -1051,15 +1041,7 @@
                     for r in remote:
                         self._vars_to_gather[r] = owns[r]
         else:
-<<<<<<< HEAD
-            self._owned_sizes = self._var_sizes[vec_names[0]]['output']
-            self._vector_class = self._local_vector_class
-
-        if self._use_derivatives:
-            self._var_sizes['nonlinear'] = self._var_sizes['linear']
-=======
             self._owned_sizes = self._var_sizes['nonlinear']['output']
->>>>>>> c1d3622f
 
     def _setup_global_connections(self, conns=None):
         """
@@ -1278,11 +1260,14 @@
         Add shape/size metadata for variables that were created with shape_by_conn or copy_shape.
         """
         def copy_var_meta(from_var, to_var, distrib_sizes):
+            from_io = 'output' if from_var in self._var_allprocs_abs2meta['output'] else 'input'
+            to_io = 'output' if to_var in self._var_allprocs_abs2meta['output'] else 'input'
+
             # transfer shape/size info from from_var to to_var
-            all_from_meta = self._var_allprocs_abs2meta[from_var]
-            all_to_meta = self._var_allprocs_abs2meta[to_var]
-            from_meta = self._var_abs2meta[from_var] if from_var in self._var_abs2meta else {}
-            to_meta = self._var_abs2meta[to_var] if to_var in self._var_abs2meta else {}
+            all_from_meta = self._var_allprocs_abs2meta[from_io][from_var]
+            all_to_meta = self._var_allprocs_abs2meta[to_io][to_var]
+            from_meta = self._var_abs2meta[from_io].get(from_var, {})
+            to_meta = self._var_abs2meta[to_io].get(to_var, {})
 
             nprocs = self.comm.size
 
@@ -1368,8 +1353,6 @@
                         to_meta['shape'] = (size,)
                         to_meta['value'] = np.ones(size)
 
-        all_abs2meta = self._var_allprocs_abs2meta
-        my_abs2meta = self._var_abs2meta
         nprocs = self.comm.size
         conn = self._conn_global_abs_in2out
         rev_conn = None
@@ -1383,44 +1366,48 @@
         graph = nx.Graph()
         dist_sz = {}  # local distrib sizes
         knowns = set()
+        all_abs2meta_out = self._var_allprocs_abs2meta['output']
 
         # find all variables that have an unknown shape (across all procs)
-        for name, meta in all_abs2meta.items():
-            if meta['shape_by_conn']:
-                if name in conn:  # it's a connected input
-                    abs_from = conn[name]
+        for io in ('input', 'output'):
+            all_abs2meta = self._var_allprocs_abs2meta[io]
+            my_abs2meta = self._var_abs2meta[io]
+            for name, meta in all_abs2meta.items():
+                if meta['shape_by_conn']:
+                    if name in conn:  # it's a connected input
+                        abs_from = conn[name]
+                        graph.add_edge(name, abs_from)
+                        if all_abs2meta_out[abs_from]['shape'] is not None:
+                            knowns.add(abs_from)
+                    else:
+                        if rev_conn is None:
+                            rev_conn = get_rev_conn()
+                        if name in rev_conn:  # connected output
+                            for inp in rev_conn[name]:
+                                graph.add_edge(name, inp)
+                                if all_abs2meta[inp]['shape'] is not None:
+                                    knowns.add(inp)
+                        elif not meta['copy_shape']:
+                            raise RuntimeError(f"{self.msginfo}: 'shape_by_conn' was set for "
+                                               f"unconnected variable '{u}'.")
+
+                if meta['copy_shape']:
+                    # variable whose shape is being copied must be on the same component, and
+                    # name stored in 'copy_shape' entry must be the relative name.
+                    abs_from = name.rsplit('.', 1)[0] + '.' + meta['copy_shape']
                     graph.add_edge(name, abs_from)
+                    # this is unlikely, but a user *could* do it, so we'll check
                     if all_abs2meta[abs_from]['shape'] is not None:
                         knowns.add(abs_from)
-                else:
-                    if rev_conn is None:
-                        rev_conn = get_rev_conn()
-                    if name in rev_conn:  # connected output
-                        for inp in rev_conn[name]:
-                            graph.add_edge(name, inp)
-                            if all_abs2meta[inp]['shape'] is not None:
-                                knowns.add(inp)
-                    elif not meta['copy_shape']:
-                        raise RuntimeError(f"{self.msginfo}: 'shape_by_conn' was set for "
-                                           f"unconnected variable '{u}'.")
-
-            if meta['copy_shape']:
-                # variable whose shape is being copied must be on the same component, and
-                # name stored in 'copy_shape' entry must be the relative name.
-                abs_from = name.rsplit('.', 1)[0] + '.' + meta['copy_shape']
-                graph.add_edge(name, abs_from)
-                # this is unlikely, but a user *could* do it, so we'll check
-                if all_abs2meta[abs_from]['shape'] is not None:
-                    knowns.add(abs_from)
-
-            # store known distributed size info needed for computing shapes
-            if nprocs > 1 and meta['distributed']:
-                if name in my_abs2meta:
-                    sz = my_abs2meta[name]['size']
-                    if sz is not None:
-                        dist_sz[name] = sz
-                else:
-                    dist_sz[name] = 0
+
+                # store known distributed size info needed for computing shapes
+                if nprocs > 1 and meta['distributed']:
+                    if name in my_abs2meta:
+                        sz = my_abs2meta[name]['size']
+                        if sz is not None:
+                            dist_sz[name] = sz
+                    else:
+                        dist_sz[name] = 0
 
         if graph.order() == 0:
             # we don't have any shape_by_conn or copy_shape variables, so we're done
@@ -1581,10 +1568,10 @@
         # This way, we don't repeat the error checking in multiple groups.
 
         for abs_in, abs_out in abs_in2out.items():
-            all_abs_out = allprocs_abs2meta[abs_out]
+            all_abs_out = allprocs_abs2meta_out[abs_out]
 
             # check unit compatibility
-            out_units = allprocs_abs2meta_out[abs_out]['units']
+            out_units = all_abs_out['units']
             in_units = allprocs_abs2meta_in[abs_in]['units']
 
             if out_units:
@@ -1607,38 +1594,23 @@
             fail = False
 
             # check shape compatibility
-<<<<<<< HEAD
-            if abs_in in abs2meta and abs_out in allprocs_abs2meta:
-                meta_in = abs2meta[abs_in]
-                all_meta_out = allprocs_abs2meta[abs_out]
+            if abs_in in abs2meta_in and abs_out in abs2meta_out:
+                meta_in = abs2meta_in[abs_in]
+                all_meta_out = allprocs_abs2meta_out[abs_out]
 
                 # get output shape from allprocs meta dict, since it may
                 # be distributed (we want global shape)
-                out_shape = all_abs_out['global_shape']
+                out_shape = all_meta_out['global_shape']
                 # get input shape and src_indices from the local meta dict
                 # (input is always local)
                 if meta_in['distributed']:
-                    in_full_shape = allprocs_abs2meta[abs_in]['global_shape']
+                    in_full_shape = allprocs_abs2meta_in[abs_in]['global_shape']
                 else:
                     in_full_shape = meta_in['shape']
                 in_shape = meta_in['shape']
                 src_indices = self._get_src_inds_array(abs_in)
+                flat = meta_in['flat_src_indices']
                 has_slice = meta_in['src_slice'] is not None
-=======
-            if abs_in in abs2meta_in and abs_out in abs2meta_out:
-                # get output shape from allprocs meta dict, since it may
-                # be distributed (we want global shape)
-                out_shape = allprocs_abs2meta_out[abs_out]['global_shape']
-                # get input shape and src_indices from the local meta dict
-                # (input is always local)
-                if abs2meta_in[abs_in]['distributed']:
-                    in_full_shape = allprocs_abs2meta_in[abs_in]['global_shape']
-                else:
-                    in_full_shape = abs2meta_in[abs_in]['shape']
-                in_shape = abs2meta_in[abs_in]['shape']
-                src_indices = abs2meta_in[abs_in]['src_indices']
-                flat = abs2meta_in[abs_in]['flat_src_indices']
->>>>>>> c1d3622f
 
                 if src_indices is None and out_shape != in_full_shape:
                     # out_shape != in_shape is allowed if
@@ -1655,8 +1627,6 @@
                             fail = True
 
                 elif src_indices is not None:
-<<<<<<< HEAD
-=======
                     shape = False
                     if _is_slicer_op(src_indices):
                         global_size = allprocs_abs2meta_out[abs_out]['global_size']
@@ -1665,7 +1635,6 @@
                         shape = True
                     else:
                         src_indices = np.atleast_1d(src_indices)
->>>>>>> c1d3622f
 
                     if np.prod(src_indices.shape) == 0:
                         continue
@@ -1743,15 +1712,9 @@
                                     simple_warning(msg)
                                     fail = True
                         if src_indices.ndim > 1:
-<<<<<<< HEAD
                             meta_in['src_indices'] = src_indices.ravel()
                         else:
                             meta_in['src_indices'] = src_indices
-=======
-                            abs2meta_in[abs_in]['src_indices'] = src_indices.ravel()
-                        else:
-                            abs2meta_in[abs_in]['src_indices'] = src_indices
->>>>>>> c1d3622f
 
                         if src_indices.shape != in_shape and flat_array_slice_check:
                             msg = f"{self.msginfo}: src_indices shape " + \
@@ -1764,13 +1727,8 @@
                                 fail = True
                     else:
                         for d in range(source_dimensions):
-<<<<<<< HEAD
                             if all_abs_out['distributed'] is True or \
-                               allprocs_abs2meta[abs_in]['distributed'] is True:
-=======
-                            if allprocs_abs2meta_out[abs_out]['distributed'] is True or \
                                allprocs_abs2meta_in[abs_in]['distributed'] is True:
->>>>>>> c1d3622f
                                 d_size = out_shape[d] * self.comm.size
                             else:
                                 d_size = out_shape[d]
@@ -2965,16 +2923,9 @@
         count = 0
         auto2tgt = defaultdict(list)
         abs2prom = self._var_allprocs_abs2prom['input']
-<<<<<<< HEAD
-        abs2meta = self._var_abs2meta
-        all_abs2meta = self._var_allprocs_abs2meta
         conns = self._conn_global_abs_in2out
-        auto_tgts = [n for n in self._var_allprocs_abs_names['input'] if n not in conns]
-        for tgt in auto_tgts:
-=======
         abs2meta = self._var_abs2meta['input']
         all_abs2meta = self._var_allprocs_abs2meta['input']
-        conns = self._problem_meta['connections']
         rems = set()
         nproc = self.comm.size
 
@@ -2982,7 +2933,6 @@
             if tgt in conns:
                 continue
 
->>>>>>> c1d3622f
             prom = abs2prom[tgt]
             if prom in prom2auto:
                 # multiple connected inputs w/o a src. Connect them to the same IVC
