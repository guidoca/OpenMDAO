--- conflicted
+++ resolved
@@ -182,15 +182,12 @@
         Dynamic shape dependency graph, or None.
     _shape_knowns : set
         Set of shape dependency graph nodes with known (non-dynamic) shapes.
-<<<<<<< HEAD
     _subsys_graph : nx.DiGraph
         Graph of subsystem dependencies.
-=======
     _pre_systems : set of str or None
         Set of pathnames of systems that are executed prior to the optimization loop.
     _post_systems : set of str or None
         Set of pathnames of systems that are executed after the optimization loop.
->>>>>>> 5e7dd73f
     """
 
     def __init__(self, **kwargs):
@@ -3844,11 +3841,7 @@
         Compute a dependency graph for subsystems in this group.
 
         Variable connection information is stored in each edge of
-<<<<<<< HEAD
-        the system graph if comps_only is True.
-=======
         the system graph if comps_only is True and add_edge_info is True.
->>>>>>> 5e7dd73f
 
         Parameters
         ----------
@@ -3866,46 +3859,6 @@
         DiGraph
             A directed graph containing names of subsystems and their connections.
         """
-<<<<<<< HEAD
-        # add all systems as nodes in the graph so they'll be there even if unconnected.
-        if comps_only:
-            graph = nx.DiGraph()
-            graph.add_nodes_from(self._ordered_comp_name_iter())
-
-            edge_data = defaultdict(lambda: defaultdict(list))
-
-            for in_abs, src_abs in self._conn_global_abs_in2out.items():
-                src_sys = src_abs.rpartition('.')[0]
-                tgt_sys = in_abs.rpartition('.')[0]
-
-                # store var connection data in each system to system edge for later
-                # use in relevance calculation.
-                edge_data[(src_sys, tgt_sys)][src_abs].append(in_abs)
-
-            for key in edge_data:
-                src_sys, tgt_sys = key
-                if comps_only or src_sys != tgt_sys:
-                    graph.add_edge(src_sys, tgt_sys, conns=edge_data[key])
-        else:
-            if self._subsys_graph is not None:
-                return self._subsys_graph
-
-            systems = [s.name for s in self._subsystems_myproc]
-
-            if self.comm.size > 1 and self._mpi_proc_allocator.parallel:
-                systems = set()
-                for slist in self.comm.allgather(systems):
-                    systems.update(slist)
-
-            graph = nx.DiGraph()
-            graph.add_nodes_from(systems)
-            glen = len(self.pathname) + 1 if self.pathname else 0
-
-            for in_abs, src_abs in self._conn_abs_in2out.items():
-                graph.add_edge(src_abs[glen:].partition('.')[0], in_abs[glen:].partition('.')[0])
-
-            self._subsys_graph = graph
-=======
         graph = nx.DiGraph()
 
         if comps_only:
@@ -3947,7 +3900,6 @@
                     tgt_sys = in_abs.split('.')[glen]
                     if src_sys != tgt_sys:
                         graph.add_edge(src_sys, tgt_sys)
->>>>>>> 5e7dd73f
 
         return graph
 
