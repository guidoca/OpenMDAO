"""Define a base class for all Drivers in OpenMDAO."""
from __future__ import print_function

from collections import OrderedDict
import pprint
import sys
import os
import weakref

from six import iteritems, itervalues, string_types

import numpy as np

from openmdao.core.total_jac import _TotalJacInfo
from openmdao.recorders.recording_manager import RecordingManager
from openmdao.recorders.recording_iteration_stack import Recording
from openmdao.utils.record_util import create_local_meta, check_path
from openmdao.utils.general_utils import simple_warning, warn_deprecation
from openmdao.utils.mpi import MPI
from openmdao.utils.options_dictionary import OptionsDictionary
import openmdao.utils.coloring as coloring_mod


def _check_debug_print_opts_valid(name, opts):
    """
    Check validity of debug_print option for Driver.

    Parameters
    ----------
    name : str
        The name of the option.
    opts : list
        The value of the debug_print option set by the user.
    """
    if not isinstance(opts, list):
        raise ValueError("Option '%s' with value %s is not a list." % (name, opts))

    _valid_opts = ['desvars', 'nl_cons', 'ln_cons', 'objs', 'totals']
    for opt in opts:
        if opt not in _valid_opts:
            raise ValueError("Option '%s' contains value '%s' which is not one of %s." %
                             (name, opt, _valid_opts))


class Driver(object):
    """
    Top-level container for the systems and drivers.

    Attributes
    ----------
    fail : bool
        Reports whether the driver ran successfully.
    iter_count : int
        Keep track of iterations for case recording.
    options : <OptionsDictionary>
        Dictionary with general pyoptsparse options.
    recording_options : <OptionsDictionary>
        Dictionary with driver recording options.
    cite : str
        Listing of relevant citations that should be referenced when
        publishing work that uses this class.
    _problem : weakref to <Problem>
        Pointer to the containing problem.
    supports : <OptionsDictionary>
        Provides a consistent way for drivers to declare what features they support.
    _designvars : dict
        Contains all design variable info.
    _designvars_discrete : list
        List of design variables that are discrete.
    _cons : dict
        Contains all constraint info.
    _objs : dict
        Contains all objective info.
    _responses : dict
        Contains all response info.
    _remote_dvs : dict
        Dict of design variables that are remote on at least one proc. Values are
        (owning rank, size).
    _remote_cons : dict
        Dict of constraints that are remote on at least one proc. Values are
        (owning rank, size).
    _remote_objs : dict
        Dict of objectives that are remote on at least one proc. Values are
        (owning rank, size).
    _rec_mgr : <RecordingManager>
        Object that manages all recorders added to this driver.
    _coloring_info : dict
        Metadata pertaining to total coloring.
    _total_jac_sparsity : dict, str, or None
        Specifies sparsity of sub-jacobians of the total jacobian. Only used by pyOptSparseDriver.
    _res_jacs : dict
        Dict of sparse subjacobians for use with certain optimizers, e.g. pyOptSparseDriver.
    _total_jac : _TotalJacInfo or None
        Cached total jacobian handling object.
    """

    def __init__(self, **kwargs):
        """
        Initialize the driver.

        Parameters
        ----------
        **kwargs : dict of keyword arguments
            Keyword arguments that will be mapped into the Driver options.
        """
        self._rec_mgr = RecordingManager()

        self._problem = None
        self._designvars = None
        self._designvars_discrete = []
        self._cons = None
        self._objs = None
        self._responses = None

        # Driver options
        self.options = OptionsDictionary(parent_name=type(self).__name__)

        self.options.declare('debug_print', types=list, check_valid=_check_debug_print_opts_valid,
                             desc="List of what type of Driver variables to print at each "
                                  "iteration. Valid items in list are 'desvars', 'ln_cons', "
                                  "'nl_cons', 'objs', 'totals'",
                             default=[])

        # Case recording options
        self.recording_options = OptionsDictionary(parent_name=type(self).__name__)

        self.recording_options.declare('record_model_metadata', types=bool, default=True,
                                       desc='Record metadata for all Systems in the model')
        self.recording_options.declare('record_desvars', types=bool, default=True,
                                       desc='Set to True to record design variables at the '
                                            'driver level')
        self.recording_options.declare('record_objectives', types=bool, default=True,
                                       desc='Set to True to record objectives at the driver level')
        self.recording_options.declare('record_constraints', types=bool, default=True,
                                       desc='Set to True to record constraints at the '
                                            'driver level')
        self.recording_options.declare('record_responses', types=bool, default=False,
                                       desc='Set True to record constraints and objectives at the '
                                            'driver level.')
        self.recording_options.declare('includes', types=list, default=[],
                                       desc='Patterns for variables to include in recording')
        self.recording_options.declare('excludes', types=list, default=[],
                                       desc='Patterns for vars to exclude in recording '
                                            '(processed post-includes)')
        self.recording_options.declare('record_derivatives', types=bool, default=False,
                                       desc='Set to True to record derivatives at the driver '
                                            'level')
        self.recording_options.declare('record_inputs', types=bool, default=True,
                                       desc='Set to True to record inputs at the driver level')

        # What the driver supports.
        self.supports = OptionsDictionary(parent_name=type(self).__name__)
        self.supports.declare('inequality_constraints', types=bool, default=False)
        self.supports.declare('equality_constraints', types=bool, default=False)
        self.supports.declare('linear_constraints', types=bool, default=False)
        self.supports.declare('two_sided_constraints', types=bool, default=False)
        self.supports.declare('multiple_objectives', types=bool, default=False)
        self.supports.declare('integer_design_vars', types=bool, default=False)
        self.supports.declare('gradients', types=bool, default=False)
        self.supports.declare('active_set', types=bool, default=False)
        self.supports.declare('simultaneous_derivatives', types=bool, default=False)
        self.supports.declare('total_jac_sparsity', types=bool, default=False)

        self.iter_count = 0
        self.cite = ""

        self._coloring_info = coloring_mod._DEF_COMP_SPARSITY_ARGS.copy()
        self._coloring_info['coloring'] = None
        self._coloring_info['dynamic'] = False
        self._coloring_info['static'] = None

        self._total_jac_sparsity = None
        self._res_jacs = {}
        self._total_jac = None

        self.fail = False

        self._declare_options()
        self.options.update(kwargs)

    @property
    def msginfo(self):
        """
        Return info to prepend to messages.

        Returns
        -------
        str
            Info to prepend to messages.
        """
        return type(self).__name__

    def add_recorder(self, recorder):
        """
        Add a recorder to the driver.

        Parameters
        ----------
        recorder : CaseRecorder
           A recorder instance.
        """
        self._rec_mgr.append(recorder)

    def cleanup(self):
        """
        Clean up resources prior to exit.
        """
        # shut down all recorders
        self._rec_mgr.shutdown()

    def _declare_options(self):
        """
        Declare options before kwargs are processed in the init method.

        This is optionally implemented by subclasses of Driver.
        """
        pass

    def _setup_comm(self, comm):
        """
        Perform any driver-specific setup of communicators for the model.

        Parameters
        ----------
        comm : MPI.Comm or <FakeComm> or None
            The communicator for the Problem.

        Returns
        -------
        MPI.Comm or <FakeComm> or None
            The communicator for the Problem model.
        """
        return comm

    def _setup_driver(self, problem):
        """
        Prepare the driver for execution.

        This is the final thing to run during setup.

        Parameters
        ----------
        problem : <Problem>
            Pointer to the containing problem.
        """
        self._problem = weakref.ref(problem)
        self._recording_iter = problem._recording_iter
        model = problem.model

        self._total_jac = None

        self._has_scaling = (
            np.any([r['scaler'] is not None for r in itervalues(self._responses)]) or
            np.any([dv['scaler'] is not None for dv in itervalues(self._designvars)])
        )

        # Determine if any design variables are discrete.
        self._designvars_discrete = [dv for dv in self._designvars
                                     if dv in model._discrete_outputs]
        if not self.supports['integer_design_vars'] and len(self._designvars_discrete) > 0:
            msg = "Discrete design variables are not supported by this driver: "
            msg += '.'.join(self._designvars_discrete)
            raise RuntimeError(msg)

        con_set = set()
        obj_set = set()
        dv_set = set()

        self._remote_dvs = dv_dict = {}
        self._remote_cons = con_dict = {}
        self._remote_objs = obj_dict = {}

        # Now determine if later we'll need to allgather cons, objs, or desvars.
        if model.comm.size > 1 and model._subsystems_allprocs:
            local_out_vars = set(model._outputs._views)
            remote_dvs = set(self._designvars) - local_out_vars
            remote_cons = set(self._cons) - local_out_vars
            remote_objs = set(self._objs) - local_out_vars
            all_remote_vois = model.comm.allgather(
                (remote_dvs, remote_cons, remote_objs))
            for rem_dvs, rem_cons, rem_objs in all_remote_vois:
                con_set.update(rem_cons)
                obj_set.update(rem_objs)
                dv_set.update(rem_dvs)

            # If we have remote VOIs, pick an owning rank for each and use that
            # to bcast to others later
            owning_ranks = model._owning_rank
            sizes = model._var_sizes['nonlinear']['output']
            abs2meta = model._var_allprocs_abs2meta
            for i, vname in enumerate(model._var_allprocs_abs_names['output']):
                if abs2meta[vname]['distributed']:
                    owner = None
                else:
                    owner = owning_ranks[vname]
                if vname in dv_set:
                    dv_dict[vname] = (owner, sizes[owner, i])
                if vname in con_set:
                    con_dict[vname] = (owner, sizes[owner, i])
                if vname in obj_set:
                    obj_dict[vname] = (owner, sizes[owner, i])

        self._remote_responses = self._remote_cons.copy()
        self._remote_responses.update(self._remote_objs)

        # set up simultaneous deriv coloring
        if coloring_mod._use_total_sparsity:
            # reset the coloring
            if self._coloring_info['dynamic'] or self._coloring_info['static'] is not None:
                self._coloring_info['coloring'] = None

            coloring = self._get_static_coloring()
            if coloring is not None and self.supports['simultaneous_derivatives']:
                if model._owns_approx_jac:
                    coloring._check_config_partial(model)
                else:
                    coloring._check_config_total(self)
                self._setup_simul_coloring()

    def _check_for_missing_objective(self):
        """
        Check for missing objective and raise error if no objectives found.
        """
        if len(self._objs) == 0:
            msg = "Driver requires objective to be declared"
            raise RuntimeError(msg)

    def _get_vars_to_record(self, recording_options):
        """
        Get variables to record based on recording options.

        Parameters
        ----------
        recording_options : <OptionsDictionary>
            Dictionary with recording options.

        Returns
        -------
        dict
           Dictionary containing sets of variables to record.
        """
        problem = self._problem()
        model = problem.model
        rrank = problem.comm.rank

        incl = recording_options['includes']
        excl = recording_options['excludes']

        # includes and excludes for outputs are specified using promoted names
        # NOTE: only local var names are in abs2prom, all will be gathered later
        abs2prom = model._var_allprocs_abs2prom['output']

        allvars = []
        skip = set()
        if recording_options['record_desvars']:
            allvars.extend(self._designvars)
        else:
            skip.update(self._designvars)
        if recording_options['record_objectives'] or recording_options['record_responses']:
            allvars.extend(self._objs)
        else:
            skip.update(self._objs)
        if recording_options['record_constraints'] or recording_options['record_responses']:
            allvars.extend(self._cons)
        else:
            skip.update(self._cons)

        vars2record = {
            'output': [n for n in allvars
                       if n in abs2prom and check_path(abs2prom[n], incl, excl, True)]
        }

        # inputs (if in options)
        if 'record_inputs' in recording_options:
            if recording_options['record_inputs']:
                vars2record['input'] = [n for n in model._var_allprocs_abs_names['input']
                                        if check_path(n, incl, excl)]
            else:
                vars2record['input'] = []

        if incl:
            vars2record['output'].extend(n for n in model._var_allprocs_abs_names['output']
                                         if n in abs2prom and check_path(abs2prom[n], incl, excl)
                                         and n not in skip)
            # remove dups and make sure order is the same on all procs
            vars2record['output'] = sorted(set(vars2record['output']))

        return vars2record

    def _setup_recording(self):
        """
        Set up case recording.
        """
        self._filtered_vars_to_record = self._get_vars_to_record(self.recording_options)

        self._rec_mgr.startup(self)

        # record the system metadata to the recorders attached to this Driver
        if self.recording_options['record_model_metadata']:
            for sub in self._problem().model.system_iter(recurse=True, include_self=True):
                self._rec_mgr.record_metadata(sub)

    def _get_voi_val(self, name, meta, remote_vois, driver_scaling=True, rank=None):
        """
        Get the value of a variable of interest (objective, constraint, or design var).

        This will retrieve the value if the VOI is remote.

        Parameters
        ----------
        name : str
            Name of the variable of interest.
        meta : dict
            Metadata for the variable of interest.
        remote_vois : dict
            Dict containing (owning_rank, size) for all remote vois of a particular
            type (design var, constraint, or objective).
        driver_scaling : bool
            When True, return values that are scaled according to either the adder and scaler or
            the ref and ref0 values that were specified when add_design_var, add_objective, and
            add_constraint were called on the model. Default is True.
        rank : int or None
            If not None, gather value to this rank only.

        Returns
        -------
        float or ndarray
            The value of the named variable of interest.
        """
        model = self._problem().model
        comm = model.comm
        vec = model._outputs._views_flat
        indices = meta['indices']

        if name in remote_vois:
            owner, size = remote_vois[name]
            # if var is distributed or only gathering to one rank
            if owner is None or rank is not None:
                val = self._problem.get_val(name, get_remote=True, rank=rank)
                if indices is not None:
                    val = val[indices]
            else:
                if owner == comm.rank:
                    if indices is None:
                        val = vec[name].copy()
                    else:
                        val = vec[name][indices]
                else:
                    if indices is not None:
                        size = len(indices)
                    val = np.empty(size)

                comm.Bcast(val, root=owner)

        else:
            if name in self._designvars_discrete:
                val = model._discrete_outputs[name]

                # At present, only integers are supported by OpenMDAO drivers.
                # We check the values here.
                msg = "Only integer scalars or ndarrays are supported as values for " + \
                      "discrete variables when used as a design variable. "
                if np.isscalar(val) and not isinstance(val, int):
                    msg += "A value of type '{}' was specified.".format(val.__class__.__name__)
                    raise ValueError(msg)
                elif isinstance(val, np.ndarray) and not np.issubdtype(val[0], int):
                    msg += "An array of type '{}' was specified.".format(val[0].__class__.__name__)
                    raise ValueError(msg)

            elif indices is None:
                val = vec[name].copy()
            else:
                val = vec[name][indices]

        if self._has_scaling and driver_scaling:
            # Scale design variable values
            adder = meta['adder']
            if adder is not None:
                val += adder

            scaler = meta['scaler']
            if scaler is not None:
                val *= scaler

        return val

    def get_design_var_values(self):
        """
        Return the design variable values.

        Returns
        -------
        dict
           Dictionary containing values of each design variable.
        """
        return {n: self._get_voi_val(n, dv, self._remote_dvs) for n, dv in self._designvars.items()}

    def set_design_var(self, name, value):
        """
        Set the value of a design variable.

        Parameters
        ----------
        name : str
            Global pathname of the design variable.
        value : float or ndarray
            Value for the design variable.
        """
        problem = self._problem()

        if (name in self._remote_dvs and
                problem.model._owning_rank[name] != problem.comm.rank):
            return

        meta = self._designvars[name]
        indices = meta['indices']
        if indices is None:
            indices = slice(None)

        if name in self._designvars_discrete:
            problem.model._discrete_outputs[name] = int(value)

        else:
            desvar = problem.model._outputs._views_flat[name]
            desvar[indices] = value

            # Undo driver scaling when setting design var values into model.
            if self._has_scaling:
                scaler = meta['scaler']
                if scaler is not None:
                    desvar[indices] *= 1.0 / scaler

                adder = meta['adder']
                if adder is not None:
                    desvar[indices] -= adder

    def get_objective_values(self, driver_scaling=True):
        """
        Return objective values.

        Parameters
        ----------
        driver_scaling : bool
            When True, return values that are scaled according to either the adder and scaler or
            the ref and ref0 values that were specified when add_design_var, add_objective, and
            add_constraint were called on the model. Default is True.

        Returns
        -------
        dict
           Dictionary containing values of each objective.
        """
        return {n: self._get_voi_val(n, obj, self._remote_objs, driver_scaling=driver_scaling)
                for n, obj in self._objs.items()}

    def get_constraint_values(self, ctype='all', lintype='all', driver_scaling=True):
        """
        Return constraint values.

        Parameters
        ----------
        ctype : string
            Default is 'all'. Optionally return just the inequality constraints
            with 'ineq' or the equality constraints with 'eq'.
        lintype : string
            Default is 'all'. Optionally return just the linear constraints
            with 'linear' or the nonlinear constraints with 'nonlinear'.
        driver_scaling : bool
            When True, return values that are scaled according to either the adder and scaler or
            the ref and ref0 values that were specified when add_design_var, add_objective, and
            add_constraint were called on the model. Default is True.

        Returns
        -------
        dict
           Dictionary containing values of each constraint.
        """
        con_dict = {}
        for name in self._cons:
            meta = self._cons[name]

            if lintype == 'linear' and not meta['linear']:
                continue

            if lintype == 'nonlinear' and meta['linear']:
                continue

            if ctype == 'eq' and meta['equals'] is None:
                continue

            if ctype == 'ineq' and meta['equals'] is not None:
                continue

            con_dict[name] = self._get_voi_val(name, meta, self._remote_cons,
                                               driver_scaling=driver_scaling)

        return con_dict

    def _get_ordered_nl_responses(self):
        """
        Return the names of nonlinear responses in the order used by the driver.

        Default order is objectives followed by nonlinear constraints.  This is used for
        simultaneous derivative coloring and sparsity determination.

        Returns
        -------
        list of str
            The nonlinear response names in order.
        """
        order = list(self._objs)
        order.extend(n for n, meta in iteritems(self._cons)
                     if not ('linear' in meta and meta['linear']))
        return order

    def _update_voi_meta(self, model):
        """
        Collect response and design var metadata from the model and size desvars and responses.

        Parameters
        ----------
        model : System
            The System that represents the entire model.

        Returns
        -------
        int
            Total size of responses, with linear constraints excluded.
        int
            Total size of design vars.
        """
        self._objs = objs = OrderedDict()
        self._cons = cons = OrderedDict()

        self._responses = resps = model.get_responses(recurse=True)
        for name, data in iteritems(resps):
            if data['type'] == 'con':
                cons[name] = data
            else:
                objs[name] = data

        response_size = sum(resps[n]['size'] for n in self._get_ordered_nl_responses())

        # Gather up the information for design vars.
        self._designvars = designvars = model.get_design_vars(recurse=True)
        desvar_size = sum(data['size'] for data in itervalues(designvars))

        return response_size, desvar_size

    def run(self):
        """
        Execute this driver.

        The base `Driver` just runs the model. All other drivers overload
        this method.

        Returns
        -------
        boolean
            Failure flag; True if failed to converge, False is successful.
        """
        with RecordingDebugging(self._get_name(), self.iter_count, self):
            self._problem().model.run_solve_nonlinear()

        self.iter_count += 1
        return False

    def _compute_totals(self, of=None, wrt=None, return_format='flat_dict', global_names=True):
        """
        Compute derivatives of desired quantities with respect to desired inputs.

        All derivatives are returned using driver scaling.

        Parameters
        ----------
        of : list of variable name strings or None
            Variables whose derivatives will be computed. Default is None, which
            uses the driver's objectives and constraints.
        wrt : list of variable name strings or None
            Variables with respect to which the derivatives will be computed.
            Default is None, which uses the driver's desvars.
        return_format : string
            Format to return the derivatives. Default is a 'flat_dict', which
            returns them in a dictionary whose keys are tuples of form (of, wrt). For
            the scipy optimizer, 'array' is also supported.
        global_names : bool
            Set to True when passing in global names to skip some translation steps.

        Returns
        -------
        derivs : object
            Derivatives in form requested by 'return_format'.
        """
        problem = self._problem()
        total_jac = self._total_jac
        debug_print = 'totals' in self.options['debug_print'] and (not MPI or
                                                                   MPI.COMM_WORLD.rank == 0)

        if debug_print:
            header = 'Driver total derivatives for iteration: ' + str(self.iter_count)
            print(header)
            print(len(header) * '-' + '\n')

        if problem.model._owns_approx_jac:
            self._recording_iter.stack.append(('_compute_totals_approx', 0))

            try:
                if total_jac is None:
                    total_jac = _TotalJacInfo(problem, of, wrt, global_names,
                                              return_format, approx=True, debug_print=debug_print)

                    # Don't cache linear constraint jacobian
                    if not total_jac.has_lin_cons:
                        self._total_jac = total_jac

                    totals = total_jac.compute_totals_approx(initialize=True)
                else:
                    totals = total_jac.compute_totals_approx()
            finally:
                self._recording_iter.stack.pop()

        else:
            if total_jac is None:
                total_jac = _TotalJacInfo(problem, of, wrt, global_names, return_format,
                                          debug_print=debug_print)

                # don't cache linear constraint jacobian
                if not total_jac.has_lin_cons:
                    self._total_jac = total_jac

            self._recording_iter.stack.append(('_compute_totals', 0))

            try:
                totals = total_jac.compute_totals()
            finally:
                self._recording_iter.stack.pop()

        if self._rec_mgr._recorders and self.recording_options['record_derivatives']:
            metadata = create_local_meta(self._get_name())
            total_jac.record_derivatives(self, metadata)

        return totals

    def record_iteration(self):
        """
        Record an iteration of the current Driver.
        """
<<<<<<< HEAD
        record_iteration(self, self._problem, self._get_name())
=======
        if not self._rec_mgr._recorders:
            return

        # Get the data to record (collective calls that get across all ranks)
        opts = self.recording_options
        filt = self._filtered_vars_to_record

        if opts['record_desvars']:
            des_vars = self.get_design_var_values(driver_scaling=False, ignore_indices=True)
        else:
            des_vars = {}

        if opts['record_objectives']:
            obj_vars = self.get_objective_values(driver_scaling=False, ignore_indices=True)
        else:
            obj_vars = {}

        if opts['record_constraints']:
            con_vars = self.get_constraint_values(driver_scaling=False, ignore_indices=True)
        else:
            con_vars = {}

        if opts['record_responses']:
            # res_vars = self.get_response_values()  # not really working yet
            res_vars = {}
        else:
            res_vars = {}

        des_vars = {name: des_vars[name] for name in filt['des']}
        obj_vars = {name: obj_vars[name] for name in filt['obj']}
        con_vars = {name: con_vars[name] for name in filt['con']}
        # res_vars = {name: res_vars[name] for name in filt['res']}

        model = self._problem().model

        names = model._outputs._names
        views = model._outputs._views
        sys_vars = {name: views[name] for name in names if name in filt['sys']}

        if self.recording_options['record_inputs']:
            names = model._inputs._names
            views = model._inputs._views
            in_vars = {name: views[name] for name in names if name in filt['in']}
        else:
            in_vars = {}

        if MPI:
            des_vars = self._gather_vars(model, des_vars)
            res_vars = self._gather_vars(model, res_vars)
            obj_vars = self._gather_vars(model, obj_vars)
            con_vars = self._gather_vars(model, con_vars)
            sys_vars = self._gather_vars(model, sys_vars)
            in_vars = self._gather_vars(model, in_vars)

        outs = {}
        if not MPI or model.comm.rank == 0:
            outs.update(des_vars)
            outs.update(res_vars)
            outs.update(obj_vars)
            outs.update(con_vars)
            outs.update(sys_vars)

        data = {
            'out': outs,
            'in': in_vars
        }

        metadata = create_local_meta(self._get_name())
>>>>>>> e0e04eca

    def _get_recorder_metadata(self, case_name):
        """
        Return metadata from the latest iteration for use in the recorder.

        Parameters
        ----------
        case_name : str
            Name of current case.

        Returns
        -------
        dict
            Metadata dictionary for the recorder.
        """
        return create_local_meta(case_name)

    def _get_name(self):
        """
        Get name of current Driver.

        Returns
        -------
        str
            Name of current Driver.
        """
        return "Driver"

    def declare_coloring(self, num_full_jacs=coloring_mod._DEF_COMP_SPARSITY_ARGS['num_full_jacs'],
                         tol=coloring_mod._DEF_COMP_SPARSITY_ARGS['tol'],
                         orders=coloring_mod._DEF_COMP_SPARSITY_ARGS['orders'],
                         perturb_size=coloring_mod._DEF_COMP_SPARSITY_ARGS['perturb_size'],
                         min_improve_pct=coloring_mod._DEF_COMP_SPARSITY_ARGS['min_improve_pct'],
                         show_summary=coloring_mod._DEF_COMP_SPARSITY_ARGS['show_summary'],
                         show_sparsity=coloring_mod._DEF_COMP_SPARSITY_ARGS['show_sparsity']):
        """
        Set options for total deriv coloring.

        Parameters
        ----------
        num_full_jacs : int
            Number of times to repeat partial jacobian computation when computing sparsity.
        tol : float
            Tolerance used to determine if an array entry is nonzero during sparsity determination.
        orders : int
            Number of orders above and below the tolerance to check during the tolerance sweep.
        perturb_size : float
            Size of input/output perturbation during generation of sparsity.
        min_improve_pct : float
            If coloring does not improve (decrease) the number of solves more than the given
            percentage, coloring will not be used.
        show_summary : bool
            If True, display summary information after generating coloring.
        show_sparsity : bool
            If True, display sparsity with coloring info after generating coloring.
        """
        self._coloring_info['num_full_jacs'] = num_full_jacs
        self._coloring_info['tol'] = tol
        self._coloring_info['orders'] = orders
        self._coloring_info['perturb_size'] = perturb_size
        self._coloring_info['min_improve_pct'] = min_improve_pct
        if self._coloring_info['static'] is None:
            self._coloring_info['dynamic'] = True
        else:
            self._coloring_info['dynamic'] = False
        self._coloring_info['coloring'] = None
        self._coloring_info['show_summary'] = show_summary
        self._coloring_info['show_sparsity'] = show_sparsity

    def use_fixed_coloring(self, coloring=coloring_mod._STD_COLORING_FNAME):
        """
        Tell the driver to use a precomputed coloring.

        Parameters
        ----------
        coloring : str
            A coloring filename.  If no arg is passed, filename will be determined
            automatically.

        """
        if self.supports['simultaneous_derivatives']:
            if coloring_mod._force_dyn_coloring and coloring is coloring_mod._STD_COLORING_FNAME:
                # force the generation of a dynamic coloring this time
                self._coloring_info['dynamic'] = True
                self._coloring_info['static'] = None
            else:
                self._coloring_info['static'] = coloring
                self._coloring_info['dynamic'] = False

            self._coloring_info['coloring'] = None
        else:
            raise RuntimeError("Driver '%s' does not support simultaneous derivatives." %
                               self._get_name())

    def set_simul_deriv_color(self, coloring):
        """
        See use_fixed_coloring. This method is deprecated.

        Parameters
        ----------
        coloring : str or Coloring
            Information about simultaneous coloring for design vars and responses.  If a
            string, then coloring is assumed to be the name of a file that contains the
            coloring information in pickle format. Otherwise it must be a Coloring object.
            See the docstring for Coloring for details.

        """
        warn_deprecation("set_simul_deriv_color is deprecated.  Use use_fixed_coloring instead.")
        self.use_fixed_coloring(coloring)

    def _setup_tot_jac_sparsity(self):
        """
        Set up total jacobian subjac sparsity.

        Drivers that can use subjac sparsity should override this.
        """
        pass

    def _get_static_coloring(self):
        """
        Get the Coloring for this driver.

        If necessary, load the Coloring from a file.

        Returns
        -------
        Coloring or None
            The pre-existing or loaded Coloring, or None
        """
        info = self._coloring_info
        static = info['static']

        if isinstance(static, coloring_mod.Coloring):
            coloring = static
            info['coloring'] = coloring
        else:
            coloring = info['coloring']

        if coloring is not None:
            return coloring

        if static is coloring_mod._STD_COLORING_FNAME or isinstance(static, string_types):
            if static is coloring_mod._STD_COLORING_FNAME:
                fname = self._get_total_coloring_fname()
            else:
                fname = static
            print("loading total coloring from file %s" % fname)
            coloring = info['coloring'] = coloring_mod.Coloring.load(fname)
            info.update(coloring._meta)
            return coloring

    def _get_total_coloring_fname(self):
        return os.path.join(self._problem().options['coloring_dir'], 'total_coloring.pkl')

    def _setup_simul_coloring(self):
        """
        Set up metadata for coloring of total derivative solution.

        If set_coloring was called with a filename, load the coloring file.
        """
        # command line simul_coloring uses this env var to turn pre-existing coloring off
        if not coloring_mod._use_total_sparsity:
            return

        problem = self._problem()
        if not problem.model._use_derivatives:
            simple_warning("Derivatives are turned off.  Skipping simul deriv coloring.")
            return

        total_coloring = self._get_static_coloring()

        if total_coloring._rev and problem._orig_mode not in ('rev', 'auto'):
            revcol = total_coloring._rev[0][0]
            if revcol:
                raise RuntimeError("Simultaneous coloring does reverse solves but mode has "
                                   "been set to '%s'" % problem._orig_mode)
        if total_coloring._fwd and problem._orig_mode not in ('fwd', 'auto'):
            fwdcol = total_coloring._fwd[0][0]
            if fwdcol:
                raise RuntimeError("Simultaneous coloring does forward solves but mode has "
                                   "been set to '%s'" % problem._orig_mode)

    def _pre_run_model_debug_print(self):
        """
        Optionally print some debugging information before the model runs.
        """
        debug_opt = self.options['debug_print']
        if not debug_opt or debug_opt == ['totals']:
            return

        if not MPI or MPI.COMM_WORLD.rank == 0:
            header = 'Driver debug print for iter coord: {}'.format(
                self._recording_iter.get_formatted_iteration_coordinate())
            print(header)
            print(len(header) * '-')

        if 'desvars' in debug_opt:
            model = self._problem.model
            desvar_vals = {n: model._get_val(n, get_remote=True, rank=0) for n in self._designvars}
            if not MPI or MPI.COMM_WORLD.rank == 0:
                print("Design Vars")
                if desvar_vals:
<<<<<<< HEAD
=======

                    # Print desvars in non_flattened state.
                    meta = self._problem().model._var_allprocs_abs2meta
                    for name in desvar_vals:
                        shape = meta[name]['shape']
                        desvar_vals[name] = desvar_vals[name].reshape(shape)
>>>>>>> e0e04eca
                    pprint.pprint(desvar_vals)
                else:
                    print("None")
                print()

        sys.stdout.flush()

    def _post_run_model_debug_print(self):
        """
        Optionally print some debugging information after the model runs.
        """
        if 'nl_cons' in self.options['debug_print']:
            cons = self.get_constraint_values(lintype='nonlinear', driver_scaling=False)
            if not MPI or MPI.COMM_WORLD.rank == 0:
                print("Nonlinear constraints")
                if cons:
                    pprint.pprint(cons)
                else:
                    print("None")
                print()

        if 'ln_cons' in self.options['debug_print']:
            cons = self.get_constraint_values(lintype='linear', driver_scaling=False)
            if not MPI or MPI.COMM_WORLD.rank == 0:
                print("Linear constraints")
                if cons:
                    pprint.pprint(cons)
                else:
                    print("None")
                print()

        if 'objs' in self.options['debug_print']:
            objs = self.get_objective_values(driver_scaling=False)
            if not MPI or MPI.COMM_WORLD.rank == 0:
                print("Objectives")
                if objs:
                    pprint.pprint(objs)
                else:
                    print("None")
                print()

        sys.stdout.flush()


class RecordingDebugging(Recording):
    """
    A class that acts as a context manager.

    Handles doing the case recording and also the Driver
    debugging printing.
    """

    def __enter__(self):
        """
        Do things before the code inside the 'with RecordingDebugging' block.

        Returns
        -------
        self : object
            self
        """
        super(RecordingDebugging, self).__enter__()
        self.recording_requester()._pre_run_model_debug_print()
        return self

    def __exit__(self, *args):
        """
        Do things after the code inside the 'with RecordingDebugging' block.

        Parameters
        ----------
        *args : array
            Solver recording requires extra args.
        """
<<<<<<< HEAD
        self.recording_requester._post_run_model_debug_print()
        super(RecordingDebugging, self).__exit__()


def record_iteration(requester, prob, case_name):
    """
    Record an iteration of the current Problem or Driver.

    Parameters
    ----------
    requester : Problem or Driver
        The recording requester.
    prob : Problem
        The Problem.
    case_name : str
        The name of this case.
    """
    if not requester._rec_mgr._recorders:
        return

    # Get the data to record (collective calls that get across all ranks)
    opts = requester.recording_options
    filt = requester._filtered_vars_to_record

    model = prob.model
    rank = model.comm.rank
    nrank = model.comm.size
    owns = model._owning_rank
    views = model._outputs._views
    meta = model._var_allprocs_abs2meta

    parallel = False
    if nrank > 1:
        for r in requester._rec_mgr._recorders:
            if r._parallel:
                parallel = True
                break
        # check to make sure we don't have mixed parallel/non-parallel, because that
        # currently won't work properly.
        for r in requester._rec_mgr._recorders:
            if r._parallel != parallel:
                raise RuntimeError("OpenMDAO currently does not support a mixture of parallel "
                                   "and non-parallel recorders.")

    outs = model._retrieve_data_of_kind(filt, 'output', 'nonlinear', parallel)
    # outs = {}
    # if filt['output']:
    #     if nrank == 1:
    #         outs = {n: views[n] for n in filt['output']}
    #     elif parallel:
    #         sizes = model._var_sizes['nonlinear']['output']
    #         abs2idx = model._var_allprocs_abs2idx['nonlinear']
    #         outs = {n: views[n] for n in filt['output'] if sizes[rank, abs2idx[n]] > 0}
    #     else:
    #         for name in filt['output']:
    #             if owns[name] == 0 and not meta[name]['distributed']:
    #                 if rank == 0:
    #                     outs[name] = views[name]
    #             else:
    #                 outs[name] = prob.model._get_val(name, get_remote=True, rank=0)

    ins = model._retrieve_data_of_kind(filt, 'input', 'nonlinear', parallel)
    # ins = {}
    # if 'input' in filt and filt['input']:
    #     views = model._inputs._views
    #     names = model._inputs._names
    #     if nrank == 1:
    #         ins = {n: views[n] for n in filt['input'] if n in names}
    #     elif parallel:
    #         sizes = model._var_sizes['nonlinear']['input']
    #         abs2idx = model._var_allprocs_abs2idx['nonlinear']
    #         ins = {n: views[n] for n in filt['input'] if sizes[n][abs2idx[n]] > 0}
    #     else:
    #         for name in filt['input']:
    #             if name not in names:
    #                 continue
    #             if owns[name] == 0 and not meta[name]['distributed']:
    #                 if rank == 0:
    #                     ins[name] = views[name]
    #             else:
    #                 ins[name] = prob.get_val(name, get_remote=True, rank=0)

    data = {
        'output': outs,
        'input': ins
    }

    requester._rec_mgr.record_iteration(requester, data,
                                        requester._get_recorder_metadata(case_name))
=======
        self.recording_requester()._post_run_model_debug_print()
        super(RecordingDebugging, self).__exit__()
>>>>>>> e0e04eca
<|MERGE_RESOLUTION|>--- conflicted
+++ resolved
@@ -745,78 +745,7 @@
         """
         Record an iteration of the current Driver.
         """
-<<<<<<< HEAD
-        record_iteration(self, self._problem, self._get_name())
-=======
-        if not self._rec_mgr._recorders:
-            return
-
-        # Get the data to record (collective calls that get across all ranks)
-        opts = self.recording_options
-        filt = self._filtered_vars_to_record
-
-        if opts['record_desvars']:
-            des_vars = self.get_design_var_values(driver_scaling=False, ignore_indices=True)
-        else:
-            des_vars = {}
-
-        if opts['record_objectives']:
-            obj_vars = self.get_objective_values(driver_scaling=False, ignore_indices=True)
-        else:
-            obj_vars = {}
-
-        if opts['record_constraints']:
-            con_vars = self.get_constraint_values(driver_scaling=False, ignore_indices=True)
-        else:
-            con_vars = {}
-
-        if opts['record_responses']:
-            # res_vars = self.get_response_values()  # not really working yet
-            res_vars = {}
-        else:
-            res_vars = {}
-
-        des_vars = {name: des_vars[name] for name in filt['des']}
-        obj_vars = {name: obj_vars[name] for name in filt['obj']}
-        con_vars = {name: con_vars[name] for name in filt['con']}
-        # res_vars = {name: res_vars[name] for name in filt['res']}
-
-        model = self._problem().model
-
-        names = model._outputs._names
-        views = model._outputs._views
-        sys_vars = {name: views[name] for name in names if name in filt['sys']}
-
-        if self.recording_options['record_inputs']:
-            names = model._inputs._names
-            views = model._inputs._views
-            in_vars = {name: views[name] for name in names if name in filt['in']}
-        else:
-            in_vars = {}
-
-        if MPI:
-            des_vars = self._gather_vars(model, des_vars)
-            res_vars = self._gather_vars(model, res_vars)
-            obj_vars = self._gather_vars(model, obj_vars)
-            con_vars = self._gather_vars(model, con_vars)
-            sys_vars = self._gather_vars(model, sys_vars)
-            in_vars = self._gather_vars(model, in_vars)
-
-        outs = {}
-        if not MPI or model.comm.rank == 0:
-            outs.update(des_vars)
-            outs.update(res_vars)
-            outs.update(obj_vars)
-            outs.update(con_vars)
-            outs.update(sys_vars)
-
-        data = {
-            'out': outs,
-            'in': in_vars
-        }
-
-        metadata = create_local_meta(self._get_name())
->>>>>>> e0e04eca
+        record_iteration(self, self._problem(), self._get_name())
 
     def _get_recorder_metadata(self, case_name):
         """
@@ -1014,20 +943,11 @@
             print(len(header) * '-')
 
         if 'desvars' in debug_opt:
-            model = self._problem.model
+            model = self._problem().model
             desvar_vals = {n: model._get_val(n, get_remote=True, rank=0) for n in self._designvars}
             if not MPI or MPI.COMM_WORLD.rank == 0:
                 print("Design Vars")
                 if desvar_vals:
-<<<<<<< HEAD
-=======
-
-                    # Print desvars in non_flattened state.
-                    meta = self._problem().model._var_allprocs_abs2meta
-                    for name in desvar_vals:
-                        shape = meta[name]['shape']
-                        desvar_vals[name] = desvar_vals[name].reshape(shape)
->>>>>>> e0e04eca
                     pprint.pprint(desvar_vals)
                 else:
                     print("None")
@@ -1102,8 +1022,7 @@
         *args : array
             Solver recording requires extra args.
         """
-<<<<<<< HEAD
-        self.recording_requester._post_run_model_debug_print()
+        self.recording_requester()._post_run_model_debug_print()
         super(RecordingDebugging, self).__exit__()
 
 
@@ -1191,8 +1110,4 @@
     }
 
     requester._rec_mgr.record_iteration(requester, data,
-                                        requester._get_recorder_metadata(case_name))
-=======
-        self.recording_requester()._post_run_model_debug_print()
-        super(RecordingDebugging, self).__exit__()
->>>>>>> e0e04eca
+                                        requester._get_recorder_metadata(case_name))