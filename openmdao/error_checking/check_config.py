--- conflicted
+++ resolved
@@ -55,100 +55,6 @@
             _check_dataflow(system, logger)
 
 
-<<<<<<< HEAD
-def compute_sys_graph(group, input_srcs, comps_only=False):
-    """
-    Compute a dependency graph for subsystems in the given group.
-
-    Parameters
-    ----------
-    group : <Group>
-        The Group we're computing the graph for.
-
-    input_srcs : {}
-        dict containing global variable abs names for sources of the inputs.
-
-    comps_only : bool (False)
-        If True, return a graph of all Components within the given group
-        or any of its descendants. No sub-groups will be included. Otherwise,
-        a graph containing only direct children (both Components and Groups)
-        of the group will be returned.
-
-    Returns
-    -------
-    DiGraph
-        A directed graph containing names of subsystems and their connections.
-    """
-    if comps_only:
-        subsystems = list(group.system_iter(recurse=True, typ=Component, local=False))
-    else:
-        subsystems = group._subsystems_allprocs
-
-    i_start = group._ext_num_vars['input'][0]
-    i_end = group._ext_num_vars['input'][0] + group._num_var['input']
-    o_start = group._ext_num_vars['output'][0]
-    o_end = group._ext_num_vars['output'][0] + group._num_var['output']
-
-    # mapping arrays to find the system ID given the variable ID
-    invar2sys = np.empty(group._num_var['input'], dtype=int)
-    outvar2sys = np.empty(group._num_var['output'], dtype=int)
-
-    for i, s in enumerate(subsystems):
-        start = s._ext_num_vars['input'][0]
-        end = s._ext_num_vars['input'][0] + s._num_var['input']
-        invar2sys[start - i_start:end - i_start] = i
-
-        start = s._ext_num_vars['output'][0]
-        end = s._ext_num_vars['output'][0] + s._num_var['output']
-        outvar2sys[start - o_start:end - o_start] = i
-
-    graph = nx.DiGraph()
-
-    indices = group._var_allprocs_abs2idx
-    for in_abs, src_abs in iteritems(input_srcs):
-        if src_abs is not None:
-            src_id = indices['output'][src_abs] + group._ext_num_vars['output'][0]
-            in_id = indices['input'][in_abs] + group._ext_num_vars['input'][0]
-            if ((o_start <= src_id < o_end) and (i_start <= in_id < i_end)):
-                graph.add_edge(subsystems[outvar2sys[src_id - o_start]].pathname,
-                               subsystems[invar2sys[in_id - i_start]].pathname)
-
-    return graph
-
-
-def get_sccs(group, comps_only=False):
-    """
-    Return strongly connected subsystems of the given Group.
-
-    Parameters
-    ----------
-    group : <Group>
-        The strongly connected components will be computed for this Group.
-
-    comps_only : bool (False)
-        If True, the graph used to compute strongly connected components
-        will contain all Components within the given group or any of its
-        descendants and no sub-groups will be included. Otherwise, the graph
-        used will contain only direct children (both Components and Groups)
-        of the given group.
-
-    Returns
-    -------
-    list of sets of str
-        A list of strongly connected components in topological order.
-    """
-    graph = compute_sys_graph(group, group._conn_global_abs_in2out,
-                              comps_only=comps_only)
-
-    # Tarjan's algorithm returns SCCs in reverse topological order, so
-    # the list returned here is reversed.
-    sccs = list(nx.strongly_connected_components(graph))
-    sccs.reverse()
-    return sccs
-
-
-=======
->>>>>>> 306e5d4b
 def _check_dataflow(group, logger):
     """
     Report any cycles and out of order Systems to the logger.
