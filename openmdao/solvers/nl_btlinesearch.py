--- conflicted
+++ resolved
@@ -54,10 +54,7 @@
         norm0 = self._iter_get_norm()
         if norm0 == 0.0:
             norm0 = 1.0
-<<<<<<< HEAD
 
-=======
->>>>>>> 27f7d51d
         u.add_scal_vec(self.alpha, du)
         norm = self._iter_get_norm()
         return norm0, norm
