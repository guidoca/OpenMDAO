--- conflicted
+++ resolved
@@ -169,12 +169,7 @@
             #  just the absolute error and relative error. A second mode would store the full outputs and residuals.
 
             # The full solver residual/output recording and apply_nonlinear/apply_linear recording probably falls last in terms of priority
-<<<<<<< HEAD
-
-            metadata = None # TODO_RECORDERS: need to figure out how to do metadata in solvers
-=======
             metadata = None #TODO_RECORDERS put actual metadata here
->>>>>>> d78aff39
             self._rec_mgr.record_iteration(self, metadata)
 
             self._mpi_print(self._iter_count, norm, norm / norm0)
