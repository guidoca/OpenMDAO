"""Define the scipy iterative solver class."""

from __future__ import division, print_function

import numpy as np
from scipy.sparse.linalg import LinearOperator, gmres, bicg, bicgstab, cg, cgs

from openmdao.solvers.solver import LinearSolver
from openmdao.utils.general_utils import warn_deprecation
from openmdao.recorders.recording_iteration_stack import Recording

_SOLVER_TYPES = {
    # 'bicg': bicg,
    # 'bicgstab': bicgstab,
    # 'cg': cg,
    # 'cgs': cgs,
    'gmres': gmres,
}


class ScipyKrylov(LinearSolver):
    """
    The Krylov iterative solvers in scipy.sparse.linalg.

    Attributes
    ----------
    precon : Solver
        Preconditioner for linear solve. Default is None for no preconditioner.
    """

    SOLVER = 'LN: SCIPY'

    def __init__(self, **kwargs):
        """
        Declare the solver option.

        Parameters
        ----------
        **kwargs : {}
            dictionary of options set by the instantiating class/script.
        """
        super(ScipyKrylov, self).__init__(**kwargs)

        # initialize preconditioner to None
        self.precon = None

    def _declare_options(self):
        """
        Declare options before kwargs are processed in the init method.
        """
<<<<<<< HEAD
        self.options.declare('solver', types=object, default=gmres,
=======
        self.options.declare('solver', default='gmres', values=tuple(_SOLVER_TYPES.keys()),
>>>>>>> ff632169
                             desc='function handle for actual solver')

        self.options.declare('restart', default=20, types=int,
                             desc='Number of iterations between restarts. Larger values increase '
                                  'iteration cost, but may be necessary for convergence. This '
                                  'option applies only to gmres.')

        # changing the default maxiter from the base class
        self.options['maxiter'] = 1000
        self.options['atol'] = 1.0e-12

    def _setup_solvers(self, system, depth):
        """
        Assign system instance, set depth, and optionally perform setup.

        Parameters
        ----------
        system : <System>
            pointer to the owning system.
        depth : int
            depth of the current system (already incremented).
        """
        super(ScipyKrylov, self)._setup_solvers(system, depth)

        if self.precon is not None:
            self.precon._setup_solvers(self._system, self._depth + 1)

    def _set_solver_print(self, level=2, type_='all'):
        """
        Control printing for solvers and subsolvers in the model.

        Parameters
        ----------
        level : int
            iprint level. Set to 2 to print residuals each iteration; set to 1
            to print just the iteration totals; set to 0 to disable all printing
            except for failures, and set to -1 to disable all printing including failures.
        type_ : str
            Type of solver to set: 'LN' for linear, 'NL' for nonlinear, or 'all' for all.
        """
        super(ScipyKrylov, self)._set_solver_print(level=level, type_=type_)

        if self.precon is not None and type_ != 'NL':
            self.precon._set_solver_print(level=level, type_=type_)

    def _linearize_children(self):
        """
        Return a flag that is True when we need to call linearize on our subsystems' solvers.

        Returns
        -------
        boolean
            Flag for indicating child linerization
        """
        precon = self.precon
        return (precon is not None) and (precon._linearize_children())

    def _linearize(self):
        """
        Perform any required linearization operations such as matrix factorization.
        """
        if self.precon is not None:
            self.precon._linearize()

    def _mat_vec(self, in_vec):
        """
        Compute matrix-vector product.

        Parameters
        ----------
        in_vec : ndarray
            the incoming array (combines all varsets).

        Returns
        -------
        ndarray
            the outgoing array after the product (combines all varsets).
        """
        vec_name = self._vec_name
        system = self._system

        if self._mode == 'fwd':
            x_vec = system._vectors['output'][vec_name]
            b_vec = system._vectors['residual'][vec_name]
        else:  # rev
            x_vec = system._vectors['residual'][vec_name]
            b_vec = system._vectors['output'][vec_name]

        x_vec.set_data(in_vec)
        scope_out, scope_in = system._get_scope()
        system._apply_linear([vec_name], self._rel_systems, self._mode, scope_out, scope_in)

        # print('in', in_vec)
        # print('out', b_vec.get_data())
        return b_vec.get_data()

    def _monitor(self, res):
        """
        Print the residual and iteration number (callback from SciPy).

        Parameters
        ----------
        res : ndarray
            the current residual vector.
        """
        norm = np.linalg.norm(res)
        with Recording('ScipyKrylov', self._iter_count, self):
            if self._iter_count == 0:
                if norm != 0.0:
                    self._norm0 = norm
                else:
                    self._norm0 = 1.0

        self._mpi_print(self._iter_count, norm, norm / self._norm0)
        self._iter_count += 1

    def solve(self, vec_names, mode, rel_systems=None):
        """
        Run the solver.

        Parameters
        ----------
        vec_names : [str, ...]
            list of names of the right-hand-side vectors.
        mode : str
            'fwd' or 'rev'.

        Returns
        -------
        boolean
            Failure flag; True if failed to converge, False is successful.
        float
            absolute error.
        float
            relative error.
        """
        self._vec_names = vec_names
        self._rel_systems = rel_systems
        self._mode = mode

        system = self._system
        solver = _SOLVER_TYPES[self.options['solver']]
        if solver is gmres:
            restart = self.options['restart']

        maxiter = self.options['maxiter']
        atol = self.options['atol']

        fail = False

        for vec_name in self._vec_names:

            self._vec_name = vec_name

            if self._mode == 'fwd':
                x_vec = system._vectors['output'][vec_name]
                b_vec = system._vectors['residual'][vec_name]
            else:  # rev
                x_vec = system._vectors['residual'][vec_name]
                b_vec = system._vectors['output'][vec_name]

            x_vec_combined = x_vec.get_data()
            size = x_vec_combined.size
            linop = LinearOperator((size, size), dtype=float,
                                   matvec=self._mat_vec)

            # Support a preconditioner
            if self.precon:
                M = LinearOperator((size, size),
                                   matvec=self._apply_precon,
                                   dtype=float)
            else:
                M = None

            self._iter_count = 0
            if solver is gmres:
                x, info = solver(linop, b_vec.get_data(), M=M, restart=restart,
                                 x0=x_vec_combined, maxiter=maxiter, tol=atol,
                                 callback=self._monitor)
            else:
                x, info = solver(linop, b_vec.get_data(), M=M,
                                 x0=x_vec_combined, maxiter=maxiter, tol=atol,
                                 callback=self._monitor)

            fail |= (info != 0)
            x_vec.set_data(x)

        # TODO: implement this properly

        return fail, 0., 0.

    def _apply_precon(self, in_vec):
        """
        Apply preconditioner.

        Parameters
        ----------
        in_vec : ndarray
            Incoming vector.

        Returns
        -------
        ndarray
            The preconditioned Vector.
        """
        system = self._system
        vec_name = self._vec_name
        mode = self._mode

        # Need to clear out any junk from the inputs.
        system._vectors['input'][vec_name].set_const(0.0)

        # assign x and b vectors based on mode
        if mode == 'fwd':
            x_vec = system._vectors['output'][vec_name]
            b_vec = system._vectors['residual'][vec_name]
        else:  # rev
            x_vec = system._vectors['residual'][vec_name]
            b_vec = system._vectors['output'][vec_name]

        # set value of b vector to KSP provided value
        b_vec.set_data(in_vec)

        # call the preconditioner
        self._solver_info.append_precon()
        self.precon.solve([vec_name], mode)
        self._solver_info.pop()

        # return resulting value of x vector
        return x_vec.get_data()

    @property
    def preconditioner(self):
        """
        Provide 'preconditioner' property for backwards compatibility.

        Returns
        -------
        <LinearSolver>
            reference to the 'precon' property.
        """
        warn_deprecation("The 'preconditioner' property provides backwards compatibility "
                         "with OpenMDAO <= 1.x ; use 'precon' instead.")
        return self.precon

    @preconditioner.setter
    def preconditioner(self, precon):
        """
        Provide for setting the 'preconditioner' property for backwards compatibility.

        Parameters
        ----------
        precon : <LinearSolver>
            reference to a <LinearSolver> to be assigned to the 'precon' property.
        """
        warn_deprecation("The 'preconditioner' property provides backwards compatibility "
                         "with OpenMDAO <= 1.x ; use 'precon' instead.")
        self.precon = precon


class ScipyIterativeSolver(ScipyKrylov):
    """
    Deprecated.  See ScipyKrylov.
    """

    def __init__(self, *args, **kwargs):
        """
        Deprecated.

        Parameters
        ----------
        *args : list of object
            Positional args.
        **kwargs : dict
            Named args.
        """
        super(ScipyIterativeSolver, self).__init__(*args, **kwargs)
        warn_deprecation('ScipyIterativeSolver is deprecated.  Use ScipyKrylov instead.')<|MERGE_RESOLUTION|>--- conflicted
+++ resolved
@@ -48,11 +48,7 @@
         """
         Declare options before kwargs are processed in the init method.
         """
-<<<<<<< HEAD
-        self.options.declare('solver', types=object, default=gmres,
-=======
         self.options.declare('solver', default='gmres', values=tuple(_SOLVER_TYPES.keys()),
->>>>>>> ff632169
                              desc='function handle for actual solver')
 
         self.options.declare('restart', default=20, types=int,
