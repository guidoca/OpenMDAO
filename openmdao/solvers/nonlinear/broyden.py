"""
Define the BroydenSolver class.

Based on implementation in Scipy via OpenMDAO 0.8x with improvements based on NPSS solver.
"""
import numpy as np

from openmdao.recorders.recording_iteration_stack import Recording
from openmdao.solvers.linesearch.backtracking import BoundsEnforceLS
from openmdao.solvers.solver import NonlinearSolver
from openmdao.utils.class_util import overrides_method
from openmdao.utils.general_utils import simple_warning
from openmdao.utils.mpi import MPI


CITATION = """@ARTICLE{
              Broyden1965ACo,
              AUTHOR = "C. Broyden",
              TITLE = "A Class of Methods for Solving Nonlinear Simultaneous Equations",
              JOURNAL = "Mathematics of Computation",
              VOLUME = "19",
              YEAR = "1965",
              PAGES = "577--593",
              REFERRED = "[Coleman1996SaE]."
              }"""


class BroydenSolver(NonlinearSolver):
    """
    Broyden solver.

    Attributes
    ----------
    delta_fxm : ndarray
        Most recent change in residual vector.
    delta_xm : ndarray
        Most recent change in state vector.
    fxm : ndarray
        Most recent residual.
    Gm : ndarray
        Most recent Jacobian matrix.
    linear_solver : LinearSolver
        Linear solver to use for calculating inverse Jacobian.
    linesearch : NonlinearSolver
        Line search algorithm. Default is None for no line search.
    size : int
        Total length of the states being solved.
    xm : ndarray
        Most recent state.
    _idx : dict
        Cache of vector indices for each state name.
    _computed_jacobians : int
        Number of computed jacobians.
    _converge_failures : int
        Number of consecutive iterations that failed to converge to the tol definied in options.
    _full_inverse : bool
        When True, Broyden considers the whole vector rather than a list of states.
    _recompute_jacobian : bool
        Flag that becomes True when Broyden detects it needs to recompute the inverse Jacobian.
    """

    SOLVER = 'BROYDEN'

    def __init__(self, **kwargs):
        """
        Initialize all attributes.

        Parameters
        ----------
        **kwargs : dict
            options dictionary.
        """
        super(BroydenSolver, self).__init__(**kwargs)

        # Slot for linear solver
        self.linear_solver = None

        # Slot for linesearch
        self.linesearch = BoundsEnforceLS()

        self.cite = CITATION

        self.size = 0
        self._idx = {}
        self._recompute_jacobian = True
        self.Gm = None
        self.xm = None
        self.fxm = None
        self.delta_xm = None
        self.delta_fxm = None
        self._converge_failures = 0
        self._computed_jacobians = 0

        # This gets set to True if the user doesn't declare any states.
        self._full_inverse = False

    def _declare_options(self):
        """
        Declare options before kwargs are processed in the init method.
        """
        super(BroydenSolver, self)._declare_options()

        self.options.declare('alpha', default=0.4,
                             desc="Value to scale the starting Jacobian, which is Identity. This "
                                  "option does nothing if you compute the initial Jacobian "
                                  "instead.")
        self.options.declare('compute_jacobian', types=bool, default=True,
                             desc="When True, compute an initial Jacobian, otherwise start "
                                  "with Identity scaled by alpha. Further Jacobians may also be "
                                  "computed depending on the other options.")
        self.options.declare('converge_limit', default=1.0,
                             desc="Ratio of current residual to previous residual above which the "
                                  "convergence is considered a failure. The Jacobian will be "
                                  "regenerated once this condition has been reached a number of "
                                  "consecutive times as specified in max_converge_failures.")
        self.options.declare('cs_reconverge', types=bool, default=True,
                             desc='When True, when this driver solves under a complex step, nudge '
                             'the Solution vector by a small amount so that it reconverges.')
        self.options.declare('diverge_limit', default=2.0,
                             desc="Ratio of current residual to previous residual above which the "
                                  "Jacobian will be immediately regenerated.")
        self.options.declare('max_converge_failures', default=3,
                             desc="The number of convergence failures before regenerating the "
                                  "Jacobian.")
        self.options.declare('max_jacobians', default=10,
                             desc="Maximum number of jacobians to compute.")
        self.options.declare('state_vars', [], desc="List of the state-variable/residuals that "
                                                    "are to be solved here.")
        self.options.declare('update_broyden', default=True,
                             desc="Flag controls whether to perform Broyden update to the "
                                  "Jacobian. There are some applications where it may be useful "
                                  "to turn this off.")
        self.options.declare('reraise_child_analysiserror', types=bool, default=False,
                             desc='When the option is true, a solver will reraise any '
                             'AnalysisError that arises during subsolve; when false, it will '
                             'continue solving.')

        self.supports['gradients'] = True
        self.supports['implicit_components'] = True

    def _setup_solvers(self, system, depth):
        """
        Assign system instance, set depth, and optionally perform setup.

        Parameters
        ----------
        system : <System>
            Pointer to the owning system.
        depth : int
            Depth of the current system (already incremented).
        """
        super(BroydenSolver, self)._setup_solvers(system, depth)
        self._recompute_jacobian = True
        self._computed_jacobians = 0
        iproc = system.comm.rank

        rank = MPI.COMM_WORLD.rank if MPI is not None else 0
        self._disallow_discrete_outputs()

        if self.linear_solver is not None:
            self.linear_solver._setup_solvers(system, self._depth + 1)
        else:
            self.linear_solver = system.linear_solver

        if self.linesearch is not None:
            self.linesearch._setup_solvers(system, self._depth + 1)
            self.linesearch._do_subsolve = True

        # this check is incorrect (for broyden) and needs to be done differently.
        # self._disallow_distrib_solve()

        states = self.options['state_vars']
        prom2abs = system._var_allprocs_prom2abs_list['output']

        # Check names of states.
        bad_names = [name for name in states if name not in prom2abs]
        if len(bad_names) > 0:
            msg = "{}: The following variable names were not found: {}"
            raise ValueError(msg.format(self.msginfo, ', '.join(bad_names)))

        # Size linear system
        if len(states) > 0:
            # User has specified states, so we must size them.
            n = 0
            sizes = system._var_allprocs_abs2meta

            for i, name in enumerate(states):
                size = sizes[prom2abs[name][0]]['global_size']
                self._idx[name] = (n, n + size)
                n += size
        else:
            # Full system size.
            self._full_inverse = True
            n = np.sum(system._owned_sizes)

        self.size = n
        self.Gm = np.empty((n, n))
        self.xm = np.empty((n, ))
        self.fxm = np.empty((n, ))
        self.delta_xm = None
        self.delta_fxm = None

        if self._full_inverse:

            # Can only use DirectSolver here.
            from openmdao.solvers.linear.direct import DirectSolver
            if not isinstance(self.linear_solver, DirectSolver):
                msg = "{}: Linear solver must be DirectSolver when solving the full model."
                raise ValueError(msg.format(self.msginfo, ', '.join(bad_names)))

            return

        # Always look for states that aren't being solved so we can warn the user.
        def sys_recurse(system, all_states):
            subs = system._subsystems_myproc
            if len(subs) == 0:

                # Skip implicit components that appear to solve themselves.
                from openmdao.core.implicitcomponent import ImplicitComponent
                if overrides_method('solve_nonlinear', system, ImplicitComponent):
                    return

                all_states.extend(system._list_states())

            else:
                for subsys in subs:
                    sub_nl = subsys.nonlinear_solver
                    if sub_nl and sub_nl.supports['implicit_components']:
                        continue
                    sys_recurse(subsys, all_states)

        all_states = []
        sys_recurse(system, all_states)
        all_states = [system._var_abs2prom['output'][name] for name in all_states]

        missing = set(all_states).difference(states)
        if len(missing) > 0:
            msg = "The following states are not covered by a solver, and may have been " + \
                  "omitted from the BroydenSolver 'state_vars': "
            msg += ', '.join(sorted(missing))
            simple_warning(msg)

    def _assembled_jac_solver_iter(self):
        """
        Return a generator of linear solvers using assembled jacs.
        """
        if self.linear_solver is not None:
            for s in self.linear_solver._assembled_jac_solver_iter():
                yield s

    def _set_solver_print(self, level=2, type_='all'):
        """
        Control printing for solvers and subsolvers in the model.

        Parameters
        ----------
        level : int
            iprint level. Set to 2 to print residuals each iteration; set to 1
            to print just the iteration totals; set to 0 to disable all printing
            except for failures, and set to -1 to disable all printing including failures.
        type_ : str
            Type of solver to set: 'LN' for linear, 'NL' for nonlinear, or 'all' for all.
        """
        super(BroydenSolver, self)._set_solver_print(level=level, type_=type_)

        if self.linear_solver is not None and type_ != 'NL':
            self.linear_solver._set_solver_print(level=level, type_=type_)

        if self.linesearch is not None:
            self.linesearch._set_solver_print(level=level, type_=type_)

    def _linearize(self):
        """
        Perform any required linearization operations such as matrix factorization.
        """
        if self.linear_solver is not None:
            self.linear_solver._linearize()

        if self.linesearch is not None:
            self.linesearch._linearize()

    def _iter_initialize(self):
        """
        Perform any necessary pre-processing operations.

        Returns
        -------
        float
            Initial relative error in the user-specified residuals.
        float
            Initial absolute error in the user-specified residuals.
        """
        system = self._system()
        if self.options['debug_print']:
            self._err_cache['inputs'] = system._inputs._copy_views()
            self._err_cache['outputs'] = system._outputs._copy_views()

        # Convert local storage if we are under complex step.
        if system.under_complex_step:
            self.Gm = self.Gm.astype(np.complex)
            self.xm = self.xm.astype(np.complex)
            self.fxm = self.fxm.astype(np.complex)
        elif np.iscomplexobj(self.xm):
            self.Gm = self.Gm.real
            self.xm = self.xm.real
            self.fxm = self.fxm.real

        self._converge_failures = 0
        self._computed_jacobians = 0

        # Execute guess_nonlinear if specified.
        system._guess_nonlinear()

        # When under a complex step from higher in the hierarchy, sometimes the step is too small
        # to trigger reconvergence, so nudge the outputs slightly so that we always get at least
        # one iteration of Broyden.
        if system.under_complex_step and self.options['cs_reconverge']:
            system._outputs._data += np.linalg.norm(system._outputs._data) * 1e-10

        # Start with initial states.
        self.xm = self.get_vector(system._outputs)

        with Recording('Broyden', 0, self):
            self._solver_info.append_solver()

            # should call the subsystems solve before computing the first residual
            self._gs_iter()

            self._solver_info.pop()

        self._run_apply()
        norm = self._iter_get_norm()

        norm0 = norm if norm != 0.0 else 1.0
        return norm0, norm

    def _iter_get_norm(self):
        """
        Return the norm of only the residuals requested in options.

        Returns
        -------
        float
            Norm of the residuals.
        """
        # Need to cache the initial residuals, which is done in this function.
        self.fxm = fxm = self.get_vector(self._system()._residuals)
        if not self._full_inverse:
            # Use full model residual for driving the main loop convergence.
            fxm = self._system()._residuals._data

        return self.compute_norm(fxm)

    def compute_norm(self, vec):
        """
        Compute norm of the vector.

        Under MPI, compute the norm on rank 0, and broadcast it to all other ranks.

        Parameters
        ----------
        vec : ndarray
            Array of real or complex values. For MPI on rank 0, should be full dimension of the
            openmdao vector with duplicate indices removed.

        Returns
        -------
        float
            Norm of vec, computed on rank 0 and broadcast to all other ranks.
        """
        return np.linalg.norm(vec)

    def _single_iteration(self):
        """
        Perform the operations in the iteration loop.
        """
        system = self._system()
        Gm = self._update_inverse_jacobian()
        fxm = self.fxm

        delta_xm = -Gm.dot(fxm)

        if self.linesearch:
            self._solver_info.append_subsolver()

            self.set_states(self.xm)
            self.set_linear_vector(delta_xm)
            self.linesearch.solve()
            xm = self.get_vector(system._outputs)

            self._solver_info.pop()

        else:
            # Update the new states in the model.
            xm = self.xm + delta_xm
            self.set_states(xm)

        # Run the model.
        with Recording('Broyden', 0, self):
            self._solver_info.append_solver()
            self._gs_iter()
            self._solver_info.pop()

        self._run_apply()

        fxm1 = fxm.copy()
        self.fxm = fxm = self.get_vector(system._residuals)
        delta_fxm = fxm - fxm1

        # States may have been further converged hierarchically.
        xm = self.get_vector(system._outputs)
        delta_xm = xm - self.xm

        # Determine whether to update Jacobian.
        self._recompute_jacobian = False
        opt = self.options
        if self._computed_jacobians <= opt['max_jacobians']:

            converge_ratio = self.compute_norm(fxm) / self.compute_norm(fxm1)

            if converge_ratio > opt['diverge_limit']:
                self._recompute_jacobian = True
            elif converge_ratio > opt['converge_limit']:
                self._converge_failures += 1

                if self._converge_failures >= opt['max_converge_failures']:
                    self._recompute_jacobian = True
            else:
                self._converge_failures = 0

        # Cache for next iteration.
        self.delta_xm = delta_xm
        self.delta_fxm = delta_fxm
        self.fxm = fxm
        self.xm = xm
        self.Gm = Gm

    def _update_inverse_jacobian(self):
        """
        Update the inverse Jacobian for a new Broyden iteration.

        Returns
        -------
        ndarray
            Updated inverse Jacobian.
        """
        Gm = self.Gm

        # Apply the Broyden Update approximation to the previous value of the inverse jacobian.
        if self.options['update_broyden'] and not self._recompute_jacobian:
            dfxm = self.delta_fxm
            fact = np.linalg.norm(dfxm)

            # Sometimes you can get stuck, particularly when enforcing bounds in a linesearch.
            # Make sure we don't update in this case because of divide by zero.
            if fact > self.options['atol']:
                Gm += np.outer((self.delta_xm - Gm.dot(dfxm)), dfxm * (1.0 / fact**2))

        # Solve for total derivatives of user-requested residuals wrt states.
        elif self.options['compute_jacobian']:
            if self._full_inverse:
                Gm = self._compute_full_inverse_jacobian()
            else:
                Gm = self._compute_inverse_jacobian()

            self._computed_jacobians += 1

        # Set inverse Jacobian to identity scaled by alpha.
        # This is the default starting point used by scipy and the general broyden algorithm.
        else:
            Gm = np.diag(np.full(self.size, -self.options['alpha'], dtype=Gm.dtype))

        return Gm

    def get_vector(self, vec):
        """
        Return a vector containing the values of vec at the states specified in options.

        This is the full incoming vec when no states are defined. When under MPI, the values are
        appopriately gathered without duplicates to rank 0.

        Parameters
        ----------
        vec : <Vector>
            Vector from which to extract state values.

        Returns
        -------
        ndarray
            Array containing values of vector at desired states.
        """
        if self._full_inverse:
<<<<<<< HEAD
            xm = vec.asarray(True)
=======
            xm = vec.asarray(copy=True)
>>>>>>> 78fb37e0
        else:
            states = self.options['state_vars']
            xm = self.xm.copy()
            for name in states:
                i, j = self._idx[name]
                xm[i:j] = vec[name]

        return xm

    def set_states(self, new_val):
        """
        Set new values for states specified in options.

        Parameters
        ----------
        new_val : ndarray
            New values for states.
        """
        outputs = self._system()._outputs

        if self._full_inverse:
            outputs.set_val(new_val)
        else:
            states = self.options['state_vars']
            for name in states:
                i, j = self._idx[name]
                outputs[name] = new_val[i:j]

    def set_linear_vector(self, dx):
        """
        Copy values from step into the linear vector for backtracking.

        Parameters
        ----------
        dx : ndarray
            Full step in the states for this iteration.
        """
        linear = self._system()._vectors['output']['linear']

        if self._full_inverse:
            linear.set_val(dx)
        else:
            linear.set_val(0.0)
            for name in self.options['state_vars']:
                i, j = self._idx[name]
                linear[name] = dx[i:j]

    def _compute_inverse_jacobian(self):
        """
        Compute inverse Jacobian for system by doing a linear solve for each state.

        Returns
        -------
        ndarray
            New inverse Jacobian.
        """
        # TODO : Consider promoting this capability out into OpenMDAO so other solvers can use the
        # same code.
        # TODO : Can do each state in parallel if procs are available.
        system = self._system()
        states = self.options['state_vars']
        d_res = system._vectors['residual']['linear']
        d_out = system._vectors['output']['linear']

        inv_jac = self.Gm
        d_res.set_val(0.0)

        # Disable local fd
        approx_status = system._owns_approx_jac
        system._owns_approx_jac = False

        # Linearize model.
        ln_solver = self.linear_solver
        do_sub_ln = ln_solver._linearize_children()
        my_asm_jac = ln_solver._assembled_jac
        system._linearize(my_asm_jac, sub_do_ln=do_sub_ln)
        if my_asm_jac is not None and system.linear_solver._assembled_jac is not my_asm_jac:
            my_asm_jac._update(system)
        self._linearize()

        for wrt_name in states:
            i_wrt, j_wrt = self._idx[wrt_name]
            if wrt_name in d_res:
                d_wrt = d_res[wrt_name]

            for j in range(j_wrt - i_wrt):

                # Increment each variable.
                if wrt_name in d_res:
                    d_wrt[j] = 1.0

                # Solve for total derivatives.
                ln_solver.solve(['linear'], 'fwd')

                # Extract results.
                for of_name in states:
                    i_of, j_of = self._idx[of_name]
                    inv_jac[i_of:j_of, i_wrt + j] = d_out[of_name]

                if wrt_name in d_res:
                    d_wrt[j] = 0.0

        # Enable local fd
        system._owns_approx_jac = approx_status

        return inv_jac

    def _compute_full_inverse_jacobian(self):
        """
        Compute inverse Jacobian for entire system vector.

        Only the DirectSolver is supported here.

        Returns
        -------
        ndarray
            New inverse Jacobian.
        """
        system = self._system()

        # Disable local fd
        approx_status = system._owns_approx_jac
        system._owns_approx_jac = False

        # Linearize model.
        ln_solver = self.linear_solver
        do_sub_ln = ln_solver._linearize_children()
        my_asm_jac = ln_solver._assembled_jac
        system._linearize(my_asm_jac, sub_do_ln=do_sub_ln)
        if my_asm_jac is not None and system.linear_solver._assembled_jac is not my_asm_jac:
            my_asm_jac._update(system)

        inv_jac = self.linear_solver._inverse()

        # Enable local fd
        system._owns_approx_jac = approx_status

        return inv_jac

    def _mpi_print_header(self):
        """
        Print header text before solving.
        """
        if self.options['iprint'] > 0 and self._system().comm.rank == 0:

            pathname = self._system().pathname
            if pathname:
                nchar = len(pathname)
                prefix = self._solver_info.prefix
                header = prefix + "\n"
                header += prefix + nchar * "=" + "\n"
                header += prefix + pathname + "\n"
                header += prefix + nchar * "="
                print(header)

    def cleanup(self):
        """
        Clean up resources prior to exit.
        """
        super(BroydenSolver, self).cleanup()

        if self.linear_solver:
            self.linear_solver.cleanup()
        if self.linesearch:
            self.linesearch.cleanup()<|MERGE_RESOLUTION|>--- conflicted
+++ resolved
@@ -490,11 +490,7 @@
             Array containing values of vector at desired states.
         """
         if self._full_inverse:
-<<<<<<< HEAD
-            xm = vec.asarray(True)
-=======
             xm = vec.asarray(copy=True)
->>>>>>> 78fb37e0
         else:
             states = self.options['state_vars']
             xm = self.xm.copy()
