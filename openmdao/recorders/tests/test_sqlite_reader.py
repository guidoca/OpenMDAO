""" Unit tests for the SqliteCaseReader. """

import errno
import os
import sys
import unittest

from shutil import rmtree
from tempfile import mkdtemp, mkstemp
from collections import OrderedDict

import numpy as np
from io import StringIO

import openmdao.api as om
import openmdao
from openmdao.recorders.sqlite_recorder import format_version
from openmdao.recorders.sqlite_reader import SqliteCaseReader
from openmdao.recorders.tests.test_sqlite_recorder import ParaboloidProblem
from openmdao.recorders.case import PromAbsDict
from openmdao.core.tests.test_units import SpeedComp
from openmdao.test_suite.components.expl_comp_array import TestExplCompArray
from openmdao.test_suite.components.implicit_newton_linesearch import ImplCompTwoStates
from openmdao.test_suite.components.paraboloid import Paraboloid
from openmdao.test_suite.components.paraboloid_problem import ParaboloidProblem
from openmdao.test_suite.components.sellar import SellarDerivativesGrouped, \
    SellarDis1withDerivatives, SellarDis2withDerivatives, SellarProblem
from openmdao.test_suite.components.double_sellar import DoubleSellar
from openmdao.utils.assert_utils import assert_near_equal, assert_warning
from openmdao.utils.general_utils import set_pyoptsparse_opt, determine_adder_scaler, printoptions
from openmdao.utils.general_utils import remove_whitespace
from openmdao.utils.testing_utils import use_tempdirs
from openmdao.core.tests.test_discrete import ModCompEx, ModCompIm

# check that pyoptsparse is installed
OPT, OPTIMIZER = set_pyoptsparse_opt('SLSQP')
if OPTIMIZER:
    from openmdao.drivers.pyoptsparse_driver import pyOptSparseDriver


def count_keys(d):
    """
    Count the number of keys in the nested dictionary.

    Parameters
    ----------
    d : nested OrderedDict
        The dictionary of cases to be counted.
    """
    count = 0

    for k in d:
        count += 1
        if isinstance(d[k], OrderedDict):
            count += count_keys(d[k])

    return count

class SellarDerivativesGroupedPreAutoIVC(om.Group):
    """
    This version is needed for testing backwards compatibility for load_case on pre-3.2
    models.
    """

    def initialize(self):
        self.options.declare('nonlinear_solver', default=om.NonlinearBlockGS,
                             desc='Nonlinear solver (class or instance) for Sellar MDA')
        self.options.declare('nl_atol', default=None,
                             desc='User-specified atol for nonlinear solver.')
        self.options.declare('nl_maxiter', default=None,
                             desc='Iteration limit for nonlinear solver.')
        self.options.declare('linear_solver', default=om.ScipyKrylov,
                             desc='Linear solver (class or instance)')
        self.options.declare('ln_atol', default=None,
                             desc='User-specified atol for linear solver.')
        self.options.declare('ln_maxiter', default=None,
                             desc='Iteration limit for linear solver.')

    def setup(self):
        self.add_subsystem('px', om.IndepVarComp('x', 1.0), promotes=['x'])
        self.add_subsystem('pz', om.IndepVarComp('z', np.array([5.0, 2.0])), promotes=['z'])

        self.mda = mda = self.add_subsystem('mda', om.Group(), promotes=['x', 'z', 'y1', 'y2'])
        mda.add_subsystem('d1', SellarDis1withDerivatives(), promotes=['x', 'z', 'y1', 'y2'])
        mda.add_subsystem('d2', SellarDis2withDerivatives(), promotes=['z', 'y1', 'y2'])

        self.add_subsystem('obj_cmp', om.ExecComp('obj = x**2 + z[1] + y1 + exp(-y2)',
                                                  z=np.array([0.0, 0.0]), x=0.0, y1=0.0, y2=0.0),
                           promotes=['obj', 'x', 'z', 'y1', 'y2'])

        self.add_subsystem('con_cmp1', om.ExecComp('con1 = 3.16 - y1'), promotes=['con1', 'y1'])
        self.add_subsystem('con_cmp2', om.ExecComp('con2 = y2 - 24.0'), promotes=['con2', 'y2'])

        nl = self.options['nonlinear_solver']
        self.nonlinear_solver = nl()
        if self.options['nl_atol']:
            self.nonlinear_solver.options['atol'] = self.options['nl_atol']
        if self.options['nl_maxiter']:
            self.nonlinear_solver.options['maxiter'] = self.options['nl_maxiter']

        ln = self.options['linear_solver']
        self.linear_solver = ln()
        if self.options['ln_atol']:
            self.linear_solver.options['atol'] = self.options['ln_atol']
        if self.options['ln_maxiter']:
            self.linear_solver.options['maxiter'] = self.options['ln_maxiter']

    def configure(self):
        self.mda.linear_solver = om.ScipyKrylov()
        self.mda.nonlinear_solver = om.NonlinearBlockGS()


@use_tempdirs
class TestSqliteCaseReader(unittest.TestCase):

    def setUp(self):
        self.filename = "sqlite_test"
        self.recorder = om.SqliteRecorder(self.filename, record_viewer_data=False)

    def test_bad_filetype(self):
        # Pass a plain text file.
        fd, filepath = mkstemp()
        with os.fdopen(fd, 'w') as tmp:
            tmp.write("Lorem ipsum")
            tmp.close()

        with self.assertRaises(IOError) as cm:
            om.CaseReader(filepath)

        msg = 'File does not contain a valid sqlite database'
        self.assertTrue(str(cm.exception).startswith(msg))

    def test_bad_filename(self):
        # Pass a nonexistent file.
        with self.assertRaises(IOError) as cm:
            om.CaseReader('junk.sql')

        self.assertTrue(str(cm.exception).startswith('File does not exist'))

    def test_format_version(self):
        prob = SellarProblem()
        prob.model.add_recorder(self.recorder)
        prob.setup()
        prob.run_driver()
        prob.cleanup()

        cr = om.CaseReader(self.filename)
        self.assertEqual(cr._format_version, format_version,
                         msg='format version not read correctly')

    def test_reader_instantiates(self):
        """ Test that CaseReader returns an SqliteCaseReader. """
        prob = SellarProblem()
        prob.model.add_recorder(self.recorder)
        prob.setup()
        prob.run_driver()
        prob.cleanup()

        cr = om.CaseReader(self.filename)
        self.assertTrue(isinstance(cr, SqliteCaseReader),
                        msg='CaseReader not returning the correct subclass.')

    def test_case_attributes(self):
        """ Check that a Case object has all the expected attributes. """
        prob = SellarProblem()
        prob.setup()

        prob.driver.add_recorder(self.recorder)
        prob.run_driver()

        prob.cleanup()

        cr = om.CaseReader(self.filename)
        case = cr.get_case(0)

        self.assertEqual(case.source, 'driver')
        self.assertEqual(case.name, 'rank0:Driver|0')
        self.assertEqual(case.counter, 1)
        self.assertTrue(isinstance(case.timestamp, float))
        self.assertEqual(case.success, True)
        self.assertEqual(case.msg, '')
        self.assertTrue(isinstance(case.outputs, PromAbsDict))
        self.assertEqual(case.inputs, None)
        self.assertEqual(case.residuals, None)
        self.assertEqual(case.derivatives, None)
        self.assertEqual(case.parent, None)
        self.assertEqual(case.abs_err, None)
        self.assertEqual(case.rel_err, None)

    def test_invalid_source(self):
        """ Tests that the reader returns params correctly. """
        prob = SellarProblem(SellarDerivativesGrouped)

        driver = prob.driver

        driver.recording_options['record_desvars'] = False
        driver.recording_options['record_objectives'] = False
        driver.recording_options['record_constraints'] = False
        driver.recording_options['record_derivatives'] = False
        driver.add_recorder(self.recorder)

        prob.setup()
        prob.run_driver()
        prob.cleanup()

        cr = om.CaseReader(self.filename)

        # check that driver is our only source
        self.assertEqual(cr.list_sources(out_stream=None), ['driver'])

        # check source vars
        source_vars = cr.list_source_vars('driver', out_stream=None)
        self.assertEqual(sorted(source_vars['inputs']), [])
        self.assertEqual(sorted(source_vars['outputs']), [])

        with self.assertRaisesRegex(RuntimeError, "No cases recorded for problem"):
            cr.list_source_vars('problem', out_stream=None)

        with self.assertRaisesRegex(RuntimeError, "Source not found: root"):
            cr.list_source_vars('root', out_stream=None)

        with self.assertRaisesRegex(RuntimeError, "Source not found: root.nonlinear_solver"):
            cr.list_source_vars('root.nonlinear_solver', out_stream=None)

        # check list cases
        with self.assertRaisesRegex(RuntimeError, "Source not found: foo"):
            cr.list_cases('foo')

        with self.assertRaisesRegex(TypeError, "Source parameter must be a string, 999 is type int"):
            cr.list_cases(999)

    def test_reading_driver_cases(self):
        """ Tests that the reader returns params correctly. """
        prob = SellarProblem(SellarDerivativesGrouped)

        driver = prob.driver = om.ScipyOptimizeDriver(tol=1e-9, disp=False)

        driver.recording_options['record_desvars'] = False
        driver.recording_options['record_objectives'] = True
        driver.recording_options['record_constraints'] = True
        driver.recording_options['record_derivatives'] = True
        driver.recording_options['record_inputs'] = True
        driver.recording_options['includes'] = ['*']
        driver.add_recorder(self.recorder)

        prob.setup()
        prob.run_driver()
        prob.cleanup()

        cr = om.CaseReader(self.filename)

        # check that we only have driver cases
        self.assertEqual(cr.list_sources(out_stream=None), ['driver'])

        # check source vars
        source_vars = cr.list_source_vars('driver', out_stream=None)
        self.assertEqual(sorted(source_vars['inputs']), ['x', 'y1', 'y2', 'z'])
        self.assertEqual(sorted(source_vars['outputs']), ['con1', 'con2', 'obj', 'x', 'y1', 'y2', 'z'])

        # check that we got the correct number of cases
        driver_cases = cr.list_cases('driver', out_stream=None)

        self.assertEqual(driver_cases, [
            'rank0:ScipyOptimize_SLSQP|0', 'rank0:ScipyOptimize_SLSQP|1', 'rank0:ScipyOptimize_SLSQP|2',
            'rank0:ScipyOptimize_SLSQP|3', 'rank0:ScipyOptimize_SLSQP|4', 'rank0:ScipyOptimize_SLSQP|5',
            'rank0:ScipyOptimize_SLSQP|6'
        ])

        # Test to see if the access by case keys works:
        seventh_slsqp_iteration_case = cr.get_case('rank0:ScipyOptimize_SLSQP|6')
        np.testing.assert_almost_equal(seventh_slsqp_iteration_case.outputs['z'],
                                       [1.97846296, -2.21388305e-13], decimal=2)

        deriv_case = cr.get_case('rank0:ScipyOptimize_SLSQP|4')
        np.testing.assert_almost_equal(deriv_case.derivatives['obj', 'z'],
                                       [[3.8178954, 1.73971323]], decimal=2)

        # While thinking about derivatives, let's get them all.
        derivs = deriv_case.derivatives

        self.assertEqual(set(derivs.keys()), set([
            ('obj', 'z'), ('con2', 'z'), ('con1', 'x'),
            ('obj', 'x'), ('con2', 'x'), ('con1', 'z')
        ]))

        # Test values from the last case
        last_case = cr.get_case(driver_cases[-1])
        np.testing.assert_almost_equal(last_case.outputs['z'], prob['z'])
        np.testing.assert_almost_equal(last_case.outputs['x'], [-0.00309521], decimal=2)

        # Test to see if the case keys (iteration coords) come back correctly
        for i, iter_coord in enumerate(driver_cases):
            self.assertEqual(iter_coord, 'rank0:ScipyOptimize_SLSQP|{}'.format(i))

    def test_driver_reading_outputs(self):

        prob = ParaboloidProblem()
        driver = prob.driver = om.ScipyOptimizeDriver(disp=False, tol=1e-9)
        driver.recording_options['record_desvars'] = False
        driver.recording_options['record_objectives'] = False
        driver.recording_options['record_constraints'] = False
        driver.recording_options['record_inputs'] = False
        driver.recording_options['record_outputs'] = True
        driver.recording_options['record_residuals'] = False
        driver.recording_options['includes'] = ['*']
        driver.add_recorder(self.recorder)

        prob.setup()
        prob.set_solver_print(0)
        prob.run_driver()

        cr = om.CaseReader(self.filename)

        # check that we only have driver cases
        self.assertEqual(cr.list_sources(out_stream=None), ['driver'])

        # check source vars
        source_vars = cr.list_source_vars('driver', out_stream=None)
        self.assertEqual(sorted(source_vars['inputs']), [])
        self.assertEqual(sorted(source_vars['outputs']), ['c', 'f_xy', 'x', 'y'])

        # Test values from the last case
        driver_cases = cr.list_cases('driver', out_stream=None)
        last_case = cr.get_case(driver_cases[-1])
        np.testing.assert_almost_equal(last_case.outputs['f_xy'], prob['f_xy'])
        np.testing.assert_almost_equal(last_case.outputs['x'], prob['x'])

    def test_driver_reading_residuals(self):

        prob = ParaboloidProblem()
        driver = prob.driver = om.ScipyOptimizeDriver(disp=False, tol=1e-9)
        driver.recording_options['record_desvars'] = False
        driver.recording_options['record_objectives'] = False
        driver.recording_options['record_constraints'] = False
        driver.recording_options['record_inputs'] = False
        driver.recording_options['record_outputs'] = False
        driver.recording_options['record_residuals'] = True
        driver.recording_options['includes'] = ['*']
        driver.add_recorder(self.recorder)

        prob.setup()
        prob.set_solver_print(0)
        prob.run_driver()

        cr = om.CaseReader(self.filename)

        # check that we only have driver cases
        self.assertEqual(cr.list_sources(out_stream=None), ['driver'])

        # check source vars
        source_vars = cr.list_source_vars('driver', out_stream=None)
        self.assertEqual(sorted(source_vars['inputs']), [])
        self.assertEqual(sorted(source_vars['residuals']), ['c', 'f_xy', 'x', 'y'])

        # Test values from the last case
        driver_cases = cr.list_cases('driver', out_stream=None)
        last_case = cr.get_case(driver_cases[-1])
        np.testing.assert_almost_equal(last_case.residuals['f_xy'], 0.0)
        np.testing.assert_almost_equal(last_case.residuals['x'], 0.0)

    def test_reading_system_cases(self):
        prob = SellarProblem()
        model = prob.model

        model.recording_options['record_inputs'] = True
        model.recording_options['record_outputs'] = True
        model.recording_options['record_residuals'] = True

        model.add_recorder(self.recorder)

        prob.setup()

        model.nonlinear_solver.options['use_apply_nonlinear'] = True

        model.d1.add_recorder(self.recorder)  # SellarDis1withDerivatives (an ExplicitComp)
        model.obj_cmp.add_recorder(self.recorder)  # an ExecComp

        prob.run_driver()
        prob.cleanup()

        cr = om.CaseReader(self.filename)

        # check that we only have the three system sources
        self.assertEqual(sorted(cr.list_sources(out_stream=None)), ['root', 'root.d1', 'root.obj_cmp'])

        # check source vars
        source_vars = cr.list_source_vars('root', out_stream=None)
        self.assertEqual(sorted(source_vars['inputs']), ['x', 'y1', 'y2', 'z'])
        self.assertEqual(sorted(source_vars['outputs']), ['con1', 'con2', 'obj', 'x', 'y1', 'y2', 'z'])

        source_vars = cr.list_source_vars('root.d1', out_stream=None)
        self.assertEqual(sorted(source_vars['inputs']), ['x', 'y2', 'z'])
        self.assertEqual(sorted(source_vars['outputs']), ['y1'])

        source_vars = cr.list_source_vars('root.obj_cmp', out_stream=None)
        self.assertEqual(sorted(source_vars['inputs']), ['x', 'y1', 'y2', 'z'])
        self.assertEqual(sorted(source_vars['outputs']), ['obj'])

        # Test to see if we got the correct number of cases
        self.assertEqual(len(cr.list_cases('root', recurse=False, out_stream=None)), 1)
        self.assertEqual(len(cr.list_cases('root.d1', recurse=False, out_stream=None)), 7)
        self.assertEqual(len(cr.list_cases('root.obj_cmp', recurse=False, out_stream=None)), 7)

        # Test values from cases
        case = cr.get_case('rank0:Driver|0|root._solve_nonlinear|0')
        np.testing.assert_almost_equal(case.inputs['d1.y2'], [12.05848815, ])
        np.testing.assert_almost_equal(case.outputs['obj'], [28.58830817, ])
        np.testing.assert_almost_equal(case.residuals['obj'], [0.0, ],)

        # Test to see if the case keys (iteration coords) come back correctly
        for i, iter_coord in enumerate(cr.list_cases('root.d1', recurse=False, out_stream=None)):
            self.assertEqual(iter_coord,
                             'rank0:Driver|0|root._solve_nonlinear|0|NonlinearBlockGS|{iter}|'
                             'd1._solve_nonlinear|{iter}'.format(iter=i))

        for i, iter_coord in enumerate(cr.list_cases('root.obj_cmp', recurse=False, out_stream=None)):
            self.assertEqual(iter_coord,
                             'rank0:Driver|0|root._solve_nonlinear|0|NonlinearBlockGS|{iter}|'
                             'obj_cmp._solve_nonlinear|{iter}'.format(iter=i))

    def test_reading_solver_cases(self):
        prob = SellarProblem()
        prob.setup()

        solver = prob.model.nonlinear_solver
        solver.add_recorder(self.recorder)

        solver.recording_options['record_abs_error'] = True
        solver.recording_options['record_rel_error'] = True
        solver.recording_options['record_solver_residuals'] = True

        prob.run_driver()
        prob.cleanup()

        cr = om.CaseReader(self.filename)

        # check that we only have the one solver source
        self.assertEqual(sorted(cr.list_sources(out_stream=None)), ['root.nonlinear_solver'])

        # check source vars
        source_vars = cr.list_source_vars('root.nonlinear_solver', out_stream=None)
        self.assertEqual(sorted(source_vars['inputs']), ['x', 'y1', 'y2', 'z'])
        self.assertEqual(sorted(source_vars['outputs']), ['con1', 'con2', 'obj', 'x', 'y1', 'y2', 'z'])

        # Test to see if we got the correct number of cases
        solver_cases = cr.list_cases('root.nonlinear_solver', out_stream=None)
        self.assertEqual(len(solver_cases), 7)

        # Test values from cases
        last_case = cr.get_case(solver_cases[-1])
        np.testing.assert_almost_equal(last_case.abs_err, [0.0, ])
        np.testing.assert_almost_equal(last_case.rel_err, [0.0, ])
        np.testing.assert_almost_equal(last_case.outputs['x'], [1.0, ])
        np.testing.assert_almost_equal(last_case.residuals['con2'], [0.0, ])

        # check that the case keys (iteration coords) come back correctly
        for i, iter_coord in enumerate(solver_cases):
            iter_num = i + 1
            self.assertEqual(iter_coord,
                             'rank0:Driver|0|root._solve_nonlinear|0|NonlinearBlockGS|%d' % iter_num)

    def test_reading_solver_metadata(self):
        prob = SellarProblem(linear_solver=om.LinearBlockGS())
        prob.setup()

        prob.model.nonlinear_solver.add_recorder(self.recorder)

        d1 = prob.model.d1  # SellarDis1withDerivatives (an ExplicitComponent)
        d1.nonlinear_solver = om.NonlinearBlockGS(maxiter=5)
        d1.nonlinear_solver.add_recorder(self.recorder)

        prob.run_driver()
        prob.cleanup()

        metadata = om.CaseReader(self.filename).solver_metadata

        self.assertEqual(
            sorted(metadata.keys()),
            ['d1.NonlinearBlockGS', 'root.LinearBlockGS', 'root.NonlinearBlockGS']
        )
        self.assertEqual(metadata['d1.NonlinearBlockGS']['solver_options']['maxiter'], 5)
        self.assertEqual(metadata['root.LinearBlockGS']['solver_options']['maxiter'], 10)
        self.assertEqual(metadata['root.NonlinearBlockGS']['solver_options']['maxiter'], 10)

    def test_reading_driver_recording_with_system_vars(self):
        prob = SellarProblem(SellarDerivativesGrouped)

        driver = prob.driver = om.ScipyOptimizeDriver(tol=1e-9, disp=False)

        driver.recording_options['record_desvars'] = True
        driver.recording_options['record_objectives'] = True
        driver.recording_options['record_constraints'] = True
        driver.recording_options['includes'] = ['y2']
        driver.add_recorder(self.recorder)

        prob.setup()
        prob.run_driver()
        prob.cleanup()

        cr = om.CaseReader(self.filename)

        # Test values from the last case
        driver_cases = cr.list_cases('driver', out_stream=None)
        last_case = cr.get_case(driver_cases[-1])

        np.testing.assert_almost_equal(last_case.outputs['z'], prob['z'])
        np.testing.assert_almost_equal(last_case.outputs['x'], prob['x'])
        np.testing.assert_almost_equal(last_case.outputs['y2'], prob['mda.d2.y2'])

    @unittest.skipIf(OPT is None, "pyoptsparse is not installed")
    @unittest.skipIf(OPTIMIZER is None, "pyoptsparse is not providing SNOPT or SLSQP")
    def test_get_child_cases(self):
        prob = SellarProblem(SellarDerivativesGrouped, nonlinear_solver=om.NonlinearRunOnce)

        driver = prob.driver = pyOptSparseDriver(optimizer='SLSQP', print_results=False)
        driver.recording_options['record_desvars'] = True
        driver.recording_options['record_objectives'] = True
        driver.recording_options['record_constraints'] = True
        driver.add_recorder(self.recorder)

        prob.setup()

        model = prob.model
        model.add_recorder(self.recorder)
        model.nonlinear_solver.add_recorder(self.recorder)

        prob.run_driver()
        prob.cleanup()

        cr = om.CaseReader(self.filename)

        # check driver cases
        expected_coords = [
            'rank0:pyOptSparse_SLSQP|0',
            'rank0:pyOptSparse_SLSQP|1',
            'rank0:pyOptSparse_SLSQP|2',
            'rank0:pyOptSparse_SLSQP|3',
            'rank0:pyOptSparse_SLSQP|4',
            'rank0:pyOptSparse_SLSQP|5',
            'rank0:pyOptSparse_SLSQP|6'
        ]

        last_counter = 0
        for i, c in enumerate(cr.get_cases(flat=False)):
            self.assertEqual(c.name, expected_coords[i])
            self.assertTrue(c.counter > last_counter)
            last_counter = c.counter

        self.assertEqual(i+1, len(expected_coords))

        # check driver cases with recursion, flat
        expected_coords = [
            'rank0:pyOptSparse_SLSQP|0|root._solve_nonlinear|0|NLRunOnce|0',
            'rank0:pyOptSparse_SLSQP|0|root._solve_nonlinear|0',
            'rank0:pyOptSparse_SLSQP|0',
            'rank0:pyOptSparse_SLSQP|1|root._solve_nonlinear|1|NLRunOnce|0',
            'rank0:pyOptSparse_SLSQP|1|root._solve_nonlinear|1',
            'rank0:pyOptSparse_SLSQP|1',
            'rank0:pyOptSparse_SLSQP|2|root._solve_nonlinear|2|NLRunOnce|0',
            'rank0:pyOptSparse_SLSQP|2|root._solve_nonlinear|2',
            'rank0:pyOptSparse_SLSQP|2',
            'rank0:pyOptSparse_SLSQP|3|root._solve_nonlinear|3|NLRunOnce|0',
            'rank0:pyOptSparse_SLSQP|3|root._solve_nonlinear|3',
            'rank0:pyOptSparse_SLSQP|3',
            'rank0:pyOptSparse_SLSQP|4|root._solve_nonlinear|4|NLRunOnce|0',
            'rank0:pyOptSparse_SLSQP|4|root._solve_nonlinear|4',
            'rank0:pyOptSparse_SLSQP|4',
            'rank0:pyOptSparse_SLSQP|5|root._solve_nonlinear|5|NLRunOnce|0',
            'rank0:pyOptSparse_SLSQP|5|root._solve_nonlinear|5',
            'rank0:pyOptSparse_SLSQP|5',
            'rank0:pyOptSparse_SLSQP|6|root._solve_nonlinear|6|NLRunOnce|0',
            'rank0:pyOptSparse_SLSQP|6|root._solve_nonlinear|6',
            'rank0:pyOptSparse_SLSQP|6',
        ]

        last_counter = 0
        for i, c in enumerate(cr.get_cases(recurse=True, flat=True)):
            self.assertEqual(c.name, expected_coords[i])
            if len(c.name.split('|')) > 2:
                self.assertEqual(c.parent, expected_coords[i+1])
            else:
                self.assertEqual(c.parent, None)
            self.assertTrue(c.counter > last_counter)
            last_counter = c.counter

        self.assertEqual(i+1, len(expected_coords))

        # check child cases with recursion, flat
        expected_coords = [
            'rank0:pyOptSparse_SLSQP|0|root._solve_nonlinear|0|NLRunOnce|0',
            'rank0:pyOptSparse_SLSQP|0|root._solve_nonlinear|0',
            'rank0:pyOptSparse_SLSQP|0',
        ]

        last_counter = 0
        for i, c in enumerate(cr.get_cases('rank0:pyOptSparse_SLSQP|0', recurse=True, flat=True)):
            self.assertEqual(c.name, expected_coords[i])
            self.assertTrue(c.counter > last_counter)
            last_counter = c.counter

        self.assertEqual(i+1, len(expected_coords))

        # check child cases with recursion, nested
        expected_coords = {
            'rank0:pyOptSparse_SLSQP|0': {
                'rank0:pyOptSparse_SLSQP|0|root._solve_nonlinear|0': {
                    'rank0:pyOptSparse_SLSQP|0|root._solve_nonlinear|0|NLRunOnce|0': {}
                },
            }
        }

        cases = cr.get_cases('rank0:pyOptSparse_SLSQP|0', recurse=True, flat=False)

        count = 0
        for case in cases:
            count += 1
            coord = case.name
            self.assertTrue(coord in list(expected_coords.keys()))
            for child_case in cases[case]:
                count += 1
                child_coord = child_case.name
                self.assertTrue(child_coord in expected_coords[coord].keys())
                for grandchild_case in cases[case][child_case]:
                    count += 1
                    grandchild_coord = grandchild_case.name
                    self.assertTrue(grandchild_coord in expected_coords[coord][child_coord].keys())

        self.assertEqual(count, 3)

    def test_get_child_cases_system(self):
        prob = SellarProblem(SellarDerivativesGrouped, nonlinear_solver=om.NonlinearRunOnce)
        prob.driver = om.ScipyOptimizeDriver(tol=1e-9, disp=False)
        prob.setup()

        model = prob.model
        model.add_recorder(self.recorder)
        model.nonlinear_solver.add_recorder(self.recorder)
        model.mda.nonlinear_solver.add_recorder(self.recorder)

        prob.run_driver()
        prob.cleanup()

        cr = om.CaseReader(self.filename)

        parent_coord = 'rank0:ScipyOptimize_SLSQP|2|root._solve_nonlinear|2'
        coord = parent_coord + '|NLRunOnce|0'

        # user scenario: given a case (with coord), get all cases with same parent
        case = cr.get_case(coord)
        self.assertEqual(case.parent, parent_coord)

        expected_coords = [
            parent_coord + '|NLRunOnce|0|mda._solve_nonlinear|2|NonlinearBlockGS|1',
            parent_coord + '|NLRunOnce|0|mda._solve_nonlinear|2|NonlinearBlockGS|2',
            parent_coord + '|NLRunOnce|0|mda._solve_nonlinear|2|NonlinearBlockGS|3',
            parent_coord + '|NLRunOnce|0|mda._solve_nonlinear|2|NonlinearBlockGS|4',
            parent_coord + '|NLRunOnce|0|mda._solve_nonlinear|2|NonlinearBlockGS|5',
            parent_coord + '|NLRunOnce|0|mda._solve_nonlinear|2|NonlinearBlockGS|6',
            parent_coord + '|NLRunOnce|0|mda._solve_nonlinear|2|NonlinearBlockGS|7',
            parent_coord + '|NLRunOnce|0|mda._solve_nonlinear|2|NonlinearBlockGS|8',
            parent_coord + '|NLRunOnce|0',
            parent_coord
        ]

        last_counter = 0
        for i, c in enumerate(cr.get_cases(source=case.parent, recurse=True, flat=True)):
            self.assertEqual(c.name, expected_coords[i])
            self.assertTrue(c.counter > last_counter)
            last_counter = c.counter
            i += 1

        self.assertEqual(i, len(expected_coords))

    def test_list_cases_recurse(self):
        prob = SellarProblem(SellarDerivativesGrouped, nonlinear_solver=om.NonlinearRunOnce)
        prob.driver = om.ScipyOptimizeDriver(optimizer='SLSQP', tol=1e-9, disp=False)
        prob.driver.add_recorder(self.recorder)
        prob.setup()

        model = prob.model
        model.add_recorder(self.recorder)
        model.mda.add_recorder(self.recorder)
        model.nonlinear_solver.add_recorder(self.recorder)
        model.mda.nonlinear_solver.add_recorder(self.recorder)

        prob.run_driver()
        prob.cleanup()

        cr = om.CaseReader(self.filename)

        # get total iteration count to check against
        global_iterations = len(cr._global_iterations)

        #
        # get a recursive list of all cases (flat)
        #
        cases = cr.list_cases(recurse=True, flat=True, out_stream=None)

        # verify the cases are all there
        self.assertEqual(len(cases), global_iterations)

        # verify the cases are in proper order
        counter = 0
        for i, c in enumerate(cr.get_case(case) for case in cases):
            counter += 1
            self.assertEqual(c.counter, counter)

        #
        # get a recursive dict of all cases (nested)
        #
        cases = cr.list_cases(recurse=True, flat=False, out_stream=None)

        num_cases = count_keys(cases)

        self.assertEqual(num_cases, global_iterations)

        #
        # get a recursive list of child cases
        #
        parent_coord = 'rank0:ScipyOptimize_SLSQP|0|root._solve_nonlinear|0'

        expected_coords = [
            parent_coord + '|NLRunOnce|0|mda._solve_nonlinear|0|NonlinearBlockGS|1',
            parent_coord + '|NLRunOnce|0|mda._solve_nonlinear|0|NonlinearBlockGS|2',
            parent_coord + '|NLRunOnce|0|mda._solve_nonlinear|0|NonlinearBlockGS|3',
            parent_coord + '|NLRunOnce|0|mda._solve_nonlinear|0|NonlinearBlockGS|4',
            parent_coord + '|NLRunOnce|0|mda._solve_nonlinear|0|NonlinearBlockGS|5',
            parent_coord + '|NLRunOnce|0|mda._solve_nonlinear|0|NonlinearBlockGS|6',
            parent_coord + '|NLRunOnce|0|mda._solve_nonlinear|0|NonlinearBlockGS|7',
            parent_coord + '|NLRunOnce|0|mda._solve_nonlinear|0',
            parent_coord + '|NLRunOnce|0',
            parent_coord
        ]

        cases = cr.list_cases(parent_coord, recurse=True, flat=True, out_stream=None)

        # verify the cases are all there and are as expected
        self.assertEqual(len(cases), len(expected_coords))
        for i, c in enumerate(cases):
            self.assertEqual(c, expected_coords[i])

        #
        # get a list of cases for each source
        #
        sources = cr.list_sources(out_stream=None)
        self.assertEqual(sorted(sources), [
            'driver', 'root', 'root.mda', 'root.mda.nonlinear_solver', 'root.nonlinear_solver'
        ])

        # verify the coordinates of the returned cases are all there as expected
        expected_coord = {
            'driver':                    r'rank0:ScipyOptimize_SLSQP\|\d',
            'root':                      r'rank0:ScipyOptimize_SLSQP\|\d\|root._solve_nonlinear\|\d',
            'root.nonlinear_solver':     r'rank0:ScipyOptimize_SLSQP\|\d\|root._solve_nonlinear\|\d\|NLRunOnce\|0',
            'root.mda':                  r'rank0:ScipyOptimize_SLSQP\|\d\|root._solve_nonlinear\|\d\|NLRunOnce\|0\|mda._solve_nonlinear\|\d',
            'root.mda.nonlinear_solver': r'rank0:ScipyOptimize_SLSQP\|\d\|root._solve_nonlinear\|\d\|NLRunOnce\|0\|mda._solve_nonlinear\|\d\|NonlinearBlockGS\|\d',
        }
        counter = 0
        mda_counter = 0
        root_counter = 0
        for source in sources:
            expected = expected_coord[source]
            cases = cr.list_cases(source, recurse=False, out_stream=None)
            for case in cases:
                counter += 1
                if source.startswith('root.mda'):  # count all cases for/under mda system
                    mda_counter += 1
                if source.startswith('root.'):     # count all cases for/under root solver
                    root_counter += 1
                self.assertRegexpMatches(case, expected)

        self.assertEqual(counter, global_iterations)

        #
        # get a recursive list of child cases for the mda system
        #
        counter = 0

        cases = cr.list_cases('root.mda', recurse=True, flat=True, out_stream=None)
        for case in cases:
            self.assertTrue(case.index('|mda._solve_nonlinear|') > 0)
            counter += 1

        self.assertEqual(counter, mda_counter)

        #
        # get a recursive list of child cases for the root solver
        #
        counter = 0

        cases = cr.list_cases('root.nonlinear_solver', recurse=True, flat=True, out_stream=None)
        for case in cases:
            self.assertTrue(case.index('|NLRunOnce|') > 0)
            counter += 1

        self.assertEqual(counter, root_counter)

    def test_list_cases_nested_model(self):
        prob = SellarProblem(SellarDerivativesGrouped, nonlinear_solver=om.NonlinearRunOnce)
        prob.driver = om.ScipyOptimizeDriver(tol=1e-9, disp=False)
        prob.setup()

        model = prob.model
        model.add_recorder(self.recorder)
        model.mda.add_recorder(self.recorder)
        model.nonlinear_solver.add_recorder(self.recorder)
        model.mda.nonlinear_solver.add_recorder(self.recorder)

        prob.run_driver()
        prob.cleanup()

        cr = om.CaseReader(self.filename)

        # get total iteration count to check against
        global_iterations = len(cr._global_iterations)

        #
        # get a recursive list of all cases (flat)
        #
        cases = cr.list_cases(recurse=True, flat=True, out_stream=None)

        # verify the cases are all there
        self.assertEqual(len(cases), global_iterations)

        # verify the cases are in proper order
        counter = 0
        for i, c in enumerate(cr.get_case(case) for case in cases):
            counter += 1
            self.assertEqual(c.counter, counter)

        #
        # get a recursive dict of all cases (nested)
        #
        cases = cr.list_cases(recurse=True, flat=False, out_stream=None)

        num_cases = count_keys(cases)

        self.assertEqual(num_cases, global_iterations)

    def test_list_cases_nested_no_source(self):
        prob = SellarProblem(SellarDerivativesGrouped, nonlinear_solver=om.NonlinearRunOnce)
        prob.driver = om.ScipyOptimizeDriver(tol=1e-9, disp=False)
        prob.setup()

        model = prob.model
        model.mda.add_recorder(self.recorder)
        model.nonlinear_solver.add_recorder(self.recorder)
        model.mda.nonlinear_solver.add_recorder(self.recorder)

        prob.run_driver()
        prob.cleanup()

        cr = om.CaseReader(self.filename)

        # get total iteration count to check against
        global_iterations = len(cr._global_iterations)

        #
        # get a recursive list of all cases (flat)
        #
        cases = cr.list_cases(recurse=True, flat=True, out_stream=None)

        # verify the cases are all there
        self.assertEqual(len(cases), global_iterations)

        # verify the cases are in proper order
        counter = 0
        for i, c in enumerate(cr.get_case(case) for case in cases):
            counter += 1
            self.assertEqual(c.counter, counter)

        #
        # try to get a recursive dict of all cases (nested), without driver or model
        #
        expected_err = ("A nested dictionary of all cases was requested, but "
                        "neither the driver or the model was recorded. Please "
                        "specify another source (system or solver) for the cases "
                        "you want to see.")

        with self.assertRaises(RuntimeError) as cm:
            cases = cr.list_cases(recurse=True, flat=False)

        self.assertEqual(str(cm.exception), expected_err)

    def test_get_cases_recurse(self):
        prob = SellarProblem(SellarDerivativesGrouped, nonlinear_solver=om.NonlinearRunOnce)
        prob.driver = om.ScipyOptimizeDriver(optimizer='SLSQP', tol=1e-9, disp=False)
        prob.driver.add_recorder(self.recorder)
        prob.setup()

        model = prob.model
        model.add_recorder(self.recorder)
        model.mda.add_recorder(self.recorder)
        model.nonlinear_solver.add_recorder(self.recorder)
        model.mda.nonlinear_solver.add_recorder(self.recorder)

        prob.run_driver()
        prob.cleanup()

        cr = om.CaseReader(self.filename)

        # get total iteration count to check against
        global_iterations = len(cr._global_iterations)

        #
        # get a recursive list of all cases (flat)
        #
        cases = cr.get_cases(recurse=True, flat=True)

        # verify the cases are all there
        self.assertEqual(len(cases), global_iterations)

        # verify the cases are in proper order
        counter = 0
        for i, c in enumerate(cases):
            counter += 1
            self.assertEqual(c.counter, counter)

        #
        # get a recursive dict of all cases (nested)
        #
        cases = cr.get_cases(recurse=True, flat=False)

        num_cases = count_keys(cases)

        self.assertEqual(num_cases, global_iterations)

        #
        # get a recursive list of child cases
        #
        parent_coord = 'rank0:ScipyOptimize_SLSQP|0|root._solve_nonlinear|0'

        expected_coords = [
            parent_coord + '|NLRunOnce|0|mda._solve_nonlinear|0|NonlinearBlockGS|1',
            parent_coord + '|NLRunOnce|0|mda._solve_nonlinear|0|NonlinearBlockGS|2',
            parent_coord + '|NLRunOnce|0|mda._solve_nonlinear|0|NonlinearBlockGS|3',
            parent_coord + '|NLRunOnce|0|mda._solve_nonlinear|0|NonlinearBlockGS|4',
            parent_coord + '|NLRunOnce|0|mda._solve_nonlinear|0|NonlinearBlockGS|5',
            parent_coord + '|NLRunOnce|0|mda._solve_nonlinear|0|NonlinearBlockGS|6',
            parent_coord + '|NLRunOnce|0|mda._solve_nonlinear|0|NonlinearBlockGS|7',
            parent_coord + '|NLRunOnce|0|mda._solve_nonlinear|0',
            parent_coord + '|NLRunOnce|0',
            parent_coord
        ]

        cases = cr.get_cases(parent_coord, recurse=True, flat=True)

        # verify the cases are all there and are as expected
        self.assertEqual(len(cases), len(expected_coords))
        for i, c in enumerate(cases):
            self.assertEqual(c.name, expected_coords[i])

        #
        # get a list of cases for each source
        #
        sources = cr.list_sources(out_stream=None)
        self.assertEqual(sorted(sources), [
            'driver', 'root', 'root.mda', 'root.mda.nonlinear_solver', 'root.nonlinear_solver'
        ])

        # verify the coordinates of the returned cases are as expected and that the cases are all there
        expected_coord = {
            'driver':                    r'rank0:ScipyOptimize_SLSQP\|\d',
            'root':                      r'rank0:ScipyOptimize_SLSQP\|\d\|root._solve_nonlinear\|\d',
            'root.nonlinear_solver':     r'rank0:ScipyOptimize_SLSQP\|\d\|root._solve_nonlinear\|\d\|NLRunOnce\|0',
            'root.mda':                  r'rank0:ScipyOptimize_SLSQP\|\d\|root._solve_nonlinear\|\d\|NLRunOnce\|0\|mda._solve_nonlinear\|\d',
            'root.mda.nonlinear_solver': r'rank0:ScipyOptimize_SLSQP\|\d\|root._solve_nonlinear\|\d\|NLRunOnce\|0\|mda._solve_nonlinear\|\d\|NonlinearBlockGS\|\d',
        }
        counter = 0
        mda_counter = 0
        root_counter = 0
        for source in sources:
            expected = expected_coord[source]
            cases = cr.get_cases(source, recurse=False)
            for case in cases:
                counter += 1
                if source.startswith('root.mda'):  # count all cases for/under mda system
                    mda_counter += 1
                if source.startswith('root.'):     # count all cases for/under root solver
                    root_counter += 1
                self.assertRegexpMatches(case.name, expected)

        self.assertEqual(counter, global_iterations)

        #
        # get a recursive list of child cases for the mda system
        #
        counter = 0
        cases = cr.get_cases('root.mda', recurse=True, flat=True)
        for case in cases:
            counter += 1

        self.assertEqual(counter, mda_counter)

        #
        # get a recursive list of child cases for the root solver
        #
        counter = 0
        cases = cr.get_cases('root.nonlinear_solver', recurse=True, flat=True)
        for case in cases:
            counter += 1

        self.assertEqual(counter, root_counter)

    def test_list_outputs(self):
        prob = SellarProblem()

        prob.model.add_recorder(self.recorder)
        prob.model.recording_options['record_residuals'] = True

        prob.setup()

        d1 = prob.model.d1  # SellarDis1withDerivatives (an ExplicitComp)
        d1.nonlinear_solver = om.NonlinearBlockGS(maxiter=5)
        d1.add_recorder(self.recorder)

        prob.run_driver()
        prob.cleanup()

        cr = om.CaseReader(self.filename)

        # check the system case for 'd1' (there should be only one output, 'd1.y1')
        system_cases = cr.list_cases('root.d1', out_stream=None)
        case = cr.get_case(system_cases[-1])

        outputs = case.list_outputs(explicit=True, implicit=True, values=True,
                                    residuals=True, residuals_tol=None,
                                    units=True, shape=True, bounds=True, desc=True,
                                    scaling=True, hierarchical=True, print_arrays=True,
                                    out_stream=None)

        expected_outputs = {
            'd1.y1': {
                'lower': 0.1,
                'upper': 1000.,
                'ref': 1.0,
                'resids': [1.318e-10],
                'shape': (1,),
                'values': [25.5883024],
                'desc': ''
            }
        }

        self.assertEqual(len(outputs), 1)
        [name, vals] = outputs[0]
        self.assertEqual(name, 'd1.y1')

        expected = expected_outputs[name]
        self.assertEqual(vals['lower'], expected['lower'])
        self.assertEqual(vals['ref'], expected['ref'])
        self.assertEqual(vals['shape'], expected['shape'])
        self.assertEqual(vals['desc'], expected['desc'])
        np.testing.assert_almost_equal(vals['resids'], expected['resids'])
        np.testing.assert_almost_equal(vals['value'], expected['values'])

        # check implicit outputs, there should not be any
        impl_outputs_case = case.list_outputs(explicit=False, implicit=True,
                                              out_stream=None)
        self.assertEqual(len(impl_outputs_case), 0)

        # check that output from the Case method matches output from the System method
        # the system for the case should be properly identified as 'd1'
        stream = StringIO()
        d1.list_outputs(prom_name=True, desc=True, out_stream=stream)
        expected = stream.getvalue().split('\n')

        stream = StringIO()
        case.list_outputs(prom_name=True, desc=True, out_stream=stream)
        text = stream.getvalue().split('\n')

        for i, line in enumerate(expected):
            self.assertEqual(text[i], line)

    def test_list_inputs(self):
        prob = SellarProblem()

        prob.model.add_recorder(self.recorder)
        prob.model.recording_options['record_residuals'] = True

        prob.setup()

        d1 = prob.model.d1  # SellarDis1withDerivatives (an ExplicitComp)
        d1.nonlinear_solver = om.NonlinearBlockGS(maxiter=5)
        d1.add_recorder(self.recorder)

        prob.run_driver()
        prob.cleanup()

        cr = om.CaseReader(self.filename)

        expected_inputs_case = {
            'd1.z': {'value': [5., 2.], 'desc': ''},
            'd1.x': {'value': [1.], 'desc': ''},
            'd1.y2': {'value': [12.0584882], 'desc': ''}
        }

        system_cases = cr.list_cases('root.d1', out_stream=None)

        case = cr.get_case(system_cases[-1])

        inputs = case.list_inputs(values=True, desc=True, out_stream=None)

        for name, meta in inputs:
            expected = expected_inputs_case[name]
            np.testing.assert_almost_equal(meta['value'], expected['value'])
            self.assertEqual(meta['desc'], expected['desc'])

        # check that output from the Case method matches output from the System method
        # the system for the case should be properly identified as 'd1'
        stream = StringIO()
        d1.list_inputs(prom_name=True, desc=True, out_stream=stream)
        expected = stream.getvalue().split('\n')

        stream = StringIO()
        case.list_inputs(prom_name=True, desc=True, out_stream=stream)
        text = stream.getvalue().split('\n')

        for i, line in enumerate(expected):
            self.assertEqual(text[i], line)

    def test_list_inputs_outputs_solver_case(self):
        prob = SellarProblem(SellarDerivativesGrouped)
        prob.setup()

        mda = prob.model.mda
        mda.nonlinear_solver = om.NonlinearBlockGS(maxiter=5)
        mda.nonlinear_solver.add_recorder(self.recorder)

        prob.set_solver_print(-1)
        prob.run_driver()
        prob.cleanup()

        cr = om.CaseReader(self.filename)
        case = cr.get_case(-1)

        # check that output from the Case methods match output from the System methods
        # the system for the solver case should be properly identified as 'mda'
        stream = StringIO()
        mda.list_inputs(prom_name=True, out_stream=stream)
        expected = stream.getvalue().split('\n')

        stream = StringIO()
        case.list_inputs(prom_name=True, out_stream=stream)
        text = stream.getvalue().split('\n')

        for i, line in enumerate(expected):
            self.assertEqual(text[i], line)

        stream = StringIO()
        mda.list_outputs(prom_name=True, out_stream=stream)
        expected = stream.getvalue().split('\n')

        stream = StringIO()
        case.list_outputs(prom_name=True, out_stream=stream)
        text = stream.getvalue().split('\n')

        for i, line in enumerate(expected):
            self.assertEqual(text[i], line)

    def test_list_input_and_outputs_with_tags(self):
        from openmdao.core.tests.test_expl_comp import RectangleCompWithTags
        prob = om.Problem(RectangleCompWithTags())

        recorder = om.SqliteRecorder("cases.sql")
        prob.model.add_recorder(recorder)

        prob.setup(check=False)
        prob.run_model()

        prob.cleanup()

        cr = om.CaseReader("cases.sql")
        cases = cr.get_cases()
        case = cases[0]

        # Inputs no tags
        inputs = case.list_inputs(out_stream=None)
        self.assertEqual(sorted([inp[0] for inp in inputs]), ['length', 'width'])

        # Inputs with tag that matches
        inputs = case.list_inputs(out_stream=None, tags="tag2")
        self.assertEqual([inp[0] for inp in inputs], ['width',])

        # Inputs with tag that does not match
        inputs = case.list_inputs(out_stream=None, tags="tag3")
        self.assertEqual([inp[0] for inp in inputs], [])

        # Inputs with multiple tags
        inputs = case.list_inputs(out_stream=None, tags=["tag2", "tag3"])
        self.assertEqual([inp[0] for inp in inputs], ['width',])

        # Outputs no tags
        outputs = case.list_outputs(out_stream=None)
        self.assertEqual(sorted([outp[0] for outp in outputs]), ['area',])

        # Outputs with tag that does match
        outputs = case.list_outputs(out_stream=None, tags="tag1")
        self.assertEqual(sorted([outp[0] for outp in outputs]), ['area',])

        # Outputs with tag that do not match any vars
        outputs = case.list_outputs(out_stream=None, tags="tag3")
        self.assertEqual(sorted([outp[0] for outp in outputs]), [])

        # Outputs with multiple tags
        outputs = case.list_outputs(out_stream=None, tags=["tag1", "tag3"])
        self.assertEqual(sorted([outp[0] for outp in outputs]), ['area',])

    def test_list_inputs_with_includes_excludes(self):
        prob = SellarProblem()

        prob.model.add_recorder(self.recorder)

        prob.setup()

        d1 = prob.model.d1  # SellarDis1withDerivatives (an ExplicitComp)
        d1.nonlinear_solver = om.NonlinearBlockGS(maxiter=5)
        d1.add_recorder(self.recorder)

        prob.run_driver()
        prob.cleanup()

        cr = om.CaseReader(self.filename)

        system_cases = cr.list_cases('root.d1', out_stream=None)
        case = cr.get_case(system_cases[-1])

        # inputs with no includes or excludes. Should get d1.z, d1.x, and d1.y2
        inputs = case.list_inputs(out_stream=None)
        self.assertEqual( len(inputs), 3)

        # inputs with includes
        inputs = case.list_inputs(includes = ['*z'], out_stream=None)
        self.assertEqual(len(inputs), 1)

        # inputs with excludes
        inputs = case.list_inputs(excludes = ['*z'], out_stream=None)
        self.assertEqual(len(inputs), 2)

        # inputs with includes and excludes
        inputs = case.list_inputs(includes = ['*z'], excludes = ['d1*'], out_stream=None)
        self.assertEqual(len(inputs), 0)

        # outputs with no includes or excludes. Should get d1.y1
        outputs = case.list_outputs(out_stream=None)
        self.assertEqual( len(outputs), 1)

        # outputs with includes
        outputs = case.list_outputs(includes = ['*z'], out_stream=None)
        self.assertEqual( len(outputs), 0)

        # outputs with excludes
        outputs = case.list_outputs(excludes = ['*z'], out_stream=None)
        self.assertEqual( len(outputs), 1)

        # outputs with includes and excludes
        outputs = case.list_outputs(includes = ['d1*'], excludes = ['*z'], out_stream=None)
        self.assertEqual( len(outputs), 1)

    def test_list_discrete(self):
        model = om.Group()

        model.add_subsystem('expl', ModCompEx(3),
                            promotes_inputs=['x'])
        model.add_subsystem('impl', ModCompIm(3),
                            promotes_inputs=['x'])

        model.add_recorder(self.recorder)

        prob = om.Problem(model)

        prob.setup()

        prob.set_val('x', 11)

        prob.run_model()
        prob.cleanup()

        cr = om.CaseReader(self.filename)
        case = cr.get_case(0)

        #
        # list inputs, not hierarchical
        #
        stream = StringIO()
        model.list_inputs(hierarchical=False, out_stream=stream)
        expected = stream.getvalue().split('\n')

        stream = StringIO()
        case.list_inputs(hierarchical=False, out_stream=stream)
        text = stream.getvalue().split('\n')

        for i, line in enumerate(expected):
            if line and not line.startswith('-'):
                self.assertEqual(text[i], line)

        #
        # list inputs, hierarchical
        #
        stream = StringIO()
        model.list_inputs(hierarchical=True, out_stream=stream)
        expected = stream.getvalue().split('\n')

        stream = StringIO()
        case.list_inputs(hierarchical=True, out_stream=stream)
        text = stream.getvalue().split('\n')

        for i, line in enumerate(expected):
            if line and not line.startswith('-'):
                self.assertEqual(text[i], line)

        #
        # list outputs, not hierarchical, with residuals
        #
        expected = [
            "2 Explicit Output(s) in 'model'",
            "",
            "varname  value  resids      ",
            "-------  -----  ------------",
            "expl.b   [20.]  [0.]        ",
            "expl.y   2      Not Recorded",
        ]

        stream = StringIO()
        case.list_outputs(residuals=True, hierarchical=False, out_stream=stream)
        text = stream.getvalue().split('\n')

        for i, line in enumerate(expected):
            if line and not line.startswith('-'):
                self.assertEqual(remove_whitespace(text[i]), remove_whitespace(line))

        #
        # list outputs, hierarchical
        #
        stream = StringIO()
        model.list_outputs(hierarchical=True, out_stream=stream)
        expected = stream.getvalue().split('\n')

        stream = StringIO()
        case.list_outputs(hierarchical=True, out_stream=stream)
        text = stream.getvalue().split('\n')

        for i, line in enumerate(expected):
            if line and not line.startswith('-'):
                self.assertEqual(text[i], line)

    def test_list_discrete_filtered(self):
        model = om.Group()

        indep = model.add_subsystem('indep', om.IndepVarComp())
        indep.add_discrete_output('x', 11)

        sub = model.add_subsystem('sub', om.Group())
        sub.add_subsystem('expl', ModCompEx(3))
        sub.add_subsystem('impl', ModCompIm(3))

        model.connect('indep.x', 'sub.expl.x')
        model.connect('indep.x', 'sub.impl.x')

        sub.add_recorder(self.recorder)

        # exclude one discrete input (abs_name) and one discrete output (prom_name)
        sub.recording_options['excludes'] = ['sub.impl.x', 'expl.y']

        prob = om.Problem(model)

        prob.setup()
        prob.run_model()
        prob.cleanup()

        cr = om.CaseReader(self.filename)
        case = cr.get_case(0)

        #
        # list inputs
        #
        expected = [
            "2 Input(s) in 'sub'",
            "",
            "varname     value",
            "----------  -----",
            "expl.a  [10.]",
            "expl.x  11   ",
            # sub.impl.x is not recorded (excluded)
        ]

        stream = StringIO()
        case.list_inputs(hierarchical=False, out_stream=stream)
        text = stream.getvalue().split('\n')

        for i, line in enumerate(expected):
            if line and not line.startswith('-'):
                self.assertEqual(remove_whitespace(text[i]), remove_whitespace(line))

        #
        # list outputs
        #
        expected = [
            "1 Explicit Output(s) in 'sub'",
            "",
            "varname   value",
            "--------  -----",
            "expl",
            "  b   [20.]",
            #      y is not recorded (excluded)
            "",
            "",
            "1 Implicit Output(s) in 'sub'",
            "",
            "varname   value",
            "-------   -----",
            "impl",
            "  y   2    ",
        ]

        stream = StringIO()
        case.list_outputs(out_stream=stream)
        text = stream.getvalue().split('\n')

        for i, line in enumerate(expected):
            if line and not line.startswith('-'):
                self.assertEqual(remove_whitespace(text[i]), remove_whitespace(line))

    def test_list_discrete_promoted(self):
        model = om.Group()

        indep = om.IndepVarComp()
        indep.add_discrete_output('x', 11)

        model.add_subsystem('indep', indep, promotes_outputs=['x'])

        model.add_subsystem('expl', ModCompEx(3), promotes_inputs=['x'])
        model.add_subsystem('impl', ModCompIm(3), promotes_inputs=['x'])

        model.add_recorder(self.recorder)

        prob = om.Problem(model)

        prob.setup()
        prob.run_model()
        prob.cleanup()

        cr = om.CaseReader(self.filename)
        case = cr.get_case(0)

        #
        # list inputs
        #
        stream = StringIO()
        model.list_inputs(hierarchical=False, prom_name=True, out_stream=stream)
        expected = stream.getvalue().split('\n')

        stream = StringIO()
        case.list_inputs(hierarchical=False, prom_name=True, out_stream=stream)
        text = stream.getvalue().split('\n')

        for i, line in enumerate(expected):
            if line and not line.startswith('-'):
                self.assertEqual(text[i], line)

        #
        # list outputs
        #
        stream = StringIO()
        model.list_outputs(prom_name=True, out_stream=stream)
        expected = stream.getvalue().split('\n')

        stream = StringIO()
        case.list_outputs(prom_name=True, out_stream=stream)
        text = stream.getvalue().split('\n')

        for i, line in enumerate(expected):
            if line and not line.startswith('-'):
                self.assertEqual(text[i], line)

    def test_getitem(self):
        prob = SellarProblem()
        prob.setup()

        prob.add_recorder(self.recorder)
        prob.driver.add_recorder(self.recorder)
        prob.model.d1.add_recorder(self.recorder)

        prob.run_driver()

        prob.record('final')
        prob.cleanup()

        # expected input and output values after run_once
        expected = {
            # promoted names
            "x": 1.,
            "y1": 25.58830237,
            "y2": 12.05848815,
            "z": [5., 2.],
            "obj": 28.58830817,
            "con1": -22.42830237,
            "con2": -11.94151185,
            # unpromoted output names
            "_auto_ivc.v1": 1.,
            "_auto_ivc.v0": [5., 2.],
            "obj_cmp.obj": 28.58830817,
            "con_cmp1.con1": -22.42830237,
            "con_cmp2.con2": -11.94151185,
            # unpromoted system names
            "d1.x": 1.,
            "d1.y1": 25.58830237,
            "d1.y2": 12.05848815,
            "d1.z": [5., 2.],
        }

        cr = om.CaseReader(self.filename)

        # driver will record design vars, objectives and constraints
        cases = cr.list_cases('driver', recurse=False, out_stream=None)
        case = cr.get_case(cases[0])

        for name in expected:
            if name[0] in ['y', 'd']:
                # driver does not record coupling vars y1 & y2
                # or the lower level inputs and outputs of d1
                msg = "'Variable name \"%s\" not found.'" % name
                with self.assertRaises(KeyError) as cm:
                    case[name]
                self.assertEqual(str(cm.exception), msg)
            else:
                np.testing.assert_almost_equal(case[name], expected[name])

        # problem will record all inputs and outputs at the problem level
        case = cr.get_case('final')

        for name in expected:
            if name in ['d1.x', 'd1.y2', 'd1.z']:
                # problem does not record lower level inputs
                msg = "'Variable name \"%s\" not found.'" % name
                with self.assertRaises(KeyError) as cm:
                    case[name]
                self.assertEqual(str(cm.exception), msg)
            else:
                np.testing.assert_almost_equal(case[name], expected[name])

        # system will record inputs and outputs at the system level
        cases = cr.list_cases('root.d1', out_stream=None)
        case = cr.get_case(cases[-1])

        for name in expected:
            if name[0] in ['p', 'o', 'c']:
                # system d1 does not record params, obj and cons
                msg = "'Variable name \"%s\" not found.'" % name
                with self.assertRaises(KeyError) as cm:
                    case[name]
                self.assertEqual(str(cm.exception), msg)
            else:
                np.testing.assert_almost_equal(case[name], expected[name])

    def test_get_val_exhaustive(self):
        import openmdao.api as om

        model = om.Group()
        model.add_subsystem('comp', om.ExecComp('y=x-25.',
                                                x={'value': 77.0, 'units': 'degF'},
                                                y={'value': 0.0, 'units': 'degC'}))
        model.add_subsystem('prom', om.ExecComp('yy=xx-25.',
                                                xx={'value': 77.0, 'units': 'degF'},
                                                yy={'value': 0.0, 'units': 'degC'}),
                            promotes=['xx', 'yy'])
        model.add_subsystem('acomp', om.ExecComp('y=x-25.',
                                                 x={'value': np.array([77.0, 95.0]), 'units': 'degF'},
                                                 y={'value': np.array([0., 0.]), 'units': 'degC'}))
        model.add_subsystem('aprom', om.ExecComp('ayy=axx-25.',
                                                 axx={'value': np.array([77.0, 95.0]), 'units': 'degF'},
                                                 ayy={'value': np.array([0., 0.]), 'units': 'degC'}),
                            promotes=['axx', 'ayy'])

        model.add_recorder(self.recorder)

        prob = om.Problem(model)
        prob.setup()
        prob.run_model()
        prob.cleanup()

        cr = om.CaseReader(self.filename)

        case = cr.get_case(0)

        assert_near_equal(case.get_val('comp.x'), 77.0, 1e-6)
        assert_near_equal(case.get_val('comp.x', 'degC'), 25.0, 1e-6)
        assert_near_equal(case.get_val('comp.y'), 52., 1e-6)
        assert_near_equal(case.get_val('comp.y', 'degF'), 125.6, 1e-6)

        assert_near_equal(case.get_val('xx'), 77.0, 1e-6)
        assert_near_equal(case.get_val('xx', 'degC'), 25.0, 1e-6)
        assert_near_equal(case.get_val('yy'), 52., 1e-6)
        assert_near_equal(case.get_val('yy', 'degF'), 125.6, 1e-6)

        assert_near_equal(case.get_val('acomp.x', indices=0), 77.0, 1e-6)
        assert_near_equal(case.get_val('acomp.x', indices=[1]), 95.0, 1e-6)
        assert_near_equal(case.get_val('acomp.x', 'degC', indices=[0]), 25.0, 1e-6)
        assert_near_equal(case.get_val('acomp.x', 'degC', indices=1), 35.0, 1e-6)
        assert_near_equal(case.get_val('acomp.y', indices=0), 52., 1e-6)
        assert_near_equal(case.get_val('acomp.y', 'degF', indices=0), 125.6, 1e-6)

        assert_near_equal(case.get_val('axx', indices=0), 77.0, 1e-6)
        assert_near_equal(case.get_val('axx', indices=1), 95.0, 1e-6)
        assert_near_equal(case.get_val('axx', 'degC', indices=0), 25.0, 1e-6)
        assert_near_equal(case.get_val('axx', 'degC', indices=np.array([1])), 35.0, 1e-6)
        assert_near_equal(case.get_val('ayy', indices=0), 52., 1e-6)
        assert_near_equal(case.get_val('ayy', 'degF', indices=0), 125.6, 1e-6)

    def test_get_val_reducable_units(self):
        import openmdao.api as om

        model = om.Group()
        model.add_subsystem('comp', om.ExecComp('y=x-25.',
                                                x={'value': 77.0, 'units': 'm'},
                                                y={'value': 0.0, 'units': 'm'}))
        model.add_subsystem('acomp', om.ExecComp('tout=tin-25.',
                                                 tin={'value': np.array([77.0, 95.0]), 'units': 'degC'},
                                                 tout={'value': np.array([0., 0.]), 'units': 'degF'}))

        model.add_recorder(self.recorder)

        prob = om.Problem(model)
        prob.setup()
        prob.run_model()

        cr = om.CaseReader(self.filename)

        case = cr.get_case(0)

        for datasrc in [case, prob, prob.model]:
            assert_near_equal(datasrc.get_val('comp.x', units='m/s*s'), 77.0, 1e-6)
            assert_near_equal(datasrc.get_val('comp.x', units='ft/s*s'),
                              om.convert_units(77, 'm', 'ft'), 1e-6)

            assert_near_equal(datasrc.get_val('comp.y', units='m'), 52., 1e-6)
            assert_near_equal(datasrc.get_val('comp.y', units='s*ft/s'),
                              om.convert_units(52, 'm', 'ft'), 1e-6)

            assert_near_equal(datasrc.get_val('acomp.tin', units='degC'), [77., 95.], 1e-6)
            assert_near_equal(datasrc.get_val('acomp.tin', units='degF'),
                              om.convert_units(np.array([77., 95.]), 'degC', 'degF'), 1e-6)
            assert_near_equal(datasrc.get_val('acomp.tin', units='s*degK/s'),
                              om.convert_units(np.array([77., 95.]), 'degC', 'degK'), 1e-6)

            with self.assertRaises(expected_exception=ValueError) as e:
                datasrc.get_val('acomp.tin', units='not_a_unit')
            self.assertEqual("The units 'not_a_unit' are invalid.", str(e.exception))

        prob.set_val('comp.x', value=100.0, units='s*ft/s')
        prob.run_model()
        prob.cleanup()
        cr = om.CaseReader(self.filename)
        case = cr.get_case(0)

        for datasrc in [case, prob, prob.model]:
            assert_near_equal(datasrc.get_val('comp.x', units='m/s*s'),
                              om.convert_units(100.0, 'ft', 'm'),
                              1e-6)
            assert_near_equal(datasrc.get_val('comp.y', units='m*s/s'),
                              om.convert_units(100.0, 'ft', 'm')-25.0,
                              1e-6)

    def test_get_ambiguous_input(self):
        model = om.Group()
        model.add_recorder(self.recorder)

        G1 = model.add_subsystem("G1", om.Group(), promotes=['x'])
        G1.add_subsystem("C0", om.IndepVarComp('x', 1.0, units='m'), promotes=['x'])

        G2 = model.add_subsystem("G2", om.Group(), promotes=['a'])
        G2.add_subsystem("C1", om.ExecComp('y=m*2.0', m={'units': 'm'}), promotes=[('m', 'a')])
        G2.add_subsystem("C2", om.ExecComp('y=f*2.0', f={'units': 'ft'}), promotes=[('f', 'a')])

        model.connect('x', 'a')

        prob = om.Problem(model)
        prob.setup()
        prob.run_model()
        prob.cleanup()

        cr = om.CaseReader(self.filename)
        case = cr.get_case(0)

        assert_near_equal(case.get_val('x'), 1., 1e-6)
        assert_near_equal(case.get_val('x', units='ft'), 3.280839895, 1e-6)

        assert_near_equal(case.get_val('G1.C0.x'), 1., 1e-6)
        assert_near_equal(case.get_val('G1.C0.x', units='ft'), 3.280839895, 1e-6)

        assert_near_equal(case.get_val('G2.C1.m'), 1., 1e-6)
        assert_near_equal(case.get_val('G2.C2.f'), 3.280839895, 1e-6)

        # 'a' is ambiguous.. which input do you want when accessing 'a'?
        msg = "The promoted name 'a' is invalid because it refers to multiple inputs:" + \
              " ['G2.C1.m', 'G2.C2.f']. Access the value using an absolute path name " + \
              "or the connected output variable instead."

        with self.assertRaises(RuntimeError) as cm:
            case['a']
        self.assertEquals(str(cm.exception), msg)

        with self.assertRaises(RuntimeError) as cm:
            case.get_val('a')
        self.assertEquals(str(cm.exception), msg)

        with self.assertRaises(RuntimeError) as cm:
            case.get_val('a', units='m')
        self.assertEquals(str(cm.exception), msg)

        with self.assertRaises(RuntimeError) as cm:
            case.get_val('a', units='ft')
        self.assertEquals(str(cm.exception), msg)

        # 'a' is ambiguous.. which input's units do you want when accessing 'a'?
        # (test the underlying function, currently only called from inside get_val)
        msg = "Can't get units for the promoted name 'a' because it refers to " + \
              "multiple inputs: ['G2.C1.m', 'G2.C2.f']. Access the units using " + \
              "an absolute path name."

        with self.assertRaises(RuntimeError) as cm:
            case._get_units('a')
        self.assertEquals(str(cm.exception), msg)

    def test_get_vars(self):
        prob = SellarProblem()
        prob.setup()

        prob.model.add_recorder(self.recorder)
        prob.model.recording_options['record_residuals'] = True

        prob.driver.add_recorder(self.recorder)

        prob.run_driver()
        prob.cleanup()

        cr = om.CaseReader(self.filename)

        driver_cases = cr.list_cases('driver', out_stream=None)
        driver_case = cr.get_case(driver_cases[0])

        desvars = driver_case.get_design_vars()
        objectives = driver_case.get_objectives()
        constraints = driver_case.get_constraints()
        responses = driver_case.get_responses()

        expected_desvars = {"x": 1., "z": [5., 2.]}
        expected_objectives = {"obj": 28.58830817, }
        expected_constraints = {"con1": -22.42830237, "con2": -11.94151185}

        expected_responses = expected_objectives.copy()
        expected_responses.update(expected_constraints)

        for expected_set, actual_set in ((expected_desvars, desvars),
                                         (expected_objectives, objectives),
                                         (expected_constraints, constraints),
                                         (expected_responses, responses)):

            self.assertEqual(len(expected_set), len(actual_set))
            for k in expected_set:
                np.testing.assert_almost_equal(expected_set[k], actual_set[k])

    def test_simple_load_system_cases(self):
        prob = SellarProblem()

        model = prob.model
        model.recording_options['record_inputs'] = True
        model.recording_options['record_outputs'] = True
        model.recording_options['record_residuals'] = True
        model.add_recorder(self.recorder)

        prob.setup()

        prob.run_driver()
        prob.cleanup()

        cr = om.CaseReader(self.filename)

        system_cases = cr.list_cases('root', out_stream=None)
        case = cr.get_case(system_cases[0])

        # Add one to all the inputs and outputs just to change the model
        #   so we can see if loading the case values really changes the model
        for name in model._inputs:
            model._inputs[name] += 1.0
        for name in model._outputs:
            model._outputs[name] += 1.0

        # Now load in the case we recorded
        prob.load_case(case)

        _assert_model_matches_case(case, model)

    def test_load_bad_system_case(self):
        prob = SellarProblem(SellarDerivativesGrouped)

        prob.model.add_recorder(self.recorder)

        driver = prob.driver = om.ScipyOptimizeDriver()
        driver.options['optimizer'] = 'SLSQP'
        driver.options['tol'] = 1e-9
        driver.options['disp'] = False
        driver.recording_options['record_desvars'] = True
        driver.recording_options['record_objectives'] = True
        driver.recording_options['record_constraints'] = True

        prob.setup()
        prob.run_driver()
        prob.cleanup()

        cr = om.CaseReader(self.filename)

        system_cases = cr.list_cases('root', out_stream=None)
        case = cr.get_case(system_cases[0])

        # try to load it into a completely different model
        prob = SellarProblem()
        prob.setup()

        error_msg = "Input variable, '[^']+', recorded in the case is not found in the model"
        with self.assertRaisesRegex(KeyError, error_msg):
            prob.load_case(case)

    def test_subsystem_load_system_cases(self):
        prob = SellarProblem()
        prob.setup()

        model = prob.model
        model.recording_options['record_inputs'] = True
        model.recording_options['record_outputs'] = True
        model.recording_options['record_residuals'] = True

        # Only record a subsystem
        model.d2.add_recorder(self.recorder)

        prob.run_driver()
        prob.cleanup()

        cr = om.CaseReader(self.filename)

        system_cases = cr.list_cases('root.d2', out_stream=None)
        case = cr.get_case(system_cases[0])

        # Add one to all the inputs just to change the model
        #   so we can see if loading the case values really changes the model
        for name in prob.model._inputs:
            model._inputs[name] += 1.0
        for name in prob.model._outputs:
            model._outputs[name] += 1.0

        # Now load in the case we recorded
        prob.load_case(case)

        _assert_model_matches_case(case, model.d2)

    def test_load_system_cases_with_units(self):
        comp = om.IndepVarComp()
        comp.add_output('distance', val=1., units='m')
        comp.add_output('time', val=1., units='s')

        prob = om.Problem()
        model = prob.model
        model.add_subsystem('c1', comp)
        model.add_subsystem('c2', SpeedComp())
        model.add_subsystem('c3', om.ExecComp('f=speed', speed={'units': 'm/s'}, f={'units': 'm/s'}))
        model.connect('c1.distance', 'c2.distance')
        model.connect('c1.time', 'c2.time')
        model.connect('c2.speed', 'c3.speed')

        model.add_recorder(self.recorder)

        prob.setup()
        prob.run_model()

        cr = om.CaseReader(self.filename)

        system_cases = cr.list_cases('root', out_stream=None)
        case = cr.get_case(system_cases[0])

        # Add one to all the inputs just to change the model
        # so we can see if loading the case values really changes the model
        for name in model._inputs:
            model._inputs[name] += 1.0
        for name in model._outputs:
            model._outputs[name] += 1.0

        # Now load in the case we recorded
        prob.load_case(case)

        _assert_model_matches_case(case, model)

        # make sure it still runs with loaded values
        prob.run_model()

        # make sure the loaded unit strings are compatible with `convert_units`
        from openmdao.utils.units import convert_units
        outputs = case.list_outputs(explicit=True, implicit=True, values=True,
                                    units=True, shape=True, out_stream=None)
        meta = {}
        for name, vals in outputs:
            meta[name] = vals

        from_units = meta['c2.speed']['units']
        to_units = meta['c3.f']['units']

        self.assertEqual(from_units, 'km/h')
        self.assertEqual(to_units, 'm/s')

        self.assertEqual(convert_units(10., from_units, to_units), 10000./3600.)

    def test_optimization_load_system_cases(self):
        prob = SellarProblem(SellarDerivativesGrouped)

        prob.model.add_recorder(self.recorder)

        driver = prob.driver = om.ScipyOptimizeDriver()
        driver.options['optimizer'] = 'SLSQP'
        driver.options['tol'] = 1e-9
        driver.options['disp'] = False
        driver.recording_options['record_desvars'] = True
        driver.recording_options['record_objectives'] = True
        driver.recording_options['record_constraints'] = True

        prob.setup()
        prob.run_driver()
        prob.cleanup()

        inputs_before = prob.model.list_inputs(values=True, units=True, out_stream=None)
        outputs_before = prob.model.list_outputs(values=True, units=True, out_stream=None)

        cr = om.CaseReader(self.filename)

        # get third case
        system_cases = cr.list_cases('root', out_stream=None)
        third_case = cr.get_case(system_cases[2])

        iter_count_before = driver.iter_count

        # run the model again with a fresh model
        prob = SellarProblem(SellarDerivativesGrouped)

        driver = prob.driver = om.ScipyOptimizeDriver()
        driver.options['optimizer'] = 'SLSQP'
        driver.options['tol'] = 1e-9
        driver.options['disp'] = False

        prob.setup()
        prob.load_case(third_case)
        prob.run_driver()
        prob.cleanup()

        inputs_after = prob.model.list_inputs(values=True, units=True, out_stream=None)
        outputs_after = prob.model.list_outputs(values=True, units=True, out_stream=None)

        iter_count_after = driver.iter_count

        for before, after in zip(inputs_before, inputs_after):
            np.testing.assert_almost_equal(before[1]['value'], after[1]['value'])

        for before, after in zip(outputs_before, outputs_after):
            np.testing.assert_almost_equal(before[1]['value'], after[1]['value'])

        # Should take one less iteration since we gave it a head start in the second run
        self.assertEqual(iter_count_before, iter_count_after + 1)

    def test_load_solver_cases(self):
        prob = SellarProblem()
        prob.setup()

        model = prob.model
        model.nonlinear_solver.add_recorder(self.recorder)

        fail = prob.run_driver()
        prob.cleanup()

        self.assertFalse(fail, 'Problem failed to converge')

        cr = om.CaseReader(self.filename)

        solver_cases = cr.list_cases('root.nonlinear_solver', out_stream=None)
        case = cr.get_case(solver_cases[0])

        # Add one to all the inputs just to change the model
        # so we can see if loading the case values really changes the model
        for name in prob.model._inputs:
            model._inputs[name] += 1.0
        for name in prob.model._outputs:
            model._outputs[name] += 1.0

        # Now load in the case we recorded
        prob.load_case(case)

        _assert_model_matches_case(case, model)

    def test_load_driver_cases(self):
        prob = om.Problem()
        model = prob.model

        model.add_subsystem('p1', om.IndepVarComp('x', 50.0), promotes=['*'])
        model.add_subsystem('p2', om.IndepVarComp('y', 50.0), promotes=['*'])
        model.add_subsystem('comp', Paraboloid(), promotes=['*'])
        model.add_subsystem('con', om.ExecComp('c = x - y'), promotes=['*'])

        model.add_design_var('x', lower=-50.0, upper=50.0)
        model.add_design_var('y', lower=-50.0, upper=50.0)

        model.add_objective('f_xy')
        model.add_constraint('c', lower=15.0)

        prob.driver.add_recorder(self.recorder)
        prob.driver.recording_options['includes'] = ['*']

        prob.set_solver_print(0)

        prob.setup()
        fail = prob.run_driver()
        prob.cleanup()

        self.assertFalse(fail, 'Problem failed to converge')

        cr = om.CaseReader(self.filename)

        driver_cases = cr.list_cases('driver', out_stream=None)
        case = cr.get_case(driver_cases[0])

        # Add one to all the inputs just to change the model
        #   so we can see if loading the case values really changes the model
        for name in prob.model._inputs:
            prob.model._inputs[name] += 1.0
        for name in prob.model._outputs:
            prob.model._outputs[name] += 1.0

        # Now load in the case we recorded
        prob.load_case(case)

        _assert_model_matches_case(case, model)

    def test_system_options_pickle_fail(self):
        # simple paraboloid model
        model = om.Group()
        ivc = om.IndepVarComp()
        ivc.add_output('x', 3.0)
        model.add_subsystem('subs', ivc)
        subs = model.subs

        # declare two options
        subs.options.declare('options value 1', 1)
        # Given object which can't be pickled
        subs.options.declare('options value to fail', (i for i in []))
        subs.add_recorder(self.recorder)

        prob = om.Problem(model)
        prob.setup()

        msg = ("Trying to record option 'options value to fail' which cannot be pickled on system "
               "'subs' <class IndepVarComp>. Set 'recordable' to False. Skipping recording options for "
               "this system.")
        with assert_warning(UserWarning, msg):
            prob.run_model()

        prob.cleanup()
        cr = om.CaseReader(self.filename)
        subs_options = cr._system_options['subs']['component_options']

        # no options should have been recorded for d1
        self.assertEqual(len(subs_options._dict), 0)

    def test_pre_load(self):
        prob = SellarProblem()
        prob.setup()

        recorder = om.SqliteRecorder(self.filename)

        prob.add_recorder(recorder)
        prob.driver.add_recorder(recorder)
        prob.model.add_recorder(recorder)
        prob.model.nonlinear_solver.add_recorder(recorder)

        prob.run_driver()
        prob.record('c_1')
        prob.record('c_2')
        prob.cleanup()

        # without pre_load, we should get format_version and metadata but no cases
        cr = om.CaseReader(self.filename, pre_load=False)

        num_driver_cases = len(cr.list_cases('driver', recurse=False, out_stream=None))
        num_system_cases = len(cr.list_cases('root', recurse=False, out_stream=None))
        num_solver_cases = len(cr.list_cases('root.nonlinear_solver', recurse=False, out_stream=None))
        num_problem_cases = len(cr.list_cases('problem', out_stream=None))

        self.assertEqual(num_driver_cases, 1)
        self.assertEqual(num_system_cases, 1)
        self.assertEqual(num_solver_cases, 7)
        self.assertEqual(num_problem_cases, 2)

        self.assertEqual(cr._format_version, format_version)

        self.assertEqual(set(cr.system_options.keys()),
                         set(['root'] + list(prob.model._subsystems_allprocs)))

        self.assertEqual(set(cr.problem_metadata.keys()), {
            'tree', 'sys_pathnames_list', 'connections_list', 'variables', 'abs2prom',
            'driver', 'design_vars', 'responses', 'declare_partials_list', 'md5_hash'
        })

        self.assertEqual(len(cr._driver_cases._cases), 0)
        self.assertEqual(len(cr._system_cases._cases), 0)
        self.assertEqual(len(cr._solver_cases._cases), 0)
        self.assertEqual(len(cr._problem_cases._cases), 0)

        # with pre_load, we should get format_version, metadata and all cases
        cr = om.CaseReader(self.filename, pre_load=True)

        num_driver_cases = len(cr.list_cases('driver', recurse=False, out_stream=None))
        num_system_cases = len(cr.list_cases('root', recurse=False, out_stream=None))
        num_solver_cases = len(cr.list_cases('root.nonlinear_solver', recurse=False, out_stream=None))
        num_problem_cases = len(cr.list_cases('problem', out_stream=None))

        self.assertEqual(num_driver_cases, 1)
        self.assertEqual(num_system_cases, 1)
        self.assertEqual(num_solver_cases, 7)
        self.assertEqual(num_problem_cases, 2)

        self.assertEqual(cr._format_version, format_version)

        self.assertEqual(set(cr.system_options.keys()),
                         set(['root'] + list(prob.model._subsystems_allprocs)))

        self.assertEqual(set(cr.problem_metadata.keys()), {
            'tree', 'sys_pathnames_list', 'connections_list', 'variables', 'abs2prom',
            'driver', 'design_vars', 'responses', 'declare_partials_list', 'md5_hash'
        })

        self.assertEqual(len(cr._driver_cases._cases), num_driver_cases)
        self.assertEqual(len(cr._system_cases._cases), num_system_cases)
        self.assertEqual(len(cr._solver_cases._cases), num_solver_cases)
        self.assertEqual(len(cr._problem_cases._cases), num_problem_cases)

        for case_type in (cr._driver_cases, cr._solver_cases,
                          cr._system_cases, cr._problem_cases):
            for key in case_type.list_cases():
                self.assertTrue(key in case_type._cases)
                self.assertEqual(key, case_type._cases[key].name)

    def test_caching_cases(self):
        prob = SellarProblem()
        prob.setup()

        prob.add_recorder(self.recorder)
        prob.driver.add_recorder(self.recorder)
        prob.model.add_recorder(self.recorder)
        prob.model.nonlinear_solver.add_recorder(self.recorder)

        prob.run_driver()
        prob.record('c_1')
        prob.record('c_2')
        prob.cleanup()

        cr = om.CaseReader(self.filename, pre_load=False)

        self.assertEqual(len(cr._driver_cases._cases), 0)
        self.assertEqual(len(cr._system_cases._cases), 0)
        self.assertEqual(len(cr._solver_cases._cases), 0)
        self.assertEqual(len(cr._problem_cases._cases), 0)

        # get cases without caching them
        for case_type in (cr._driver_cases, cr._solver_cases,
                          cr._system_cases, cr._problem_cases):
            for key in case_type.list_cases():
                case_type.get_case(key)

        self.assertEqual(len(cr._driver_cases._cases), 0)
        self.assertEqual(len(cr._system_cases._cases), 0)
        self.assertEqual(len(cr._solver_cases._cases), 0)
        self.assertEqual(len(cr._problem_cases._cases), 0)

        # get cases and cache them
        for case_type in (cr._driver_cases, cr._solver_cases,
                          cr._system_cases, cr._problem_cases):
            for key in case_type.list_cases():
                case_type.get_case(key, cache=True)

        # assert that we have now stored each of the cases
        self.assertEqual(len(cr._driver_cases._cases), 1)
        self.assertEqual(len(cr._system_cases._cases), 1)
        self.assertEqual(len(cr._solver_cases._cases), 7)
        self.assertEqual(len(cr._problem_cases._cases), 2)

        for case_type in (cr._driver_cases, cr._solver_cases,
                          cr._system_cases, cr._problem_cases):
            for key in case_type.list_cases():
                self.assertTrue(key in case_type._cases)
                self.assertEqual(key, case_type._cases[key].name)

    def test_reading_driver_cases_with_indices(self):
        # note: size must be an even number
        SIZE = 10
        prob = om.Problem()

        driver = prob.driver = om.ScipyOptimizeDriver(disp=False)

        prob.driver.add_recorder(self.recorder)
        driver.recording_options['includes'] = ['*']

        model = prob.model
        indeps = model.add_subsystem('indeps', om.IndepVarComp(), promotes_outputs=['*'])

        # the following were randomly generated using np.random.random(10)*2-1 to randomly
        # disperse them within a unit circle centered at the origin.
        # Also converted this array to > 1D array to test that capability of case recording
        x_vals = np.array([
            0.55994437, -0.95923447, 0.21798656, -0.02158783, 0.62183717,
            0.04007379, 0.46044942, -0.10129622, 0.27720413, -0.37107886
        ]).reshape((-1, 1))

        indeps.add_output('x', x_vals)
        indeps.add_output('y', np.array([
            0.52577864, 0.30894559, 0.8420792, 0.35039912, -0.67290778,
            -0.86236787, -0.97500023, 0.47739414, 0.51174103, 0.10052582
        ]))
        indeps.add_output('r', .7)

        model.add_subsystem('circle', om.ExecComp('area = pi * r**2'))

        model.add_subsystem('r_con', om.ExecComp('g = x**2 + y**2 - r**2',
                                                 g=np.ones(SIZE), x=np.ones(SIZE), y=np.ones(SIZE)))

        thetas = np.linspace(0, np.pi/4, SIZE)

        model.add_subsystem('theta_con', om.ExecComp('g=arctan(y/x) - theta',
                                                     g=np.ones(SIZE), x=np.ones(SIZE),
                                                     y=np.ones(SIZE), theta=thetas))
        model.add_subsystem('delta_theta_con', om.ExecComp('g = arctan(y/x)[::2]-arctan(y/x)[1::2]',
                                                           g=np.ones(SIZE//2), x=np.ones(SIZE),
                                                           y=np.ones(SIZE)))

        model.add_subsystem('l_conx', om.ExecComp('g=x-1', g=np.ones(SIZE), x=np.ones(SIZE)))

        model.connect('r', ('circle.r', 'r_con.r'))
        model.connect('x', ['r_con.x', 'theta_con.x', 'delta_theta_con.x'])
        model.connect('x', 'l_conx.x')
        model.connect('y', ['r_con.y', 'theta_con.y', 'delta_theta_con.y'])

        model.add_design_var('x', indices=[0, 3])
        model.add_design_var('y')
        model.add_design_var('r', lower=.5, upper=10)

        # nonlinear constraints
        model.add_constraint('r_con.g', equals=0)

        IND = np.arange(SIZE, dtype=int)
        EVEN_IND = IND[0::2]  # all even indices
        model.add_constraint('theta_con.g', lower=-1e-5, upper=1e-5, indices=EVEN_IND)
        model.add_constraint('delta_theta_con.g', lower=-1e-5, upper=1e-5)

        # this constrains x[0] to be 1 (see definition of l_conx)
        model.add_constraint('l_conx.g', equals=0, linear=False, indices=[0, ])

        # linear constraint
        model.add_constraint('y', equals=0, indices=[0], linear=True)

        model.add_objective('circle.area', ref=-1)

        prob.setup(mode='fwd')
        prob.run_driver()
        prob.cleanup()

        # get the case we recorded
        cr = om.CaseReader(self.filename)
        case = cr.get_case(0)

        # check 'use_indices' option, default is to use indices
        dvs = case.get_design_vars()
        assert_near_equal(dvs['x'], x_vals[[0, 3]], 1e-12)

        dvs = case.get_design_vars(use_indices=False)
        assert_near_equal(dvs['x'], x_vals, 1e-12)

        cons = case.get_constraints()
        self.assertEqual(len(cons['theta_con.g']), len(EVEN_IND))

        cons = case.get_constraints(use_indices=False)
        self.assertEqual(len(cons['theta_con.g']), SIZE)

        # add one to all the inputs just to change the model, so we
        # can see if loading the case values really changes the model
        for name in prob.model._inputs:
            model._inputs[name] += 1.0
        for name in prob.model._outputs:
            model._outputs[name] += 1.0

        # load in the case we recorded and check that the model then matches
        prob.load_case(case)
        _assert_model_matches_case(case, model)

    def test_multidimensional_arrays(self):
        prob = om.Problem()
        model = prob.model

        comp = TestExplCompArray(thickness=1.)  # has 2D arrays as inputs and outputs
        model.add_subsystem('comp', comp, promotes=['*'])
        # just to add a connection, otherwise an exception is thrown in recording viewer data.
        # must be a bug
        model.add_subsystem('double_area',
                            om.ExecComp('double_area = 2 * areas',
                                        areas=np.zeros((2, 2)),
                                        double_area=np.zeros((2, 2))),
                            promotes=['*'])

        prob.driver.add_recorder(self.recorder)
        prob.driver.recording_options['includes'] = ['*']

        prob.setup()
        prob.run_driver()
        prob.cleanup()

        # Add one to all the inputs just to change the model
        #   so we can see if loading the case values really changes the model
        for name in prob.model._inputs:
            model._inputs[name] += 1.0
        for name in prob.model._outputs:
            model._outputs[name] += 1.0

        # Now load in the case we recorded
        cr = om.CaseReader(self.filename)

        driver_cases = cr.list_cases('driver', out_stream=None)
        case = cr.get_case(driver_cases[0])

        prob.load_case(case)

        _assert_model_matches_case(case, model)

    def test_simple_paraboloid_scaled_desvars(self):

        prob = om.Problem()
        model = prob.model

        model.add_subsystem('p1', om.IndepVarComp('x', 50.0), promotes=['*'])
        model.add_subsystem('p2', om.IndepVarComp('y', 50.0), promotes=['*'])
        model.add_subsystem('comp', Paraboloid(), promotes=['*'])
        model.add_subsystem('con', om.ExecComp('c = x - y'), promotes=['*'])

        prob.set_solver_print(level=0)

        prob.driver = om.ScipyOptimizeDriver()
        prob.driver.options['optimizer'] = 'SLSQP'
        prob.driver.options['tol'] = 1e-9
        prob.driver.options['disp'] = False

        prob.driver.recording_options['record_desvars'] = True
        prob.driver.recording_options['record_objectives'] = True
        prob.driver.recording_options['record_constraints'] = True
        recorder = om.SqliteRecorder("cases.sql")
        prob.driver.add_recorder(recorder)

        ref = 5.0
        ref0 = -5.0
        model.add_design_var('x', lower=-50.0, upper=50.0, ref=ref, ref0=ref0)
        model.add_design_var('y', lower=-50.0, upper=50.0, ref=ref, ref0=ref0)
        model.add_objective('f_xy')
        model.add_constraint('c', lower=10.0, upper=11.0)

        prob.setup(check=False, mode='fwd')

        prob.run_driver()
        prob.cleanup()

        cr = om.CaseReader("cases.sql")

        # Test values from the last case
        driver_cases = cr.list_cases('driver', out_stream=None)
        last_case = cr.get_case(driver_cases[-1])

        dvs = last_case.get_design_vars(scaled=False)
        unscaled_x = dvs['x'][0]
        unscaled_y = dvs['y'][0]

        dvs = last_case.get_design_vars(scaled=True)
        scaled_x = dvs['x'][0]
        scaled_y = dvs['y'][0]

        adder, scaler = determine_adder_scaler(ref0, ref, None, None)
        self.assertAlmostEqual((unscaled_x + adder) * scaler, scaled_x, places=12)
        self.assertAlmostEqual((unscaled_y + adder) * scaler, scaled_y, places=12)

    def test_reading_all_case_types(self):
        prob = SellarProblem(SellarDerivativesGrouped, nonlinear_solver=om.NonlinearRunOnce)
        prob.setup(mode='rev')

        driver = prob.driver = om.ScipyOptimizeDriver(disp=False, tol=1e-9)

        #
        # Add recorders
        #

        # driver
        driver.recording_options['record_desvars'] = True
        driver.recording_options['record_objectives'] = True
        driver.recording_options['record_constraints'] = True
        driver.add_recorder(self.recorder)

        # root solver
        nl = prob.model.nonlinear_solver
        nl.recording_options['record_abs_error'] = True
        nl.recording_options['record_rel_error'] = True
        nl.recording_options['record_solver_residuals'] = True
        nl.add_recorder(self.recorder)

        # system
        pz = prob.model.obj_cmp
        pz.recording_options['record_inputs'] = True
        pz.recording_options['record_outputs'] = True
        pz.recording_options['record_residuals'] = True
        pz.add_recorder(self.recorder)

        # mda solver
        nl = prob.model.mda.nonlinear_solver = om.NonlinearBlockGS()
        nl.recording_options['record_abs_error'] = True
        nl.recording_options['record_rel_error'] = True
        nl.recording_options['record_solver_residuals'] = True
        nl.add_recorder(self.recorder)

        # problem
        prob.recording_options['includes'] = []
        prob.recording_options['record_objectives'] = True
        prob.recording_options['record_constraints'] = True
        prob.recording_options['record_desvars'] = True
        prob.add_recorder(self.recorder)

        fail = prob.run_driver()

        prob.record('final')
        prob.cleanup()

        self.assertFalse(fail, 'Problem optimization failed.')

        cr = om.CaseReader(self.filename)

        #
        # check sources
        #

        self.assertEqual(sorted(cr.list_sources(out_stream=None)), [
            'driver', 'problem', 'root.mda.nonlinear_solver', 'root.nonlinear_solver', 'root.obj_cmp'
        ])

        #
        # check system cases
        #

        system_cases = cr.list_cases('root.obj_cmp', recurse=False, out_stream=None)
        expected_cases = [
            'rank0:ScipyOptimize_SLSQP|0|root._solve_nonlinear|0|NLRunOnce|0|obj_cmp._solve_nonlinear|0',
            'rank0:ScipyOptimize_SLSQP|1|root._solve_nonlinear|1|NLRunOnce|0|obj_cmp._solve_nonlinear|1',
            'rank0:ScipyOptimize_SLSQP|2|root._solve_nonlinear|2|NLRunOnce|0|obj_cmp._solve_nonlinear|2',
            'rank0:ScipyOptimize_SLSQP|3|root._solve_nonlinear|3|NLRunOnce|0|obj_cmp._solve_nonlinear|3',
            'rank0:ScipyOptimize_SLSQP|4|root._solve_nonlinear|4|NLRunOnce|0|obj_cmp._solve_nonlinear|4',
            'rank0:ScipyOptimize_SLSQP|5|root._solve_nonlinear|5|NLRunOnce|0|obj_cmp._solve_nonlinear|5',
            'rank0:ScipyOptimize_SLSQP|6|root._solve_nonlinear|6|NLRunOnce|0|obj_cmp._solve_nonlinear|6'
        ]
        self.assertEqual(len(system_cases), len(expected_cases))
        for i, coord in enumerate(system_cases):
            self.assertEqual(coord, expected_cases[i])

        # check inputs, outputs and residuals for last case
        case = cr.get_case(system_cases[-1])

        self.assertEqual(list(case.inputs.keys()), ['x', 'y1', 'y2', 'z'])
        self.assertEqual(case.inputs['y1'], prob['y1'])
        self.assertEqual(case.inputs['y2'], prob['y2'])

        self.assertEqual(list(case.outputs.keys()), ['obj'])
        self.assertEqual(case.outputs['obj'], prob['obj'])

        self.assertEqual(list(case.residuals.keys()), ['obj'])
        self.assertEqual(case.residuals['obj'][0], 0.)

        #
        # check solver cases
        #

        root_solver_cases = cr.list_cases('root.nonlinear_solver', recurse=False, out_stream=None)
        expected_cases = [
            'rank0:ScipyOptimize_SLSQP|0|root._solve_nonlinear|0|NLRunOnce|0',
            'rank0:ScipyOptimize_SLSQP|1|root._solve_nonlinear|1|NLRunOnce|0',
            'rank0:ScipyOptimize_SLSQP|2|root._solve_nonlinear|2|NLRunOnce|0',
            'rank0:ScipyOptimize_SLSQP|3|root._solve_nonlinear|3|NLRunOnce|0',
            'rank0:ScipyOptimize_SLSQP|4|root._solve_nonlinear|4|NLRunOnce|0',
            'rank0:ScipyOptimize_SLSQP|5|root._solve_nonlinear|5|NLRunOnce|0',
            'rank0:ScipyOptimize_SLSQP|6|root._solve_nonlinear|6|NLRunOnce|0'
        ]
        self.assertEqual(len(root_solver_cases), len(expected_cases))
        for i, coord in enumerate(root_solver_cases):
            self.assertEqual(coord, expected_cases[i])

        case = cr.get_case(root_solver_cases[-1])

        expected_inputs = ['x', 'y1', 'y2', 'z']
        expected_outputs = ['con1', 'con2', 'obj', 'x', 'y1', 'y2', 'z']

        # input values must be accessed using absolute path names
        expected_inputs_abs = [
            'mda.d1.x', 'obj_cmp.x',
            'mda.d2.y1', 'obj_cmp.y1', 'con_cmp1.y1',
            'mda.d1.y2', 'obj_cmp.y2', 'con_cmp2.y2',
            'mda.d1.z', 'mda.d2.z', 'obj_cmp.z'
        ]

        self.assertEqual(sorted(case.inputs.keys()), expected_inputs)
        self.assertEqual(sorted(case.outputs.keys()), expected_outputs)
        self.assertEqual(sorted(case.residuals.keys()), expected_outputs)

        for key in expected_inputs_abs:
            np.testing.assert_almost_equal(case.inputs[key], prob[key])

        for key in expected_outputs:
            np.testing.assert_almost_equal(case.outputs[key], prob[key])

        np.testing.assert_almost_equal(case.abs_err, 0, decimal=6)
        np.testing.assert_almost_equal(case.rel_err, 0, decimal=6)

        #
        # check mda solver cases
        #

        # check that there are multiple iterations and mda solver is part of the coordinate
        mda_solver_cases = cr.list_cases('root.mda.nonlinear_solver', recurse=False, out_stream=None)
        self.assertTrue(len(mda_solver_cases) > 1)
        for coord in mda_solver_cases:
            self.assertTrue('mda._solve_nonlinear' in coord)

        case = cr.get_case(mda_solver_cases[-1])

        expected_inputs = ['x', 'y1', 'y2', 'z']
        expected_outputs = ['y1', 'y2']

        # input values must be accessed using absolute path names
        expected_inputs_abs = [
            'mda.d1.x',
            'mda.d1.y2',
            'mda.d1.z',
            'mda.d2.y1',
            'mda.d2.z'
        ]

        self.assertEqual(sorted(case.inputs.keys()), expected_inputs)
        self.assertEqual(sorted(case.outputs.keys()), expected_outputs)
        self.assertEqual(sorted(case.residuals.keys()), expected_outputs)

        # check that output from the Case method matches output from the System method
        # the system for the case should be properly identified as 'd1'
        stream = StringIO()
        prob.model.mda.list_inputs(prom_name=True, out_stream=stream)
        expected = stream.getvalue().split('\n')

        stream = StringIO()
        case.list_inputs(prom_name=True, out_stream=stream)
        text = stream.getvalue().split('\n')

        for i, line in enumerate(expected):
            self.assertEqual(text[i], line)

        for key in expected_inputs_abs:
            np.testing.assert_almost_equal(case.inputs[key], prob[key])

        for key in expected_outputs:
            np.testing.assert_almost_equal(case.outputs[key], prob[key])

        np.testing.assert_almost_equal(case.abs_err, 0, decimal=6)
        np.testing.assert_almost_equal(case.rel_err, 0, decimal=6)

        # check that the recurse option returns root and mda solver cases plus child system cases
        all_solver_cases = cr.list_cases('root.nonlinear_solver', recurse=True, flat=True, out_stream=None)
        self.assertEqual(len(all_solver_cases),
                         len(root_solver_cases) + len(mda_solver_cases) + len(system_cases))

        #
        # check driver cases
        #

        driver_cases = cr.list_cases('driver', recurse=False, out_stream=None)
        expected_cases = [
            'rank0:ScipyOptimize_SLSQP|0',
            'rank0:ScipyOptimize_SLSQP|1',
            'rank0:ScipyOptimize_SLSQP|2',
            'rank0:ScipyOptimize_SLSQP|3',
            'rank0:ScipyOptimize_SLSQP|4',
            'rank0:ScipyOptimize_SLSQP|5',
            'rank0:ScipyOptimize_SLSQP|6'
        ]
        # check that there are multiple iterations and they have the expected coordinates
        self.assertTrue(len(driver_cases), len(expected_cases))
        for i, coord in enumerate(driver_cases):
            self.assertEqual(coord, expected_cases[i])

        # check VOI values from last driver iteration
        case = cr.get_case(driver_cases[-1])

        expected_dvs = {
            "z": prob['z'],
            "x": prob['x']
        }
        expected_obj = {
            "obj": prob['obj_cmp.obj']
        }
        expected_con = {
            "con1": prob['con_cmp1.con1'],
            "con2": prob['con_cmp2.con2']
        }

        dvs = case.get_design_vars()
        obj = case.get_objectives()
        con = case.get_constraints()

        self.assertEqual(dvs.keys(), expected_dvs.keys())
        for key in expected_dvs:
            np.testing.assert_almost_equal(dvs[key], expected_dvs[key])

        self.assertEqual(obj.keys(), expected_obj.keys())
        for key in expected_obj:
            np.testing.assert_almost_equal(obj[key], expected_obj[key])

        self.assertEqual(con.keys(), expected_con.keys())
        for key in expected_con:
            np.testing.assert_almost_equal(con[key], expected_con[key])

        # check accessing values via outputs attribute
        expected_outputs = expected_dvs
        expected_outputs.update(expected_obj)
        expected_outputs.update(expected_con)

        self.assertEqual(set(case.outputs.keys()), set(expected_outputs.keys()))
        for key in expected_outputs:
            np.testing.assert_almost_equal(case.outputs[key], expected_outputs[key])

        # check that the recurse option also returns system and solver cases (all_solver_cases)
        all_driver_cases = cr.list_cases('driver', recurse=True, flat=True, out_stream=None)

        expected_cases = driver_cases + \
            [c for c in all_solver_cases if c.startswith('rank0:ScipyOptimize_SLSQP')]

        self.assertEqual(len(all_driver_cases), len(expected_cases))
        for case in expected_cases:
            self.assertTrue(case in all_driver_cases)

    def test_linesearch(self):
        prob = om.Problem()

        model = prob.model

        model.add_subsystem('px', om.IndepVarComp('x', 1.0))
        model.add_subsystem('comp', ImplCompTwoStates())
        model.connect('px.x', 'comp.x')

        model.nonlinear_solver = om.NewtonSolver(solve_subsystems=False)
        model.nonlinear_solver.options['maxiter'] = 3
        model.nonlinear_solver.options['iprint'] = 2
        model.linear_solver = om.ScipyKrylov()

        ls = model.nonlinear_solver.linesearch = om.ArmijoGoldsteinLS(bound_enforcement='vector')
        ls.options['maxiter'] = 3
        ls.options['alpha'] = 1.0

        # add recorder to nonlinear solver, linesearch solver and model
        model.nonlinear_solver.add_recorder(self.recorder)
        model.nonlinear_solver.linesearch.add_recorder(self.recorder)
        model.comp.add_recorder(self.recorder)
        model.add_recorder(self.recorder)

        prob.setup()
        prob.set_solver_print(0)

        prob['px.x'] = 2.0
        prob['comp.y'] = 0.0
        prob['comp.z'] = 1.6
        prob.run_model()
        prob.cleanup()

        expected = [
            'rank0:root._solve_nonlinear|0|Newton_subsolve|0',
            'rank0:root._solve_nonlinear|0|NewtonSolver|0',
            'rank0:root._solve_nonlinear|0|NewtonSolver|1|ArmijoGoldsteinLS|0',
            'rank0:root._solve_nonlinear|0|NewtonSolver|1|ArmijoGoldsteinLS|1',
            'rank0:root._solve_nonlinear|0|NewtonSolver|1|ArmijoGoldsteinLS|2',
            'rank0:root._solve_nonlinear|0|NewtonSolver|1',
            'rank0:root._solve_nonlinear|0|NewtonSolver|2|ArmijoGoldsteinLS|0',
            'rank0:root._solve_nonlinear|0|NewtonSolver|2|ArmijoGoldsteinLS|1',
            'rank0:root._solve_nonlinear|0|NewtonSolver|2|ArmijoGoldsteinLS|2',
            'rank0:root._solve_nonlinear|0|NewtonSolver|2',
            'rank0:root._solve_nonlinear|0'
        ]

        cr = om.CaseReader(self.filename)

        for i, c in enumerate(cr.list_cases(out_stream=None)):
            case = cr.get_case(c)

            coord = case.name
            self.assertEqual(coord, expected[i])

            # check the source
            if 'ArmijoGoldsteinLS' in coord:
                self.assertEqual(case.source, 'root.nonlinear_solver.linesearch')
            elif 'Newton' in coord:
                self.assertEqual(case.source, 'root.nonlinear_solver')
            else:
                self.assertEqual(case.source, 'root')

    def test_case_array_list_vars_options(self):

        class ArrayAdder(om.ExplicitComponent):
            """
            A simple component that has array inputs and outputs
            """
            def __init__(self, size):
                super().__init__()
                self.size = size

            def setup(self):
                self.add_input('x', val=np.zeros(self.size), units='inch')
                self.add_output('y', val=np.zeros(self.size), units='ft')

            def compute(self, inputs, outputs):
                outputs['y'] = inputs['x'] + 10.0

        size = 100  # how many items in the array

        prob = om.Problem()

        prob.model.add_subsystem('des_vars', om.IndepVarComp('x', np.ones(size), units='inch'),
                                 promotes=['x'])
        prob.model.add_subsystem('mult', ArrayAdder(size), promotes=['x', 'y'])

        recorder = om.SqliteRecorder("cases.sql")
        prob.model.add_recorder(recorder)

        prob.model.recording_options['record_inputs'] = True
        prob.model.recording_options['record_outputs'] = True
        prob.model.recording_options['record_residuals'] = True

        prob.setup()

        prob['x'] = np.ones(size)

        prob.run_driver()
        prob.cleanup()

        cr = om.CaseReader("cases.sql")
        system_cases = cr.list_cases(out_stream=None)
        case = cr.get_case(system_cases[0])

        # list inputs
        # out_stream - not hierarchical - extras - no print_arrays
        stream = StringIO()
        case.list_inputs(values=True,
                         units=True,
                         prom_name=True,
                         hierarchical=False,
                         print_arrays=False,
                         out_stream=stream)
        text = stream.getvalue()
        self.assertEqual(1, text.count("1 Input(s) in 'model'"))
        self.assertEqual(1, text.count('mult.x'))
        num_non_empty_lines = sum([1 for s in text.splitlines() if s.strip()])
        self.assertEqual(4, num_non_empty_lines)
        self.assertEqual(1, text.count('mult.x   |10.0|  inch   x'))

        # out_stream - hierarchical - extras - no print_arrays
        stream = StringIO()
        case.list_inputs(values=True,
                         units=True,
                         shape=True,
                         hierarchical=True,
                         print_arrays=False,
                         out_stream=stream)
        text = stream.getvalue()
        self.assertEqual(1, text.count("1 Input(s) in 'model'"))
        num_non_empty_lines = sum([1 for s in text.splitlines() if s.strip()])
        self.assertEqual(5, num_non_empty_lines)
        self.assertEqual(1, text.count('\nmult'))
        self.assertEqual(1, text.count('\n  x      |10.0|  inch   (100'))

        # list outputs
        # out_stream - not hierarchical - extras - no print_arrays
        stream = StringIO()
        case.list_outputs(values=True,
                          units=True,
                          shape=True,
                          bounds=True,
                          residuals=True,
                          scaling=True,
                          hierarchical=False,
                          print_arrays=False,
                          out_stream=stream)
        text = stream.getvalue()
        self.assertEqual(text.count('2 Explicit Output'), 1)
        # make sure they are in the correct order
        # FIXME: disabled until Case orders outputs
        # self.assertTrue(text.find("des_vars.x") < text.find('mult.y'))
        num_non_empty_lines = sum([1 for s in text.splitlines() if s.strip()])
        self.assertEqual(6, num_non_empty_lines)

        # Promoted names - no print arrays
        stream = StringIO()
        case.list_outputs(values=True,
                          prom_name=True,
                          print_arrays=False,
                          out_stream=stream)
        text = stream.getvalue()
        self.assertEqual(text.count('  x       |10.0|   x'), 1)
        self.assertEqual(text.count('  y       |110.0|  y'), 1)
        num_non_empty_lines = sum([1 for s in text.splitlines() if s.strip()])
        self.assertEqual(num_non_empty_lines, 8)

        # Hierarchical - no print arrays
        stream = StringIO()
        case.list_outputs(values=True,
                          units=True,
                          shape=True,
                          bounds=True,
                          residuals=True,
                          scaling=True,
                          hierarchical=True,
                          print_arrays=False,
                          out_stream=stream)
        text = stream.getvalue()
        self.assertEqual(text.count('\ndes_vars'), 1)
        self.assertEqual(text.count('\n  x'), 1)
        self.assertEqual(text.count('\nmult'), 1)
        self.assertEqual(text.count('\n  y'), 1)
        num_non_empty_lines = sum([1 for s in text.splitlines() if s.strip()])
        self.assertEqual(num_non_empty_lines, 8)

        # Need to explicitly set this to make sure all ways of running this test
        #   result in the same format of the output. When running this test from the
        #   top level via testflo, the format comes out different than if the test is
        #   run individually
        opts = {
            'edgeitems': 3,
            'infstr': 'inf',
            'linewidth': 75,
            'nanstr': 'nan',
            'precision': 8,
            'suppress': False,
            'threshold': 1000,
        }

        from distutils.version import LooseVersion
        if LooseVersion(np.__version__) >= LooseVersion("1.14"):
            opts['legacy'] = '1.13'

        with printoptions(**opts):
            # list outputs
            # out_stream - not hierarchical - extras - print_arrays
            stream = StringIO()
            case.list_outputs(values=True,
                              units=True,
                              shape=True,
                              bounds=True,
                              residuals=True,
                              scaling=True,
                              hierarchical=False,
                              print_arrays=True,
                              out_stream=stream)
            text = stream.getvalue()
            self.assertEqual(text.count('2 Explicit Output'), 1)
            self.assertEqual(text.count('value:'), 2)
            self.assertEqual(text.count('resids:'), 2)
            self.assertEqual(text.count('['), 4)
            # make sure they are in the correct order
            # FIXME: disabled until Case orders outputs
            # self.assertTrue(text.find("des_vars.x") < text.find('mult.y'))
            num_non_empty_lines = sum([1 for s in text.splitlines() if s.strip()])
            self.assertEqual(44, num_non_empty_lines)

            # Hierarchical
            stream = StringIO()
            case.list_outputs(values=True,
                              units=True,
                              shape=True,
                              bounds=True,
                              residuals=True,
                              scaling=True,
                              hierarchical=True,
                              print_arrays=True,
                              out_stream=stream)
            text = stream.getvalue()
            self.assertEqual(text.count('2 Explicit Output'), 1)
            self.assertEqual(text.count('value:'), 2)
            self.assertEqual(text.count('resids:'), 2)
            self.assertEqual(text.count('['), 4)
            self.assertEqual(text.count('\ndes_vars'), 1)
            self.assertEqual(text.count('\n  x'), 1)
            self.assertEqual(text.count('\nmult'), 1)
            self.assertEqual(text.count('\n  y'), 1)
            num_non_empty_lines = sum([1 for s in text.splitlines() if s.strip()])
            self.assertEqual(num_non_empty_lines, 46)

    def test_system_metadata_attribute_deprecated(self):
        model = om.Group()
        model.add_recorder(self.recorder)
        prob = om.Problem(model)
        prob.setup()
        prob.run_model()
        prob.cleanup()

        cr = om.CaseReader(self.filename)
        msg = "The BaseCaseReader.system_metadata attribute is deprecated. " \
        "Use `list_model_options` instead."
        with assert_warning(DeprecationWarning, msg):
            options = cr.system_metadata

    def test_system_options_attribute_deprecated(self):
        model = om.Group()
        model.add_recorder(self.recorder)
        prob = om.Problem(model)
        prob.setup()
        prob.run_model()
        prob.cleanup()

        cr = om.CaseReader(self.filename)
        msg = "The system_options attribute is deprecated. Use `list_model_options` instead."
        with assert_warning(DeprecationWarning, msg):
            options = cr.system_options

    def test_sqlite_reader_problem_derivatives(self):

        class UglyParaboloid(om.ExplicitComponent):
            """
            A version of the Paraboloid component with some odd but valid
            variable names... for testing the parsing of derivative keys.
            """
            def setup(self):
                self.add_input('x,1', val=0.0)
                self.add_input('y:2', val=0.0)
                self.add_output('f(xy)', val=0.0)
                self.declare_partials('*', '*')

            def compute(self, inputs, outputs):
                x = inputs['x,1']
                y = inputs['y:2']
                outputs['f(xy)'] = (x-3.0)**2 + x*y + (y+4.0)**2 - 3.0

            def compute_partials(self, inputs, partials):
                x = inputs['x,1']
                y = inputs['y:2']
                partials['f(xy)', 'x,1'] = 2.0*x - 6.0 + y
                partials['f(xy)', 'y:2'] = 2.0*y + 8.0 + x

        # make a model with some messy var names
        model = om.Group()
        model.add_subsystem('p1', om.IndepVarComp('x,1', 50.0), promotes=['*'])
        model.add_subsystem('p2', om.IndepVarComp('y:2', 50.0), promotes=['*'])
        model.add_subsystem('comp', UglyParaboloid(), promotes=['*'])

        model.add_subsystem('con', om.ExecComp('c = - x + y'), promotes_outputs=['c'])
        model.connect('x,1', 'con.x')
        model.connect('y:2', 'con.y')

        model.add_design_var('x,1', lower=-50.0, upper=50.0)
        model.add_design_var('y:2', lower=-50.0, upper=50.0)
        model.add_objective('f(xy)')
        model.add_constraint('c', upper=-15.0)

        prob = om.Problem(model)
        prob.driver = om.ScipyOptimizeDriver(disp=False, tol=1e-9)
        prob.recording_options['record_derivatives'] = True
        recorder = om.SqliteRecorder('cases.sql')

        prob.add_recorder(recorder)

        prob.setup()
        prob.set_solver_print(0)
        prob.run_driver()

        case_name = "c1"
        prob.record(case_name)

        prob.cleanup()

        cr = om.CaseReader('cases.sql')

        num_problem_cases = len(cr.list_cases('problem', out_stream=None))
        self.assertEqual(num_problem_cases, 1)

        c1 = cr.get_case('c1')

        J = prob.compute_totals()
        np.testing.assert_almost_equal(c1.derivatives[('f(xy)', 'x,1')], J[('comp.f(xy)', 'p1.x,1')])
        np.testing.assert_almost_equal(c1.derivatives[('f(xy)', 'y:2')], J[('comp.f(xy)', 'p2.y:2')])
        np.testing.assert_almost_equal(c1.derivatives[('c', 'x,1')], J[('con.c', 'p1.x,1')])
        np.testing.assert_almost_equal(c1.derivatives[('c', 'y:2')], J[('con.c', 'p2.y:2')])

    def test_comma_comp(self):
        class CommaComp(om.ExplicitComponent):

            def setup(self):
                self.add_input('some_{input,withcommas}', val=3)
                self.add_output('an_{output,withcommas}', val=10)
                self.declare_partials('*', '*', method='fd')

            def compute(self, inputs, outputs):
                outputs['an_{output,withcommas}'] = 2*inputs['some_{input,withcommas}']**2

        p = om.Problem()

        p.model.add_subsystem('dv', om.IndepVarComp('some_{input,withcommas}', val=26.), promotes=['*'])
        p.model.add_subsystem('comma_comp', CommaComp(), promotes=['*'])

        recorder = om.SqliteRecorder('cases.sql')
        p.add_recorder(recorder)

        p.recording_options['record_derivatives'] = True

        p.model.add_design_var('some_{input,withcommas}', upper=100, lower=-100)
        p.model.add_objective('an_{output,withcommas}')

        p.setup()
        p.run_driver()
        p.record('final')

        J = p.compute_totals()

        cr = om.CaseReader("cases.sql")
        case = cr.get_case('final')

        for deriv_key in J:
            np.testing.assert_almost_equal(case.derivatives[deriv_key], J[deriv_key])

    def test_list_cases(self):
        prob = SellarProblem()
        prob.setup()

        prob.add_recorder(self.recorder)
        prob.driver.add_recorder(self.recorder)
        prob.model.d1.add_recorder(self.recorder)

        prob.run_driver()

        prob.record('final')
        prob.cleanup()

        cr = om.CaseReader(self.filename)

        cases_set = set(cr.list_cases(out_stream=None))

        expected_set = {'rank0:Driver|0|root._solve_nonlinear|0|d1._solve_nonlinear|0',
            'rank0:Driver|0|root._solve_nonlinear|0|NonlinearBlockGS|1|d1._solve_nonlinear|1',
            'rank0:Driver|0|root._solve_nonlinear|0|NonlinearBlockGS|2|d1._solve_nonlinear|2',
            'rank0:Driver|0|root._solve_nonlinear|0|NonlinearBlockGS|3|d1._solve_nonlinear|3',
            'rank0:Driver|0|root._solve_nonlinear|0|NonlinearBlockGS|4|d1._solve_nonlinear|4',
            'rank0:Driver|0|root._solve_nonlinear|0|NonlinearBlockGS|5|d1._solve_nonlinear|5',
            'rank0:Driver|0|root._solve_nonlinear|0|NonlinearBlockGS|6|d1._solve_nonlinear|6',
            'rank0:Driver|0|root._solve_nonlinear|0|NonlinearBlockGS|7|d1._solve_nonlinear|7',
            'rank0:Driver|0',
            'final'}

        self.assertSetEqual(cases_set, expected_set)

    def test_list_cases_format(self):
        prob = SellarProblem()
        prob.setup()

        prob.add_recorder(self.recorder)
        prob.driver.add_recorder(self.recorder)
        prob.model.d1.add_recorder(self.recorder)

        prob.run_driver()

        prob.record('final')
        prob.cleanup()

        cr = om.CaseReader(self.filename)

        expected_cases = [
            'system',
            '    rank0:Driver|0|root._solve_nonlinear|0|d1._solve_nonlinear|0',
            '    rank0:Driver|0|root._solve_nonlinear|0|NonlinearBlockGS|1|d1._solve_nonlinear|1',
            '    rank0:Driver|0|root._solve_nonlinear|0|NonlinearBlockGS|2|d1._solve_nonlinear|2',
            '    rank0:Driver|0|root._solve_nonlinear|0|NonlinearBlockGS|3|d1._solve_nonlinear|3',
            '    rank0:Driver|0|root._solve_nonlinear|0|NonlinearBlockGS|4|d1._solve_nonlinear|4',
            '    rank0:Driver|0|root._solve_nonlinear|0|NonlinearBlockGS|5|d1._solve_nonlinear|5',
            '    rank0:Driver|0|root._solve_nonlinear|0|NonlinearBlockGS|6|d1._solve_nonlinear|6',
            '    rank0:Driver|0|root._solve_nonlinear|0|NonlinearBlockGS|7|d1._solve_nonlinear|7',
            'driver',
            '    rank0:Driver|0',
            'problem',
            '    final',
        ]

        stream = StringIO()
        cases = cr.list_cases(out_stream=stream)
        text = stream.getvalue().split('\n')
        for i, line in enumerate(expected_cases):
            self.assertEqual(text[i], line)

    def test_list_sources_format(self):
        prob = SellarProblem()
        prob.setup()

        prob.add_recorder(self.recorder)
        prob.driver.add_recorder(self.recorder)
        prob.model.d1.add_recorder(self.recorder)

        prob.run_driver()

        prob.record('final')
        prob.cleanup()

        cr = om.CaseReader(self.filename)

        expected_sources = [
            'driver',
            'root.d1',
            'problem'
        ]

        with self.assertRaises(TypeError) as cm:
            cr.list_sources('problem')
        self.assertTrue(str(cm.exception), "Invalid output stream specified for 'out_stream'.")

        stream = StringIO()
        cases = cr.list_sources(out_stream=stream)
        text = stream.getvalue().split('\n')
        for i, line in enumerate(expected_sources):
            self.assertEqual(text[i], line)

    def test_list_source_vars_format(self):
        prob = SellarProblem()
        prob.setup()

        prob.add_recorder(self.recorder)
        prob.driver.add_recorder(self.recorder)
        prob.model.d1.add_recorder(self.recorder)

        prob.run_driver()

        prob.record('final')
        prob.cleanup()

        cr = om.CaseReader(self.filename)

        expected_cases = [
            'outputs',
            '    z',
            '    x',
            '    obj',
            '    con2',
            '    con1'
        ]

        stream = StringIO()
        cases = cr.list_source_vars('driver', out_stream=stream)
        text = sorted(stream.getvalue().split('\n'), reverse=True)
        for i, line in enumerate(expected_cases):
            self.assertEqual(text[i], line)

<<<<<<< HEAD
@unittest.skipUnless(tabulate, "Tabulate is required")
@use_tempdirs
class TestNotebookFormat(unittest.TestCase):

    def setUp(self):
        openmdao.core.system.notebook = True
        openmdao.recorders.sqlite_reader.notebook = True

        self.filename = "sqlite_test"
        self.recorder = om.SqliteRecorder(self.filename, record_viewer_data=False)

    def tearDown(self):
        openmdao.core.system.notebook = False
        openmdao.recorders.sqlite_reader.notebook = False

    def test_list_inputs_and_outputs_notebook_format(self):

        prob = om.Problem()
        model = prob.model = DoubleSellar()

        driver = prob.driver

        recorder = om.SqliteRecorder("cases.sql")
        prob.model.add_recorder(recorder)

        driver.recording_options['record_desvars'] = False
        driver.recording_options['record_objectives'] = False
        driver.recording_options['record_constraints'] = False
        driver.recording_options['record_derivatives'] = False
        driver.add_recorder(recorder)

        # each SubSellar group converges itself
        g1 = model.g1
        g1.nonlinear_solver = om.NewtonSolver(solve_subsystems=True)
        g1.linear_solver = om.DirectSolver()  # used for derivatives

        g2 = model.g2
        g2.nonlinear_solver = om.NewtonSolver(solve_subsystems=True)
        g2.linear_solver = om.DirectSolver()

        # Converge the outer loop with Gauss Seidel, with a looser tolerance.
        model.nonlinear_solver = om.NonlinearBlockGS(rtol=1.0e-5)
        model.linear_solver = om.ScipyKrylov()
        model.linear_solver.precon = om.LinearBlockGS()

        prob.setup()
        prob.run_model()

        inputs = prob.model.list_inputs()

        self.assertTrue("g1.d1.z" in inputs)
        self.assertTrue("[0. 0.]" in inputs)
        self.assertTrue("g1.d1.y2" in inputs)
        self.assertTrue("[0.80000249]" in inputs)
        self.assertTrue("Inputs" in inputs)
        self.assertTrue("value" in inputs)
        self.assertTrue("units" in inputs)
        self.assertTrue("shape" in inputs)
        self.assertTrue("global_shape" in inputs)

        outputs = prob.model.list_outputs(units=True)

        self.assertTrue("g1.d1.y1" in outputs)
        self.assertTrue("0.640004" in outputs)
        self.assertTrue("g1.d2.y2" in outputs)
        self.assertTrue("0.800002" in outputs)
        self.assertTrue("Explicit Output" in outputs)
        self.assertTrue("value" in outputs)
        self.assertTrue("units" in outputs)
        self.assertTrue("shape" in outputs)
        self.assertTrue("global_shape" in outputs)

    def test_list_cases_format(self):

        recorder = om.SqliteRecorder(self.filename, record_viewer_data=False)

        prob = SellarProblem()
        prob.setup()

        prob.add_recorder(recorder)
        prob.driver.add_recorder(recorder)
        prob.model.d1.add_recorder(recorder)

        prob.run_driver()

        prob.record('final')
        prob.cleanup()

        cr = om.CaseReader(self.filename)

        expected_cases = [
            'system',
            '    rank0:Driver|0|root._solve_nonlinear|0|d1._solve_nonlinear|0',
            '    rank0:Driver|0|root._solve_nonlinear|0|NonlinearBlockGS|1|d1._solve_nonlinear|1',
            '    rank0:Driver|0|root._solve_nonlinear|0|NonlinearBlockGS|2|d1._solve_nonlinear|2',
            '    rank0:Driver|0|root._solve_nonlinear|0|NonlinearBlockGS|3|d1._solve_nonlinear|3',
            '    rank0:Driver|0|root._solve_nonlinear|0|NonlinearBlockGS|4|d1._solve_nonlinear|4',
            '    rank0:Driver|0|root._solve_nonlinear|0|NonlinearBlockGS|5|d1._solve_nonlinear|5',
            '    rank0:Driver|0|root._solve_nonlinear|0|NonlinearBlockGS|6|d1._solve_nonlinear|6',
            '    rank0:Driver|0|root._solve_nonlinear|0|NonlinearBlockGS|7|d1._solve_nonlinear|7',
            'driver',
            '    rank0:Driver|0',
            'problem',
            '    final',
        ]

        cases = cr.list_cases()

        expected_case_outputs = [
            'system',
            'driver',
            'problem',
            'rank0:Driver|0|root._solve_nonlinear|0|d1._solve_nonlinear|0',
            'rank0:Driver|0|root._solve_nonlinear|0|NonlinearBlockGS|1|d1._solve_nonlinear|1',
            'rank0:Driver|0',
            'final']

        for i in expected_case_outputs:
            self.assertTrue(i in cases)

    def test_driver_source_list_cases(self):
        prob = om.Problem()
        model = prob.model

        model.add_subsystem('p1', om.IndepVarComp('x', 0.0), promotes=['x'])
        model.add_subsystem('p2', om.IndepVarComp('y', 0.0), promotes=['y'])
        model.add_subsystem('comp', Paraboloid(), promotes=['x', 'y', 'f_xy'])

        model.add_design_var('x', lower=0.0, upper=1.0)
        model.add_design_var('y', lower=0.0, upper=1.0)
        model.add_objective('f_xy')

        prob.setup()

        # create a list of DOE cases
        case_gen = om.FullFactorialGenerator(levels=3)
        cases = list(case_gen(model.get_design_vars(recurse=True)))

        # create DOEDriver using provided list of cases
        prob.driver = om.DOEDriver(cases)
        prob.driver.add_recorder(om.SqliteRecorder("cases.sql"))

        prob.run_driver()
        prob.cleanup()

        cr = om.CaseReader("cases.sql")
        cases = cr.list_cases('driver')

        expected_output = [
            'driver',
            'rank0:DOEDriver_List|0',
            'rank0:DOEDriver_List|1'
        ]

        for i in expected_output:
            self.assertTrue(i in cases)
=======
>>>>>>> 3b2da23c

@use_tempdirs
class TestFeatureSqliteReader(unittest.TestCase):

    def test_feature_list_cases(self):
        import numpy as np
        import openmdao.api as om
        from openmdao.test_suite.components.sellar_feature import SellarMDA

        prob = om.Problem(model=SellarMDA())

        model = prob.model
        model.add_design_var('z', lower=np.array([-10.0, 0.0]),
                                  upper=np.array([10.0, 10.0]))
        model.add_design_var('x', lower=0.0, upper=10.0)
        model.add_objective('obj')
        model.add_constraint('con1', upper=0.0)
        model.add_constraint('con2', upper=0.0)

        driver = prob.driver = om.ScipyOptimizeDriver(optimizer='SLSQP', tol=1e-9)

        driver.add_recorder(om.SqliteRecorder('cases.sql'))

        prob.setup()
        prob.set_solver_print(0)
        prob.run_driver()
        prob.cleanup()

        cr = om.CaseReader('cases.sql')

        case_names = cr.list_cases(out_stream=None)

        self.assertEqual(len(case_names), driver.iter_count)
        self.assertEqual(case_names, ['rank0:ScipyOptimize_SLSQP|%d' % i for i in range(driver.iter_count)])
        self.assertEqual('', '')

        for name in case_names:
            case = cr.get_case(name)
            self.assertEqual(case, case)

    def test_feature_get_cases(self):
        import openmdao.api as om
        from openmdao.test_suite.components.sellar_feature import SellarMDA

        import numpy as np

        prob = om.Problem(model=SellarMDA())

        model = prob.model
        model.add_design_var('z', lower=np.array([-10.0, 0.0]),
                                  upper=np.array([10.0, 10.0]))
        model.add_design_var('x', lower=0.0, upper=10.0)
        model.add_objective('obj')
        model.add_constraint('con1', upper=0.0)
        model.add_constraint('con2', upper=0.0)

        driver = prob.driver = om.ScipyOptimizeDriver(optimizer='SLSQP', tol=1e-9)
        driver.add_recorder(om.SqliteRecorder('cases.sql'))

        prob.setup()
        prob.set_solver_print(0)
        prob.run_driver()
        prob.cleanup()

        cr = om.CaseReader('cases.sql')

        cases = cr.get_cases()

        self.assertEqual(len(cases), driver.iter_count)

        for case in cases:
            self.assertEqual(case, case)

    def test_feature_get_cases_nested(self):
        import openmdao.api as om
        from openmdao.test_suite.components.sellar_feature import SellarMDA

        import numpy as np

        # define Sellar MDA problem
        prob = om.Problem(model=SellarMDA())

        model = prob.model
        model.add_design_var('z', lower=np.array([-10.0, 0.0]),
                                  upper=np.array([10.0, 10.0]))
        model.add_design_var('x', lower=0.0, upper=10.0)
        model.add_objective('obj')
        model.add_constraint('con1', upper=0.0)
        model.add_constraint('con2', upper=0.0)

        prob.driver = om.ScipyOptimizeDriver(optimizer='SLSQP', tol=1e-9, disp=False)

        # add recorder to the driver, model and solver
        recorder = om.SqliteRecorder('cases.sql')

        prob.driver.add_recorder(recorder)
        model.add_recorder(recorder)
        model.nonlinear_solver.add_recorder(recorder)

        # run the problem
        prob.setup()
        prob.set_solver_print(0)
        prob.run_driver()
        prob.cleanup()

        # get the last driver case
        cr = om.CaseReader('cases.sql')

        driver_cases = cr.list_cases('driver')
        last_driver_case = driver_cases[-1]

        # get a recursive dict of all child cases of the last driver case
        cases = cr.get_cases(last_driver_case, recurse=True, flat=False)

        # access the last driver case and it's children
        for case in cases:
            self.assertEqual(case, case)
            for child_case in cases[case]:
                self.assertEqual(child_case, child_case)
                for grandchild in cases[case][child_case]:
                    self.assertEqual(grandchild, grandchild)

    def test_feature_list_sources(self):
        import openmdao.api as om
        from openmdao.test_suite.components.sellar_feature import SellarMDA

        import numpy as np

        # define Sellar MDA problem
        prob = om.Problem(model=SellarMDA())

        model = prob.model
        model.add_design_var('z', lower=np.array([-10.0, 0.0]),
                                  upper=np.array([10.0, 10.0]))
        model.add_design_var('x', lower=0.0, upper=10.0)
        model.add_objective('obj')
        model.add_constraint('con1', upper=0.0)
        model.add_constraint('con2', upper=0.0)

        prob.driver = om.ScipyOptimizeDriver(optimizer='SLSQP', tol=1e-9, disp=False)

        # add recorder to the driver, model and solver
        recorder = om.SqliteRecorder('cases.sql')

        prob.driver.add_recorder(recorder)
        model.add_recorder(recorder)
        model.nonlinear_solver.add_recorder(recorder)

        # run the problem
        prob.setup()
        prob.set_solver_print(0)
        prob.run_driver()
        prob.cleanup()

        # examine cases to see what was recorded
        cr = om.CaseReader('cases.sql')

        sources = cr.list_sources()
        self.assertEqual(sorted(sources), ['driver', 'root', 'root.nonlinear_solver'])

        driver_vars = cr.list_source_vars('driver')
        self.assertEqual(('inputs:', sorted(driver_vars['inputs']), 'outputs:', sorted(driver_vars['outputs'])),
                         ('inputs:', [], 'outputs:', ['con1', 'con2', 'obj', 'x', 'z']))

        model_vars = cr.list_source_vars('root')
        self.assertEqual(('inputs:', sorted(model_vars['inputs']), 'outputs:', sorted(model_vars['outputs'])),
                         ('inputs:', ['x', 'y1', 'y2', 'z'], 'outputs:', ['con1', 'con2', 'obj', 'x', 'y1', 'y2', 'z']))

        solver_vars = cr.list_source_vars('root.nonlinear_solver')
        self.assertEqual(('inputs:', sorted(solver_vars['inputs']), 'outputs:', sorted(solver_vars['outputs'])),
                         ('inputs:', ['x', 'y1', 'y2', 'z'], 'outputs:', ['con1', 'con2', 'obj', 'x', 'y1', 'y2', 'z']))

    def test_feature_reading_driver_derivatives(self):
        import openmdao.api as om
        from openmdao.test_suite.components.sellar_feature import SellarMDA

        import numpy as np

        prob = om.Problem(model=SellarMDA())

        model = prob.model
        model.add_design_var('z', lower=np.array([-10.0, 0.0]),
                                  upper=np.array([10.0, 10.0]))
        model.add_design_var('x', lower=0.0, upper=10.0)
        model.add_objective('obj')
        model.add_constraint('con1', upper=0.0)
        model.add_constraint('con2', upper=0.0)

        driver = prob.driver = om.ScipyOptimizeDriver(optimizer='SLSQP', tol=1e-9, disp=False)
        driver.recording_options['record_derivatives'] = True

        driver.add_recorder(om.SqliteRecorder('cases.sql'))

        prob.setup()
        prob.set_solver_print(0)
        prob.run_driver()
        prob.cleanup()

        cr = om.CaseReader('cases.sql')

        # Get derivatives associated with the last iteration.
        derivs = cr.get_case(-1).derivatives

        # check that derivatives have been recorded.
        self.assertEqual(set(derivs.keys()), set([
            ('obj', 'z'), ('con2', 'z'), ('con1', 'x'),
            ('obj', 'x'), ('con2', 'x'), ('con1', 'z')
        ]))

        # Get specific derivative.
        assert_near_equal(derivs['obj', 'z'], derivs['obj', 'z'])

    def test_feature_recording_option_precedence(self):
        import openmdao.api as om
        from openmdao.test_suite.components.paraboloid import Paraboloid

        prob = om.Problem()
        model = prob.model

        model.add_subsystem('comp', Paraboloid(), promotes=['*'])
        model.add_subsystem('con', om.ExecComp('c = x - y'), promotes=['*'])

        model.set_input_defaults('x', val=50.0)
        model.set_input_defaults('y', val=50.0)

        prob.driver = om.ScipyOptimizeDriver(optimizer='SLSQP', tol=1e-9, disp=False)

        model.add_design_var('x', lower=-50.0, upper=50.0)
        model.add_design_var('y', lower=-50.0, upper=50.0)
        model.add_objective('f_xy')
        model.add_constraint('c', lower=15.0)

        filename = "cases.sql"
        recorder = om.SqliteRecorder(filename)

        prob.driver.add_recorder(recorder)
        prob.driver.recording_options['record_desvars'] = True
        prob.driver.recording_options['record_outputs'] = True
        prob.driver.recording_options['includes'] = []
        prob.driver.recording_options['excludes'] = []

        prob.set_solver_print(0)
        prob.setup()
        prob.run_driver()
        prob.cleanup()

        # First case with record_desvars = True and includes = []
        cr = om.CaseReader(filename)
        case = cr.get_case(-1)

        self.assertEqual(sorted(case.outputs.keys()), ['c', 'f_xy', 'x', 'y'])

        # Second case with record_desvars = False and includes = []
        recorder = om.SqliteRecorder(filename)
        prob.driver.add_recorder(recorder)
        prob.driver.recording_options['record_desvars'] = False
        prob.driver.recording_options['record_outputs'] = True
        prob.driver.recording_options['includes'] = []

        prob.setup()
        prob.run_driver()
        prob.cleanup()

        cr = om.CaseReader(filename)
        case = cr.get_case(0)

        self.assertEqual(sorted(case.outputs.keys()), ['c', 'f_xy'])

        # Third case with record_desvars = True and includes = ['*']
        recorder = om.SqliteRecorder(filename)
        prob.driver.add_recorder(recorder)
        prob.driver.recording_options['record_desvars'] = True
        prob.driver.recording_options['record_outputs'] = True
        prob.driver.recording_options['includes'] = ['*']

        prob.setup()
        prob.run_driver()
        prob.cleanup()

        cr = om.CaseReader(filename)
        case = cr.get_case(0)

        self.assertEqual(sorted(case.outputs.keys()), ['c', 'f_xy', 'x', 'y'])

        # Fourth case with record_desvars = False, record_outputs = True, and includes = ['*']
        recorder = om.SqliteRecorder(filename)
        prob.driver.add_recorder(recorder)
        prob.driver.recording_options['record_desvars'] = False
        prob.driver.recording_options['record_outputs'] = True
        prob.driver.recording_options['includes'] = ['*']

        prob.setup()
        prob.run_driver()
        prob.cleanup()

        cr = om.CaseReader(filename)
        case = cr.get_case(0)

        self.assertEqual(sorted(case.outputs.keys()), ['c', 'f_xy', 'x', 'y'])

    def test_feature_driver_options_with_values(self):
        import openmdao.api as om
        from openmdao.test_suite.components.sellar import SellarDerivatives

        import numpy as np

        prob = om.Problem(model=SellarDerivatives())

        model = prob.model
        model.add_design_var('z', lower=np.array([-10.0, 0.0]),
                                  upper=np.array([10.0, 10.0]))
        model.add_design_var('x', lower=0.0, upper=10.0)
        model.add_objective('obj')
        model.add_constraint('con1', upper=0.0)
        model.add_constraint('con2', upper=0.0)

        driver = prob.driver = om.ScipyOptimizeDriver(optimizer='SLSQP', tol=1e-9, disp=False)

        driver.add_recorder(om.SqliteRecorder("cases.sql"))

        driver.recording_options['includes'] = []
        driver.recording_options['record_objectives'] = True
        driver.recording_options['record_constraints'] = True
        driver.recording_options['record_desvars'] = True

        prob.setup()
        prob.set_solver_print(0)
        prob.run_driver()
        prob.cleanup()

        cr = om.CaseReader("cases.sql")

        driver_cases = cr.list_cases('driver')
        case = cr.get_case(driver_cases[0])

        self.assertEqual(sorted(case.outputs.keys()), ['con1', 'con2', 'obj', 'x', 'z'])

        objs = case.get_objectives()
        cons = case.get_constraints()
        dvs = case.get_design_vars()
        rsps = case.get_responses()

        # keys() will give you the promoted variable names
        self.assertEqual((sorted(objs.keys()), sorted(cons.keys()), sorted(dvs.keys())),
                         (['obj'], ['con1', 'con2'], ['x', 'z']))

        # alternatively, you can get the absolute names
        self.assertEqual((sorted(objs.absolute_names()), sorted(cons.absolute_names()), sorted(dvs.absolute_names())),
                         (['obj_cmp.obj'], ['con_cmp1.con1', 'con_cmp2.con2'], ['x', 'z']))

        # you can access variable values using either the promoted or the absolute name
        self.assertEqual((objs['obj'], objs['obj_cmp.obj']), (objs['obj_cmp.obj'], objs['obj']))
        self.assertEqual((dvs['x'], dvs['_auto_ivc.v1']), (dvs['_auto_ivc.v1'], dvs['x']))
        self.assertEqual((rsps['obj'], rsps['obj_cmp.obj']), (rsps['obj_cmp.obj'], rsps['obj']))

        # you can also access the variables directly from the case object
        self.assertEqual((case['obj'], case['obj_cmp.obj']), (objs['obj_cmp.obj'], objs['obj']))
        self.assertEqual((case['x'], case['_auto_ivc.v1']), (dvs['_auto_ivc.v1'], dvs['x']))

    def test_feature_list_inputs_and_outputs(self):
        import openmdao.api as om
        from openmdao.test_suite.components.sellar import SellarProblem

        prob = SellarProblem()

        recorder = om.SqliteRecorder("cases.sql")
        prob.model.add_recorder(recorder)
        prob.model.recording_options['record_residuals'] = True

        prob.setup()

        d1 = prob.model.d1
        d1.nonlinear_solver = om.NonlinearBlockGS(maxiter=5)
        d1.add_recorder(recorder)

        prob.run_driver()
        prob.cleanup()

        cr = om.CaseReader("cases.sql")

        system_cases = cr.list_cases('root.d1')

        case = cr.get_case(system_cases[1])

        # list_inputs will print a report to the screen
        case_inputs = sorted(case.list_inputs())

        assert_near_equal(case_inputs[0][1]['value'], [1.], tolerance=1e-10) # d1.x
        assert_near_equal(case_inputs[1][1]['value'], [12.27257053], tolerance=1e-10) # d1.y2
        assert_near_equal(case_inputs[2][1]['value'], [5., 2.], tolerance=1e-10) # d1.z

        case_outputs = case.list_outputs(prom_name=True)

        assert_near_equal(case_outputs[0][1]['value'], [25.545485893882876], tolerance=1e-10) # d1.y1

    def test_feature_list_inputs_and_outputs_with_tags(self):
        import openmdao.api as om

        class RectangleCompWithTags(om.ExplicitComponent):
            """
            A simple Explicit Component that also has input and output with tags.
            """

            def setup(self):
                self.add_input('length', val=1., tags=["tag1", "tag2"])
                self.add_input('width', val=1., tags=["tag2"])
                self.add_output('area', val=1., tags="tag1")

            def setup_partials(self):
                self.declare_partials('*', '*')

            def compute(self, inputs, outputs):
                outputs['area'] = inputs['length'] * inputs['width']

        model = om.Group()
        prob = om.Problem(model)
        model.add_recorder(om.SqliteRecorder('cases.sql'))

        model.add_subsystem('rect', RectangleCompWithTags(), promotes=['length', 'width', 'area'])

        prob.setup(check=False)

        prob.set_val('length', 100.0)
        prob.set_val('width', 60.0)

        prob.run_model()

        prob.cleanup()

        cr = om.CaseReader("cases.sql")

        cases = cr.get_cases()
        case = cases[0]

        # Inputs with tag that matches
        inputs = case.list_inputs(out_stream=None, tags="tag1")
        self.assertEqual(sorted([inp[0] for inp in inputs]), sorted(['rect.length',]))

        # Inputs with multiple tags
        inputs = case.list_inputs(out_stream=None, tags=["tag1", "tag2"])
        self.assertEqual(sorted([inp[0] for inp in inputs]), sorted(['rect.width', 'rect.length']))

        # Outputs with tag that does match
        outputs = case.list_outputs(tags="tag1")
        self.assertEqual(sorted([outp[0] for outp in outputs]), ['rect.area',])

    def test_feature_list_inputs_and_outputs_with_includes_excludes(self):
        import openmdao.api as om
        from openmdao.core.tests.test_expl_comp import RectangleComp

        model = om.Group()
        prob = om.Problem(model)
        model.add_recorder(om.SqliteRecorder('cases.sql'))

        model.add_subsystem('rect', RectangleComp(), promotes=['length', 'width', 'area'])

        prob.setup(check=False)

        prob.set_val('length', 100.)
        prob.set_val('width', 60.0)

        prob.run_model()

        prob.cleanup()

        cr = om.CaseReader("cases.sql")

        cases = cr.get_cases()
        case = cases[0]

        # Inputs with includes
        inputs = case.list_inputs(includes=['*length'], out_stream=None)
        self.assertEqual(sorted([inp[0] for inp in inputs]), sorted(['rect.length',]))

        # Inputs with multiple tags
        inputs = case.list_inputs(excludes=['*length'], out_stream=None)
        self.assertEqual(sorted([inp[0] for inp in inputs]), sorted(['rect.width',]))

        # Outputs with includes
        outputs = case.list_outputs(includes=['*area'], out_stream=None)
        self.assertEqual(sorted([outp[0] for outp in outputs]), ['rect.area',])

        # Inputs with excludes
        inputs = case.list_inputs(excludes=['*length'], out_stream=None)
        self.assertEqual(sorted(['rect.width']), sorted([inp[0] for inp in inputs]))

    def test_feature_get_val(self):
        import openmdao.api as om

        model = om.Group()
        model.add_recorder(om.SqliteRecorder('cases.sql'))

        speed = om.ExecComp('v=x/t', x={'units': 'm'}, t={'units': 's'}, v={'units': 'm/s'})

        model.add_subsystem('speed', speed, promotes=['x', 't', 'v'])

        prob = om.Problem(model)
        prob.setup()

        prob.set_val('x', 100., units='m')
        prob.set_val('t', 60., units='s')

        prob.run_model()
        prob.cleanup()

        cr = om.CaseReader('cases.sql')
        case = cr.get_case(0)

        assert_near_equal(case['x'], 100., 1e-6)
        assert_near_equal(case.get_val('x', units='ft'), 328.0839895, 1e-6)

        assert_near_equal(case['v'], 100./60., 1e-6)
        assert_near_equal(case.get_val('v', units='ft/s'), 5.46807, 1e-6)

    def test_feature_sqlite_reader_read_problem_derivatives_multiple_recordings(self):
        import openmdao.api as om
        from openmdao.test_suite.components.eggcrate import EggCrate

        prob = om.Problem()
        model = prob.model

        model.add_subsystem('egg_crate', EggCrate(), promotes=['x', 'y', 'f_xy'])
        model.add_design_var('x', lower=-50.0, upper=50.0)
        model.add_design_var('y', lower=-50.0, upper=50.0)
        model.add_objective('f_xy')
        prob.driver = om.ScipyOptimizeDriver(disp=False, tol=1e-9)

        prob.recording_options['record_derivatives'] = True
        recorder = om.SqliteRecorder('cases.sql')
        prob.add_recorder(recorder)

        prob.setup()

        prob.set_solver_print(0)

        prob.set_val('x', 2.5)
        prob.set_val('y', 2.5)

        prob.run_driver()
        assert_near_equal([prob.get_val('x'), prob.get_val('y'), prob.get_val('f_xy')],
                          [[3.01960159], [3.01960159], [18.97639468]], 1e-6)
        case_name_1 = "c1"
        prob.record(case_name_1)


        prob.set_val('x', 0.1)
        prob.set_val('y', -0.1)
        prob.run_driver()
        assert_near_equal([prob.get_val('x'), prob.get_val('y'), prob.get_val('f_xy')],
                          [[-2.14311975e-08], [2.14312031e-08], [2.388341e-14]], 1e-6)

        case_name_2 = "c2"
        prob.record(case_name_2)
        prob.cleanup()

        cr = om.CaseReader('cases.sql')

        num_problem_cases = len(cr.list_cases('problem'))
        self.assertEqual(num_problem_cases, 2)

        c1 = cr.get_case(case_name_1)
        c2 = cr.get_case(case_name_2)

        # check that derivatives have been recorded properly.
        assert_near_equal(c1.derivatives[('f_xy', 'x')][0], 0.0, 1e-4)
        assert_near_equal(c1.derivatives[('f_xy', 'y')][0], 0.0, 1e-4)

        assert_near_equal(c2.derivatives[('f_xy', 'x')][0], 0.0, 1e-4)
        assert_near_equal(c2.derivatives[('f_xy', 'y')][0], 0.0, 1e-4)


@use_tempdirs
class TestPromAbsDict(unittest.TestCase):

    def test_dict_functionality_pre_autoivc(self):
        prob = SellarProblem(SellarDerivativesGroupedPreAutoIVC)
        driver = prob.driver = om.ScipyOptimizeDriver(disp=False)

        recorder = om.SqliteRecorder("cases.sql")

        driver.add_recorder(recorder)
        driver.recording_options['includes'] = []
        driver.recording_options['record_objectives'] = True
        driver.recording_options['record_constraints'] = True
        driver.recording_options['record_desvars'] = True
        driver.recording_options['record_derivatives'] = True

        prob.setup()
        prob.run_driver()
        prob.cleanup()

        cr = om.CaseReader("cases.sql")

        driver_cases = cr.list_cases('driver', out_stream=None)
        driver_case = cr.get_case(driver_cases[-1])

        dvs = driver_case.get_design_vars()
        derivs = driver_case.derivatives

        # verify that map looks and acts like a regular dict
        self.assertTrue(isinstance(dvs, dict))
        self.assertEqual(sorted(dvs.keys()), ['x', 'z'])
        self.assertEqual(sorted(dvs.items()), [('x', dvs['x']), ('z', dvs['z'])])

        # verify that using absolute names works the same as using promoted names
        self.assertEqual(sorted(dvs.absolute_names()), ['px.x', 'pz.z'])
        self.assertEqual(dvs['x'], dvs['x'])
        self.assertEqual(dvs['pz.z'][0], dvs['z'][0])
        self.assertEqual(dvs['pz.z'][1], dvs['z'][1])

        # verify we can set the value using either promoted or absolute name as key
        # (although users wouldn't normally do this, it's used when copying or scaling)
        dvs['x'] = 111.
        self.assertEqual(dvs['x'], 111.)
        self.assertEqual(dvs['px.x'], 111.)

        dvs['px.x'] = 222.
        self.assertEqual(dvs['x'], 222.)
        self.assertEqual(dvs['px.x'], 222.)

        # verify deriv keys are tuples as expected, both promoted and absolute
        self.assertEqual(set(derivs.keys()), set([
            ('obj', 'z'), ('con2', 'z'), ('con1', 'x'),
            ('obj', 'x'), ('con2', 'x'), ('con1', 'z')
        ]))
        self.assertEqual(set(derivs.absolute_names()), set([
            ('obj_cmp.obj', 'pz.z'), ('con_cmp2.con2', 'pz.z'), ('con_cmp1.con1', 'px.x'),
            ('obj_cmp.obj', 'px.x'), ('con_cmp2.con2', 'px.x'), ('con_cmp1.con1', 'pz.z')
        ]))

        # verify we can access derivs via tuple or string, with promoted or absolute names
        J = prob.compute_totals(of=['obj'], wrt=['x'])
        expected = J[('obj', 'x')]
        np.testing.assert_almost_equal(derivs[('obj', 'x')], expected, decimal=6)
        np.testing.assert_almost_equal(derivs[('obj', 'px.x')], expected, decimal=6)
        np.testing.assert_almost_equal(derivs[('obj_cmp.obj', 'px.x')], expected, decimal=6)
        np.testing.assert_almost_equal(derivs['obj!x'], expected, decimal=6)
        np.testing.assert_almost_equal(derivs['obj!px.x'], expected, decimal=6)
        np.testing.assert_almost_equal(derivs['obj_cmp.obj!x'], expected, decimal=6)

        # verify we can set derivs via tuple or string, with promoted or absolute names
        # (although users wouldn't normally do this, it's used when copying)
        for key, value in [(('obj', 'x'), 111.), (('obj', 'px.x'), 222.),
                           ('obj_cmp.obj!x', 333.), ('obj_cmp.obj!px.x', 444.)]:
            derivs[key] = value
            self.assertEqual(derivs[('obj', 'x')], value)
            self.assertEqual(derivs[('obj', 'px.x')], value)
            self.assertEqual(derivs[('obj_cmp.obj', 'px.x')], value)
            self.assertEqual(derivs['obj!x'], value)
            self.assertEqual(derivs['obj!px.x'], value)
            self.assertEqual(derivs['obj_cmp.obj!x'], value)

        # verify that we didn't mess up deriv keys by setting values
        self.assertEqual(set(derivs.keys()), set([
            ('obj', 'z'), ('con2', 'z'), ('con1', 'x'),
            ('obj', 'x'), ('con2', 'x'), ('con1', 'z')
        ]))
        self.assertEqual(set(derivs.absolute_names()), set([
            ('obj_cmp.obj', 'pz.z'), ('con_cmp2.con2', 'pz.z'), ('con_cmp1.con1', 'px.x'),
            ('obj_cmp.obj', 'px.x'), ('con_cmp2.con2', 'px.x'), ('con_cmp1.con1', 'pz.z')
        ]))

    def test_dict_functionality(self):
        prob = SellarProblem(SellarDerivativesGrouped)
        driver = prob.driver = om.ScipyOptimizeDriver(disp=False)

        recorder = om.SqliteRecorder("cases.sql")

        driver.add_recorder(recorder)
        driver.recording_options['includes'] = []
        driver.recording_options['record_objectives'] = True
        driver.recording_options['record_constraints'] = True
        driver.recording_options['record_desvars'] = True
        driver.recording_options['record_derivatives'] = True

        prob.setup()
        prob.run_driver()
        prob.cleanup()

        cr = om.CaseReader("cases.sql")

        driver_cases = cr.list_cases('driver', out_stream=None)
        driver_case = cr.get_case(driver_cases[-1])

        dvs = driver_case.get_design_vars()
        derivs = driver_case.derivatives

        # verify that map looks and acts like a regular dict
        self.assertTrue(isinstance(dvs, dict))
        self.assertEqual(sorted(dvs.keys()), ['x', 'z'])
        self.assertEqual(sorted(dvs.items()), [('x', dvs['x']), ('z', dvs['z'])])

        # verify that using absolute names works the same as using promoted names
        self.assertEqual(sorted(dvs.absolute_names()), ['x', 'z'])
        self.assertEqual(dvs['x'], dvs['x'])
        self.assertEqual(dvs['z'][0], dvs['z'][0])
        self.assertEqual(dvs['z'][1], dvs['z'][1])

        dvs['x'] = 111.
        self.assertEqual(dvs['x'], 111.)

        dvs['x'] = 222.
        self.assertEqual(dvs['x'], 222.)

        # verify deriv keys are tuples as expected, both promoted and absolute
        self.assertEqual(set(derivs.keys()), set([
            ('obj', 'z'), ('con2', 'z'), ('con1', 'x'),
            ('obj', 'x'), ('con2', 'x'), ('con1', 'z')
        ]))
        self.assertEqual(set(derivs.absolute_names()), set([
            ('obj_cmp.obj', 'z'), ('con_cmp2.con2', 'z'), ('con_cmp1.con1', 'x'),
            ('obj_cmp.obj', 'x'), ('con_cmp2.con2', 'x'), ('con_cmp1.con1', 'z')
        ]))

        # verify we can access derivs via tuple or string, with promoted or absolute names
        J = prob.compute_totals(of=['obj'], wrt=['x'])
        expected = J[('obj', 'x')]
        np.testing.assert_almost_equal(derivs[('obj', 'x')], expected, decimal=6)
        np.testing.assert_almost_equal(derivs[('obj_cmp.obj', 'x')], expected, decimal=6)
        np.testing.assert_almost_equal(derivs['obj!x'], expected, decimal=6)
        np.testing.assert_almost_equal(derivs['obj_cmp.obj!x'], expected, decimal=6)

        # verify we can set derivs via tuple or string, with promoted or absolute names
        # (although users wouldn't normally do this, it's used when copying)
        for key, value in [(('obj', 'x'), 111.), ('obj_cmp.obj!x', 444.)]:
            derivs[key] = value
            self.assertEqual(derivs[('obj', 'x')], value)
            self.assertEqual(derivs[('obj_cmp.obj', 'x')], value)
            self.assertEqual(derivs['obj!x'], value)
            self.assertEqual(derivs['obj_cmp.obj!x'], value)

        # verify that we didn't mess up deriv keys by setting values
        self.assertEqual(set(derivs.keys()), set([
            ('obj', 'z'), ('con2', 'z'), ('con1', 'x'),
            ('obj', 'x'), ('con2', 'x'), ('con1', 'z')
        ]))
        self.assertEqual(set(derivs.absolute_names()), set([
            ('obj_cmp.obj', 'z'), ('con_cmp2.con2', 'z'), ('con_cmp1.con1', 'x'),
            ('obj_cmp.obj', 'x'), ('con_cmp2.con2', 'x'), ('con_cmp1.con1', 'z')
        ]))


def _assert_model_matches_case(case, system):
    """
    Check to see if the values in the case match those in the model.

    Parameters
    ----------
    case : Case object
        Case to be used for the comparison.
    system : System object
        System to be used for the comparison.
    """
    case_inputs = case.inputs
    model_inputs = system._inputs
    for name, model_input in model_inputs._abs_item_iter(flat=False):
        np.testing.assert_almost_equal(case_inputs[name], model_input)

    case_outputs = case.outputs
    model_outputs = system._outputs
    for name, model_output in model_outputs._abs_item_iter(flat=False):
        np.testing.assert_almost_equal(case_outputs[name], model_output)


@use_tempdirs
class TestSqliteCaseReaderLegacy(unittest.TestCase):

    legacy_dir = os.path.join(os.path.abspath(os.path.dirname(__file__)), 'legacy_sql')

    def test_options_v12(self):

        # The case reader should handle an old database that does not have
        # the system and solver options recorded
        filename = os.path.join(self.legacy_dir, 'case_problem_driver_v8.sql')

        cr = om.CaseReader(filename)

        with assert_warning(UserWarning, 'System options not recorded.'):
            options = cr.list_model_options()

        with assert_warning(UserWarning, 'Solver options not recorded.'):
            options = cr.list_solver_options()

        # The case reader should handle a v11 database that had a
        # different separator for runs in the model option keys
        filename = os.path.join(self.legacy_dir, 'case_problem_v11.sql')

        cr = om.CaseReader(filename)

        stream = StringIO()

        cr.list_model_options(run_number=1, out_stream=stream)

        text = stream.getvalue().split('\n')

        expected = [
            "Run Number: 1",
            "    Subsystem: root",
            "        assembled_jac_type : dense",
            "    Subsystem: p1",
            "        distributed : False",
            "        name : UNDEFINED",
            "        val : 1.0",
            "        shape : None",
            "        units : None",
            "        res_units : None",
            "        desc : None",
            "        lower : None",
            "        upper : None",
            "        ref : 1.0",
            "        ref0 : 0.0",
            "        res_ref : None",
            "        tags : None",
            "    Subsystem: p2",
            "        distributed : False",
            "        name : UNDEFINED",
            "        val : 1.0",
            "        shape : None",
            "        units : None",
            "        res_units : None",
            "        desc : None",
            "        lower : None",
            "        upper : None",
            "        ref : 1.0",
            "        ref0 : 0.0",
            "        res_ref : None",
            "        tags : None",
            "    Subsystem: comp",
            "        distributed : False",
            "    Subsystem: con",
            "        distributed : False",
            "        has_diag_partials : False",
            "        units : None",
            "        shape : None",
            ""
        ]

        for i, line in enumerate(text):
            self.assertEqual(line, expected[i])

    def test_problem_v9(self):

        # The change from v9 to v10 was changing adding the abs_err and rel_err
        #   data from the top level solver to the Problem recording.
        # The case reader code should seamlessly handle reading Problem cases
        #   that do not contain the abs_err and rel_err values. The Case will have
        #   values of None for those two.
        # We can re-use the v8 legacy sql file since all we need is a case recorder
        #   file with a Problem case in it

        filename = os.path.join(self.legacy_dir, 'case_problem_driver_v8.sql')

        cr = om.CaseReader(filename)

        case = cr.get_case('final')

        self.assertIsNone(case.abs_err)
        self.assertIsNone(case.rel_err)

    def test_problem_v8(self):

        # The change from v8 to v9 was changing the character to split the derivatives from
        # 'of,wrt' to 'of!wrt' to allow for commas

        # The v8 case file used in this test was created with this code:

        # class CommaComp(om.ExplicitComponent):

        #     def setup(self):
        #         self.add_input('input_var', val=3)
        #         self.add_output('output_var', val=10)
        #         self.declare_partials('*', '*', method='fd')

        #     def compute(self, inputs, outputs):
        #         outputs['output_var'] = 2*inputs['input_var']**2

        # p = om.Problem()

        # p.model.add_subsystem('dv', om.IndepVarComp('input_var', val=26.),
        #                       promotes=['*'])
        # p.model.add_subsystem('comma_comp', CommaComp(), promotes=['*'])

        # recorder = om.SqliteRecorder('case_problem_driver_v8.sql')
        # p.add_recorder(recorder)

        # p.recording_options['record_derivatives'] = True

        # p.model.add_design_var('input_var', upper=100, lower=-100)
        # p.model.add_objective('output_var')

        # p.setup()
        # p.run_driver()
        # p.record('final')

        filename = os.path.join(self.legacy_dir, 'case_problem_driver_v8.sql')

        cr = om.CaseReader(filename)

        case = cr.get_case('final')

        np.testing.assert_almost_equal(case.derivatives._values[0], 104.000002011162)

    def test_problem_v7(self):

        # the change from v7 to v8 was adding the recording of input, output, and residuals to problem
        # and also recording of output and residuals to Driver.
        # check to make sure reading a v7 file works when reading problem and driver cases

        # The v7 case file used in this test was created with this code:

        # prob = SellarProblem(SellarDerivativesGrouped)
        # prob.setup()
        #
        # driver = prob.driver = om.ScipyOptimizeDriver(disp=False, tol=1e-9)
        #
        # recorder = om.SqliteRecorder('case_problem_driver_v7.sql')
        #
        # driver.recording_options['record_desvars'] = True
        # driver.recording_options['record_objectives'] = True
        # driver.recording_options['record_constraints'] = True
        # driver.add_recorder(recorder)
        #
        # prob.recording_options['includes'] = []
        # prob.recording_options['record_objectives'] = True
        # prob.recording_options['record_constraints'] = True
        # prob.recording_options['record_desvars'] = True
        # prob.add_recorder(recorder)
        #
        # fail = prob.run_driver()
        #
        # prob.record('final')
        # prob.cleanup()

        filename = os.path.join(self.legacy_dir, 'case_problem_driver_v7.sql')

        cr = om.CaseReader(filename)

        # check that we can get correct values from the driver iterations:
        seventh_slsqp_iteration_case = cr.get_case('rank0:ScipyOptimize_SLSQP|6')
        np.testing.assert_almost_equal(seventh_slsqp_iteration_case.outputs['z'],
                                      [1.97846296, -2.21388305e-13], decimal=2)

        # check that we can get correct values from the problem cases
        problem_case = cr.get_case('final')
        self.assertEqual(sorted(problem_case.outputs.keys()), sorted(['con1', 'con2', 'obj',
                                                                      'x', 'z']))
        np.testing.assert_almost_equal(problem_case.outputs['z'],
                                      [1.97846296, -2.21388305e-13], decimal=2)

    def test_problem_v6(self):
        # the change from v6 to v7 was adding the derivatives to problem
        # check to make sure reading a v6 file works when reading problem cases

        # The case file was created with this code:

        # import numpy as np
        # import openmdao.api as om
        # from openmdao.test_suite.components.sellar import SellarDerivatives
        #
        # prob = om.Problem(model=SellarDerivatives())
        #
        # model = prob.model
        # model.add_design_var('z', lower=np.array([-10.0, 0.0]),
        #                      upper=np.array([10.0, 10.0]))
        # model.add_design_var('x', lower=0.0, upper=10.0)
        # model.add_objective('obj')
        # model.add_constraint('con1', upper=0.0)
        # model.add_constraint('con2', upper=0.0)
        #
        # prob.add_recorder(om.SqliteRecorder("case_problem_v6.sql"))
        #
        # prob.setup()
        # prob.run_driver()
        #
        # prob.record('final')
        # prob.cleanup()

        filename = os.path.join(self.legacy_dir, 'case_problem_v6.sql')

        cr = om.CaseReader(filename)

        #
        # check sources
        #

        self.assertEqual(sorted(cr.list_sources(out_stream=None)), [
            'problem',
        ])

        case = cr.get_case('final')

        q = case.outputs.keys()

        self.assertEqual(sorted(q), sorted(['con1', 'con2', 'obj', 'x', 'y1', 'y2', 'z']))

    def test_driver_v5(self):
        """ Not a big change to v6 but make sure reading of driver data from v5 works. """

        # Case file created using this code

        # import openmdao.api as om
        # from openmdao.test_suite.components.paraboloid import Paraboloid
        #
        # prob = om.Problem()
        #
        # model = prob.model
        # model.add_subsystem('p1', om.IndepVarComp('x', 50.0), promotes=['*'])
        # model.add_subsystem('p2', om.IndepVarComp('y', 50.0), promotes=['*'])
        # model.add_subsystem('comp', Paraboloid(), promotes=['*'])
        # model.add_subsystem('con', om.ExecComp('c = - x + y'), promotes=['*'])
        #
        # model.add_design_var('x', lower=-50.0, upper=50.0)
        # model.add_design_var('y', lower=-50.0, upper=50.0)
        # model.add_objective('f_xy')
        # model.add_constraint('c', upper=-15.0)
        #
        # driver = prob.driver = om.ScipyOptimizeDriver()
        # driver.options['optimizer'] = 'SLSQP'
        # driver.options['tol'] = 1e-9
        #
        # driver.recording_options['record_desvars'] = True
        # driver.recording_options['record_objectives'] = True
        # driver.recording_options['record_constraints'] = True
        #
        # case_recorder_filename = 'case_driver_v5.sql'
        #
        # recorder = om.SqliteRecorder(case_recorder_filename)
        # prob.driver.add_recorder(recorder)
        #
        # prob.setup()
        # prob.run_driver()
        # prob.cleanup()

        filename = os.path.join(self.legacy_dir, 'case_driver_v5.sql')
        cr = om.CaseReader(filename)

        # recorded data from driver only
        self.assertEqual(cr.list_sources(out_stream=None), ['driver'])

        # check that we got the correct number of cases
        driver_cases = cr.list_cases('driver', out_stream=None)
        self.assertEqual(len(driver_cases), 5)

        case = cr.get_case('rank0:ScipyOptimize_SLSQP|4')

        assert_near_equal(case.outputs['x'], 7.16666667, 1e-6)
        assert_near_equal(case.outputs['y'], -7.83333333, 1e-6)

    def test_database_v4(self):
        # the change between v4 and v5 was the addition of the 'source' information
        # this tests the proper determination of the case source without that data
        #
        # the legacy database was created with the same setup as the above test named
        # "test_reading_all_case_types" so this is a slimmed down version of that test
        #
        # NOTE: ScipyOptimizeDriver did not record its initial run under its own
        #       recording context prior to V5, so the initial case does not reflect
        #       the driver as the source

        filename = os.path.join(self.legacy_dir, 'case_database_v4.sql')

        cr = om.CaseReader(filename)

        #
        # check sources
        #

        self.assertEqual(sorted(cr.list_sources(out_stream=None)), [
            'driver', 'problem', 'root.mda.nonlinear_solver', 'root.nonlinear_solver', 'root.pz'
        ])

        driver_vars = cr.list_source_vars('driver', out_stream=None)
        self.assertEqual(('inputs:', sorted(driver_vars['inputs']), 'outputs:', sorted(driver_vars['outputs'])),
                         ('inputs:', [], 'outputs:', ['con1', 'con2', 'obj', 'x', 'z']))

        model_vars = cr.list_source_vars('root.pz', out_stream=None)
        self.assertEqual(('inputs:', sorted(model_vars['inputs']), 'outputs:', sorted(model_vars['outputs'])),
                         ('inputs:', [], 'outputs:', ['z']))

        solver_vars = cr.list_source_vars('root.mda.nonlinear_solver', out_stream=None)
        self.assertEqual(('inputs:', sorted(solver_vars['inputs']), 'outputs:', sorted(solver_vars['outputs'])),
                         ('inputs:', ['x', 'y1', 'y2', 'z'], 'outputs:', ['y1', 'y2']))

        #
        # check system cases
        #

        system_cases = cr.list_cases('root.pz', recurse=False, out_stream=None)
        expected_cases = [
            'rank0:root._solve_nonlinear|0|NLRunOnce|0|pz._solve_nonlinear|0',
            'rank0:SLSQP|0|root._solve_nonlinear|1|NLRunOnce|0|pz._solve_nonlinear|1',
            'rank0:SLSQP|1|root._solve_nonlinear|2|NLRunOnce|0|pz._solve_nonlinear|2',
            'rank0:SLSQP|2|root._solve_nonlinear|3|NLRunOnce|0|pz._solve_nonlinear|3',
            'rank0:SLSQP|3|root._solve_nonlinear|4|NLRunOnce|0|pz._solve_nonlinear|4',
            'rank0:SLSQP|4|root._solve_nonlinear|5|NLRunOnce|0|pz._solve_nonlinear|5',
            'rank0:SLSQP|5|root._solve_nonlinear|6|NLRunOnce|0|pz._solve_nonlinear|6',
        ]
        self.assertEqual(len(system_cases), len(expected_cases))
        for i, coord in enumerate(system_cases):
            self.assertEqual(coord, expected_cases[i])

        #
        # check solver cases
        #

        root_solver_cases = cr.list_cases('root.nonlinear_solver', recurse=False, out_stream=None)
        expected_cases = [
            'rank0:root._solve_nonlinear|0|NLRunOnce|0',
            'rank0:SLSQP|0|root._solve_nonlinear|1|NLRunOnce|0',
            'rank0:SLSQP|1|root._solve_nonlinear|2|NLRunOnce|0',
            'rank0:SLSQP|2|root._solve_nonlinear|3|NLRunOnce|0',
            'rank0:SLSQP|3|root._solve_nonlinear|4|NLRunOnce|0',
            'rank0:SLSQP|4|root._solve_nonlinear|5|NLRunOnce|0',
            'rank0:SLSQP|5|root._solve_nonlinear|6|NLRunOnce|0'
        ]
        self.assertEqual(len(root_solver_cases), len(expected_cases))
        for i, coord in enumerate(root_solver_cases):
            self.assertEqual(coord, expected_cases[i])

        case = cr.get_case(root_solver_cases[-1])

        expected_inputs = ['x', 'y1', 'y2', 'z']
        expected_outputs = ['con1', 'con2', 'obj', 'x', 'y1', 'y2', 'z']

        self.assertEqual(sorted(case.inputs.keys()), expected_inputs)
        self.assertEqual(sorted(case.outputs.keys()), expected_outputs)
        self.assertEqual(sorted(case.residuals.keys()), expected_outputs)

        #
        # check mda solver cases
        #

        # check that there are multiple iterations and mda solver is part of the coordinate
        mda_solver_cases = cr.list_cases('root.mda.nonlinear_solver', recurse=False, out_stream=None)
        self.assertTrue(len(mda_solver_cases) > 1)
        for coord in mda_solver_cases:
            self.assertTrue('mda._solve_nonlinear' in coord)

        case = cr.get_case(mda_solver_cases[-1])

        expected_inputs = ['x', 'y1', 'y2', 'z']
        expected_outputs = ['y1', 'y2']

        self.assertEqual(sorted(case.inputs.keys()), expected_inputs)
        self.assertEqual(sorted(case.outputs.keys()), expected_outputs)
        self.assertEqual(sorted(case.residuals.keys()), expected_outputs)

        # check that inputs & outputs are in sorted order, since exec/setup order is not available
        expected = [
            "5 Input(s) in 'mda'",
            "",
            "varname    value               ",
            "---------  --------------------",
            "d1.x   [3.43977636e-15]    ",
            "d1.y2  [3.75527777]        ",
            "d1.z   |1.9776388835080063|",
            "d2.y1  [3.16]              ",
            "d2.z   |1.9776388835080063|",
         ]

        stream = StringIO()
        case.list_inputs(hierarchical=False, out_stream=stream)
        text = stream.getvalue().split('\n')
        for i, line in enumerate(expected):
            if i == 0:
                self.assertEqual(text[i], line)
            elif line and not line.startswith('-'):
                self.assertTrue(text[i].startswith(line.split()[0]))

        expected = [
            "2 Explicit Output(s) in 'mda'",
            "",
            "varname    value       ",
            "---------  ------------",
            "d1.y1  [3.16]      ",
            "d2.y2  [3.75527777]",
            "",
            "",
            "0 Implicit Output(s) in 'mda'",
            "-----------------------------",
         ]

        stream = StringIO()
        case.list_outputs(hierarchical=False, out_stream=stream)
        text = stream.getvalue().split('\n')
        for i, line in enumerate(expected):
            if i == 0:
                self.assertEqual(text[i], line)
            elif line and not line.startswith('-'):
                self.assertTrue(text[i].startswith(line.split()[0]))

        np.testing.assert_almost_equal(case.abs_err, 0, decimal=6)
        np.testing.assert_almost_equal(case.rel_err, 0, decimal=6)

        # check that the recurse option returns root and mda solver cases plus child system cases
        all_solver_cases = cr.list_cases('root.nonlinear_solver', recurse=True, flat=True, out_stream=None)
        self.assertEqual(len(all_solver_cases),
                         len(root_solver_cases) + len(mda_solver_cases) + len(system_cases))

        #
        # check driver cases
        #

        driver_cases = cr.list_cases('driver', recurse=False, out_stream=None)
        expected_cases = [
            'rank0:SLSQP|0',
            'rank0:SLSQP|1',
            'rank0:SLSQP|2',
            'rank0:SLSQP|3',
            'rank0:SLSQP|4',
            'rank0:SLSQP|5',
        ]
        # check that there are multiple iterations and they have the expected coordinates
        self.assertTrue(len(driver_cases), len(expected_cases))
        for i, coord in enumerate(driver_cases):
            self.assertEqual(coord, expected_cases[i])

    def test_driver_v3(self):
        """
        Backwards compatibility version 3.
        Legacy case recording file generated using code from test_record_driver_system_solver
        test in test_sqlite_recorder.py
        """
        prob = SellarProblem(SellarDerivativesGroupedPreAutoIVC)
        prob.driver = om.ScipyOptimizeDriver(tol=1e-9, disp=False)
        prob.setup()
        prob.run_driver()
        prob.cleanup()

        filename = os.path.join(self.legacy_dir, 'case_driver_solver_system_03.sql')

        cr = om.CaseReader(filename)

        # list just the driver cases
        driver_cases = cr.list_cases('driver', recurse=False, out_stream=None)

        # check that we got the correct number of cases
        self.assertEqual(len(driver_cases), 6)

        # check that the access by case keys works:
        seventh_slsqp_iteration_case = cr.get_case('rank0:SLSQP|5')
        np.testing.assert_almost_equal(seventh_slsqp_iteration_case.outputs['z'],
                                       [1.97846296, -2.21388305e-13], decimal=2)

        # Test values from the last case
        last_case = cr.get_case(driver_cases[-1])
        np.testing.assert_almost_equal(last_case.outputs['z'], prob['z'])
        np.testing.assert_almost_equal(last_case.outputs['x'], [-0.00309521], decimal=2)

        # check that the case keys (iteration coords) come back correctly
        for i, iter_coord in enumerate(driver_cases):
            self.assertEqual(iter_coord, 'rank0:SLSQP|{}'.format(i))

        # Test problem metadata
        self.assertIsNotNone(cr.problem_metadata)
        self.assertTrue('connections_list' in cr.problem_metadata)
        self.assertTrue('tree' in cr.problem_metadata)
        self.assertTrue('variables' in cr.problem_metadata)

        # While we are here, make sure we can load this case.

        # Add one to all the inputs just to change the model
        #   so we can see if loading the case values really changes the model
        for name in prob.model._inputs:
            prob.model._inputs[name] += 1.0
        for name in prob.model._outputs:
            prob.model._outputs[name] += 1.0

        # Now load in the case we recorded
        prob.load_case(seventh_slsqp_iteration_case)

        _assert_model_matches_case(seventh_slsqp_iteration_case, prob.model)

    def test_driver_v2(self):
        """ Backwards compatibility version 2. """
        prob = SellarProblem(SellarDerivativesGroupedPreAutoIVC)
        prob.driver = om.ScipyOptimizeDriver(tol=1e-9, disp=False)
        prob.setup()
        prob.run_driver()
        prob.cleanup()

        filename = os.path.join(self.legacy_dir, 'case_driver_solver_system_02.sql')

        cr = om.CaseReader(filename)

        # list just the driver cases
        driver_cases = cr.list_cases('driver', recurse=False, out_stream=None)

        # check that we got the correct number of cases
        self.assertEqual(len(driver_cases), 7)

        # check that the access by case keys works:
        seventh_slsqp_iteration_case = cr.get_case('rank0:SLSQP|5')
        np.testing.assert_almost_equal(seventh_slsqp_iteration_case.outputs['z'],
                                       [1.97846296, -2.21388305e-13], decimal=2)

        # Test values from the last case
        last_case = cr.get_case(driver_cases[-1])
        np.testing.assert_almost_equal(last_case.outputs['z'], prob['z'])
        np.testing.assert_almost_equal(last_case.outputs['x'], [-0.00309521], decimal=2)

        # check that the case keys (iteration coords) come back correctly
        for i, iter_coord in enumerate(driver_cases):
            self.assertEqual(iter_coord, 'rank0:SLSQP|{}'.format(i))

        # Test driver metadata
        self.assertIsNotNone(cr.problem_metadata)
        self.assertTrue('connections_list' in cr.problem_metadata)
        self.assertTrue('tree' in cr.problem_metadata)
        self.assertTrue('variables' in cr.problem_metadata)

        # While we are here, make sure we can load this case.

        # Add one to all the inputs just to change the model
        #   so we can see if loading the case values really changes the model
        for name in prob.model._inputs:
            prob.model._inputs[name] += 1.0
        for name in prob.model._outputs:
            prob.model._outputs[name] += 1.0

        # Now load in the case we recorded
        prob.load_case(seventh_slsqp_iteration_case)

        _assert_model_matches_case(seventh_slsqp_iteration_case, prob.model)

    def test_solver_v2(self):
        """ Backwards compatibility version 2. """
        filename = os.path.join(self.legacy_dir, 'case_driver_solver_system_02.sql')

        cases = om.CaseReader(filename)

        # list just the solver cases
        solver_cases = cases.list_cases('root.nonlinear_solver', recurse=False, out_stream=None)

        # check that we got the correct number of cases
        self.assertEqual(len(solver_cases), 7)

        # check that the access by case keys works:
        sixth_solver_case_id = solver_cases[5]
        self.assertEqual(sixth_solver_case_id, 'rank0:SLSQP|5|root._solve_nonlinear|5|NLRunOnce|0')

        sixth_solver_iteration = cases.get_case(sixth_solver_case_id)

        np.testing.assert_almost_equal(sixth_solver_iteration.outputs['z'],
                                       [1.97846296, -2.21388305e-13], decimal=2)

        # Test values from the last case
        last_case = cases.get_case(solver_cases[-1])
        np.testing.assert_almost_equal(last_case.outputs['x'], [-0.00309521], decimal=2)

        # check that the case keys (iteration coords) come back correctly
        coord = 'rank0:SLSQP|{}|root._solve_nonlinear|{}|NLRunOnce|0'
        for i, iter_coord in enumerate(solver_cases):
            self.assertEqual(iter_coord, coord.format(i, i))

    def test_system_v2(self):
        """ Backwards compatibility version 2. """
        filename = os.path.join(self.legacy_dir, 'case_driver_solver_system_02.sql')

        cr = om.CaseReader(filename)

        # list just the system cases
        system_cases = cr.list_cases('root', recurse=False, out_stream=None)

        # check that we got the correct number of cases
        self.assertEqual(len(system_cases), 7)

        # check that the access by case keys works:
        sixth_system_case_id = system_cases[5]
        self.assertEqual(sixth_system_case_id, 'rank0:SLSQP|5|root._solve_nonlinear|5')

        sixth_system_case = cr.get_case(system_cases[5])

        np.testing.assert_almost_equal(sixth_system_case.outputs['z'],
                                       [1.97846296, -2.21388305e-13], decimal=2)

        last_case = cr.get_case(system_cases[-1])
        np.testing.assert_almost_equal(last_case.outputs['x'], [-0.00309521], decimal=2)

        # check that the case keys (iteration coords) come back correctly
        for i, iter_coord in enumerate(system_cases):
            self.assertEqual(iter_coord, 'rank0:SLSQP|{}|root._solve_nonlinear|{}'.format(i, i))

    def test_driver_v1(self):
        """ Backwards compatibility oldest version. """
        prob = SellarProblem(SellarDerivativesGroupedPreAutoIVC)
        prob.driver = om.ScipyOptimizeDriver(tol=1e-9, disp=False)
        prob.setup()
        prob.run_driver()
        prob.cleanup()

        filename = os.path.join(self.legacy_dir, 'case_driver_01.sql')

        cr = om.CaseReader(filename)

        # recorded data from driver only
        self.assertEqual(cr.list_sources(out_stream=None), ['driver'])

        # check that we got the correct number of cases
        driver_cases = cr.list_cases('driver', out_stream=None)
        self.assertEqual(len(driver_cases), 7)

        # check that the access by case keys works:
        seventh_slsqp_iteration_case = cr.get_case('rank0:SLSQP|5')
        np.testing.assert_almost_equal(seventh_slsqp_iteration_case.outputs['z'],
                                       [1.97846296, -2.21388305e-13], decimal=2)

        # Test values from the last case
        last_case = cr.get_case(driver_cases[-1])
        np.testing.assert_almost_equal(last_case.outputs['z'], prob['z'],)
        np.testing.assert_almost_equal(last_case.outputs['x'], [-0.00309521], decimal=2)

        # check that the case keys (iteration coords) come back correctly
        for i, iter_coord in enumerate(driver_cases):
            self.assertEqual(iter_coord, 'rank0:SLSQP|{}'.format(i))

        # While we are here, make sure we can load this case.

        # Add one to all the inputs just to change the model
        #   so we can see if loading the case values really changes the model
        for name in prob.model._inputs:
            prob.model._inputs[name] += 1.0
        for name in prob.model._outputs:
            prob.model._outputs[name] += 1.0

        # Now load in the case we recorded
        prob.load_case(seventh_slsqp_iteration_case)

        _assert_model_matches_case(seventh_slsqp_iteration_case, prob.model)

    def test_driver_v1_pre_problem(self):
        """ Backwards compatibility oldest version. """
        prob = SellarProblem(SellarDerivativesGroupedPreAutoIVC)
        prob.driver = om.ScipyOptimizeDriver(tol=1e-9, disp=False)
        prob.setup()
        prob.run_driver()
        prob.cleanup()

        filename = os.path.join(self.legacy_dir, 'case_driver_pre01.sql')

        cr = om.CaseReader(filename)

        # recorded data from driver only
        self.assertEqual(cr.list_sources(out_stream=None), ['driver'])

        # check that we got the correct number of cases
        driver_cases = cr.list_cases('driver', out_stream=None)
        self.assertEqual(len(driver_cases), 7)

        # check that the access by case keys works:
        seventh_slsqp_iteration_case = cr.get_case('rank0:SLSQP|5')
        np.testing.assert_almost_equal(seventh_slsqp_iteration_case.outputs['z'],
                                       [1.97846296, -2.21388305e-13], decimal=2)

        # Test values from the last case
        last_case = cr.get_case(driver_cases[-1])
        np.testing.assert_almost_equal(last_case.outputs['z'], prob['z'])
        np.testing.assert_almost_equal(last_case.outputs['x'], [-0.00309521], decimal=2)

        # check that the case keys (iteration coords) come back correctly
        for i, iter_coord in enumerate(driver_cases):
            self.assertEqual(iter_coord, 'rank0:SLSQP|{}'.format(i))

        # While we are here, make sure we can load this case.

        # Add one to all the inputs just to change the model
        #   so we can see if loading the case values really changes the model
        for name in prob.model._inputs:
            prob.model._inputs[name] += 1.0
        for name in prob.model._outputs:
            prob.model._outputs[name] += 1.0

        # Now load in the case we recorded
        prob.load_case(seventh_slsqp_iteration_case)

        _assert_model_matches_case(seventh_slsqp_iteration_case, prob.model)


if __name__ == "__main__":
    unittest.main()<|MERGE_RESOLUTION|>--- conflicted
+++ resolved
@@ -3156,165 +3156,6 @@
         for i, line in enumerate(expected_cases):
             self.assertEqual(text[i], line)
 
-<<<<<<< HEAD
-@unittest.skipUnless(tabulate, "Tabulate is required")
-@use_tempdirs
-class TestNotebookFormat(unittest.TestCase):
-
-    def setUp(self):
-        openmdao.core.system.notebook = True
-        openmdao.recorders.sqlite_reader.notebook = True
-
-        self.filename = "sqlite_test"
-        self.recorder = om.SqliteRecorder(self.filename, record_viewer_data=False)
-
-    def tearDown(self):
-        openmdao.core.system.notebook = False
-        openmdao.recorders.sqlite_reader.notebook = False
-
-    def test_list_inputs_and_outputs_notebook_format(self):
-
-        prob = om.Problem()
-        model = prob.model = DoubleSellar()
-
-        driver = prob.driver
-
-        recorder = om.SqliteRecorder("cases.sql")
-        prob.model.add_recorder(recorder)
-
-        driver.recording_options['record_desvars'] = False
-        driver.recording_options['record_objectives'] = False
-        driver.recording_options['record_constraints'] = False
-        driver.recording_options['record_derivatives'] = False
-        driver.add_recorder(recorder)
-
-        # each SubSellar group converges itself
-        g1 = model.g1
-        g1.nonlinear_solver = om.NewtonSolver(solve_subsystems=True)
-        g1.linear_solver = om.DirectSolver()  # used for derivatives
-
-        g2 = model.g2
-        g2.nonlinear_solver = om.NewtonSolver(solve_subsystems=True)
-        g2.linear_solver = om.DirectSolver()
-
-        # Converge the outer loop with Gauss Seidel, with a looser tolerance.
-        model.nonlinear_solver = om.NonlinearBlockGS(rtol=1.0e-5)
-        model.linear_solver = om.ScipyKrylov()
-        model.linear_solver.precon = om.LinearBlockGS()
-
-        prob.setup()
-        prob.run_model()
-
-        inputs = prob.model.list_inputs()
-
-        self.assertTrue("g1.d1.z" in inputs)
-        self.assertTrue("[0. 0.]" in inputs)
-        self.assertTrue("g1.d1.y2" in inputs)
-        self.assertTrue("[0.80000249]" in inputs)
-        self.assertTrue("Inputs" in inputs)
-        self.assertTrue("value" in inputs)
-        self.assertTrue("units" in inputs)
-        self.assertTrue("shape" in inputs)
-        self.assertTrue("global_shape" in inputs)
-
-        outputs = prob.model.list_outputs(units=True)
-
-        self.assertTrue("g1.d1.y1" in outputs)
-        self.assertTrue("0.640004" in outputs)
-        self.assertTrue("g1.d2.y2" in outputs)
-        self.assertTrue("0.800002" in outputs)
-        self.assertTrue("Explicit Output" in outputs)
-        self.assertTrue("value" in outputs)
-        self.assertTrue("units" in outputs)
-        self.assertTrue("shape" in outputs)
-        self.assertTrue("global_shape" in outputs)
-
-    def test_list_cases_format(self):
-
-        recorder = om.SqliteRecorder(self.filename, record_viewer_data=False)
-
-        prob = SellarProblem()
-        prob.setup()
-
-        prob.add_recorder(recorder)
-        prob.driver.add_recorder(recorder)
-        prob.model.d1.add_recorder(recorder)
-
-        prob.run_driver()
-
-        prob.record('final')
-        prob.cleanup()
-
-        cr = om.CaseReader(self.filename)
-
-        expected_cases = [
-            'system',
-            '    rank0:Driver|0|root._solve_nonlinear|0|d1._solve_nonlinear|0',
-            '    rank0:Driver|0|root._solve_nonlinear|0|NonlinearBlockGS|1|d1._solve_nonlinear|1',
-            '    rank0:Driver|0|root._solve_nonlinear|0|NonlinearBlockGS|2|d1._solve_nonlinear|2',
-            '    rank0:Driver|0|root._solve_nonlinear|0|NonlinearBlockGS|3|d1._solve_nonlinear|3',
-            '    rank0:Driver|0|root._solve_nonlinear|0|NonlinearBlockGS|4|d1._solve_nonlinear|4',
-            '    rank0:Driver|0|root._solve_nonlinear|0|NonlinearBlockGS|5|d1._solve_nonlinear|5',
-            '    rank0:Driver|0|root._solve_nonlinear|0|NonlinearBlockGS|6|d1._solve_nonlinear|6',
-            '    rank0:Driver|0|root._solve_nonlinear|0|NonlinearBlockGS|7|d1._solve_nonlinear|7',
-            'driver',
-            '    rank0:Driver|0',
-            'problem',
-            '    final',
-        ]
-
-        cases = cr.list_cases()
-
-        expected_case_outputs = [
-            'system',
-            'driver',
-            'problem',
-            'rank0:Driver|0|root._solve_nonlinear|0|d1._solve_nonlinear|0',
-            'rank0:Driver|0|root._solve_nonlinear|0|NonlinearBlockGS|1|d1._solve_nonlinear|1',
-            'rank0:Driver|0',
-            'final']
-
-        for i in expected_case_outputs:
-            self.assertTrue(i in cases)
-
-    def test_driver_source_list_cases(self):
-        prob = om.Problem()
-        model = prob.model
-
-        model.add_subsystem('p1', om.IndepVarComp('x', 0.0), promotes=['x'])
-        model.add_subsystem('p2', om.IndepVarComp('y', 0.0), promotes=['y'])
-        model.add_subsystem('comp', Paraboloid(), promotes=['x', 'y', 'f_xy'])
-
-        model.add_design_var('x', lower=0.0, upper=1.0)
-        model.add_design_var('y', lower=0.0, upper=1.0)
-        model.add_objective('f_xy')
-
-        prob.setup()
-
-        # create a list of DOE cases
-        case_gen = om.FullFactorialGenerator(levels=3)
-        cases = list(case_gen(model.get_design_vars(recurse=True)))
-
-        # create DOEDriver using provided list of cases
-        prob.driver = om.DOEDriver(cases)
-        prob.driver.add_recorder(om.SqliteRecorder("cases.sql"))
-
-        prob.run_driver()
-        prob.cleanup()
-
-        cr = om.CaseReader("cases.sql")
-        cases = cr.list_cases('driver')
-
-        expected_output = [
-            'driver',
-            'rank0:DOEDriver_List|0',
-            'rank0:DOEDriver_List|1'
-        ]
-
-        for i in expected_output:
-            self.assertTrue(i in cases)
-=======
->>>>>>> 3b2da23c
 
 @use_tempdirs
 class TestFeatureSqliteReader(unittest.TestCase):
