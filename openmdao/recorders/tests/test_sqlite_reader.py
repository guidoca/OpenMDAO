--- conflicted
+++ resolved
@@ -803,22 +803,14 @@
         expected_responses.update(expected_constraints)
 
         for expected_set, actual_set in (
-<<<<<<< HEAD
-                (expected_desvars, desvars),
-                (expected_objectives, objectives),
-                (expected_constraints, constraints),
-                (expected_responses, responses)):
-=======
             (expected_desvars, desvars),
             (expected_objectives, objectives),
             (expected_constraints, constraints),
             (expected_responses, responses)):
->>>>>>> 0be9fc71
 
             self.assertEqual(len(expected_set), len(actual_set.keys))
             for k in actual_set:
                 np.testing.assert_almost_equal(expected_set[k], actual_set[k])
-<<<<<<< HEAD
 
     def test_simple_load_system_cases(self):
         self.setup_sellar_model()
@@ -1188,9 +1180,6 @@
     for name, model_output in iteritems(model_outputs._views):
         np.testing.assert_almost_equal(case_outputs[name],model_output)
 
-=======
->>>>>>> 0be9fc71
-
 
 if __name__ == "__main__":
     unittest.main()