""" Unit test for the SqliteRecorder. """
import os
import unittest
from io import StringIO
import sqlite3

from packaging.version import Version

import numpy as np
from scipy import __version__ as scipy_version

import openmdao.api as om

from openmdao.test_suite.scripts.circuit_analysis import Resistor, Diode, Node
from openmdao.test_suite.components.ae_tests import AEComp
from openmdao.test_suite.components.sellar import SellarDerivatives, SellarDerivativesGrouped, \
    SellarProblem, SellarStateConnection, SellarProblemWithArrays, SellarDis1, SellarDis2
from openmdao.test_suite.components.sellar_feature import SellarMDAWithUnits, SellarMDA
from openmdao.test_suite.components.paraboloid import Paraboloid
from openmdao.test_suite.components.paraboloid_problem import ParaboloidProblem
from openmdao.solvers.linesearch.tests.test_backtracking import ImplCompTwoStates

from openmdao.recorders.tests.sqlite_recorder_test_utils import assertMetadataRecorded, \
    assertDriverIterDataRecorded, assertSystemIterDataRecorded, assertSolverIterDataRecorded, \
    assertViewerDataRecorded, assertSystemMetadataIdsRecorded, assertSystemIterCoordsRecorded, \
    assertDriverDerivDataRecorded, assertProblemDerivDataRecorded

from openmdao.recorders.tests.recorder_test_utils import run_driver
from openmdao.utils.assert_utils import assert_near_equal, assert_equal_arrays, \
    assert_no_warning
from openmdao.utils.general_utils import determine_adder_scaler
from openmdao.utils.testing_utils import use_tempdirs, require_pyoptsparse
from openmdao.utils.om_warnings import OMDeprecationWarning

# check that pyoptsparse is installed. if it is, try to use SLSQP.
from openmdao.utils.general_utils import set_pyoptsparse_opt

OPT, OPTIMIZER = set_pyoptsparse_opt('SLSQP')


class Cycle(om.Group):

    def setup(self):
        self.add_subsystem('d1', SellarDis1())
        self.add_subsystem('d2', SellarDis2())
        self.connect('d1.y1', 'd2.y1')

        self.nonlinear_solver = om.NonlinearBlockGS()
        self.nonlinear_solver.options['iprint'] = 2
        self.nonlinear_solver.options['maxiter'] = 20
        self.linear_solver = om.DirectSolver()

        # paths are relative, not absolute like for Driver and Problem
        self.nonlinear_solver.recording_options['includes'] = ['d1*']
        self.nonlinear_solver.recording_options['excludes'] = ['*z']

class SellarMDAConnect(om.Group):

    def setup(self):
        indeps = self.add_subsystem('indeps', om.IndepVarComp())
        indeps.add_output('x', 1.0)
        indeps.add_output('z', np.array([5.0, 2.0]))

        self.add_subsystem('cycle', Cycle())

        self.add_subsystem('obj_cmp', om.ExecComp('obj = x**2 + z[1] + y1 + exp(-y2)',
                                                  z=np.array([0.0, 0.0]), x=0.0))

        self.add_subsystem('con_cmp1', om.ExecComp('con1 = 3.16 - y1'))
        self.add_subsystem('con_cmp2', om.ExecComp('con2 = y2 - 24.0'))

        self.connect('indeps.x', ['cycle.d1.x', 'obj_cmp.x'])
        self.connect('indeps.z', ['cycle.d1.z', 'cycle.d2.z', 'obj_cmp.z'])
        self.connect('cycle.d1.y1', ['obj_cmp.y1', 'con_cmp1.y1'])
        self.connect('cycle.d2.y2', ['obj_cmp.y2', 'con_cmp2.y2'])


@use_tempdirs
class TestSqliteRecorder(unittest.TestCase):

    def setUp(self):
        self.filename = "sqlite_test"
        self.recorder = om.SqliteRecorder(self.filename, record_viewer_data=False)

        self.eps = 1e-3

    def test_only_desvars_recorded(self):
        prob = SellarProblem(nonlinear_solver=om.NonlinearBlockGS,
                             linear_solver=om.ScipyKrylov)

        driver = prob.driver
        driver.recording_options['record_desvars'] = True
        driver.recording_options['record_objectives'] = False
        driver.recording_options['record_constraints'] = False
        driver.recording_options['includes'] = []
        driver.add_recorder(self.recorder)

        prob.setup()
        t0, t1 = run_driver(prob)
        prob.cleanup()

        coordinate = [0, 'Driver', (0, )]
        expected_outputs = {"x": [1.0, ], "z": [5.0, 2.0]}

        expected_data = ((coordinate, (t0, t1), expected_outputs, None, None),)
        assertDriverIterDataRecorded(self,
                                     prob.get_outputs_dir() / self.filename,
                                     expected_data,
                                     self.eps)

    def test_add_recorder_after_setup(self):
        prob = SellarProblem(nonlinear_solver=om.NonlinearBlockGS,
                             linear_solver=om.ScipyKrylov)

        driver = prob.driver
        driver.recording_options['record_desvars'] = True
        driver.recording_options['record_objectives'] = False
        driver.recording_options['record_constraints'] = False
        driver.recording_options['includes'] = []

        driver.add_recorder(self.recorder)

        prob.setup()
        t0, t1 = run_driver(prob)
        prob.cleanup()

        coordinate = [0, 'Driver', (0, )]
        expected_outputs = {"x": [1.0, ], "z": [5.0, 2.0]}

        expected_data = ((coordinate, (t0, t1), expected_outputs, None, None),)
        assertDriverIterDataRecorded(self,
                                     prob.get_outputs_dir() / self.filename,
                                     expected_data,
                                     self.eps)

    def test_only_objectives_recorded(self):
        prob = SellarProblem(nonlinear_solver=om.NonlinearBlockGS,
                             linear_solver=om.ScipyKrylov)

        driver = prob.driver
        driver.recording_options['record_desvars'] = False
        driver.recording_options['record_objectives'] = True
        driver.recording_options['record_constraints'] = False
        driver.recording_options['includes'] = []
        driver.add_recorder(self.recorder)

        prob.setup()
        t0, t1 = run_driver(prob)
        prob.cleanup()

        coordinate = [0, 'Driver', (0, )]
        expected_objectives = {"obj_cmp.obj": [28.58830817, ]}
        expected_outputs = expected_objectives

        expected_data = ((coordinate, (t0, t1), expected_outputs, None, None),)
        assertDriverIterDataRecorded(self, 
                                     prob.get_outputs_dir() / self.filename,
                                     expected_data,
                                     self.eps)

    def test_only_constraints_recorded(self):
        prob = SellarProblem(nonlinear_solver=om.NonlinearBlockGS,
                             linear_solver=om.ScipyKrylov)

        driver = prob.driver
        driver.recording_options['record_desvars'] = False
        driver.recording_options['record_objectives'] = False
        driver.recording_options['record_constraints'] = True
        driver.recording_options['includes'] = []
        driver.add_recorder(self.recorder)

        prob.setup()
        t0, t1 = run_driver(prob)
        prob.cleanup()

        coordinate = [0, 'Driver', (0, )]
        expected_constraints = {
            "con_cmp1.con1": [-22.42830237, ],
            "con_cmp2.con2": [-11.94151185, ],
        }
        expected_outputs = expected_constraints

        expected_data = ((coordinate, (t0, t1), expected_outputs, None, None),)
        assertDriverIterDataRecorded(self, 
                                     prob.get_outputs_dir() / self.filename,
                                     expected_data,
                                     self.eps)

    def test_simple_driver_recording(self):
        prob = ParaboloidProblem()

        driver = prob.driver = om.ScipyOptimizeDriver(disp=False, tol=1e-9)
        driver.recording_options['record_desvars'] = True
        driver.recording_options['record_objectives'] = True
        driver.recording_options['record_constraints'] = True
        driver.recording_options['record_derivatives'] = True
        driver.recording_options['includes'] = ['*']
        driver.add_recorder(self.recorder)

        prob.setup()
        prob.set_solver_print(0)
        t0, t1 = run_driver(prob)
        prob.cleanup()

        coordinate = [0, 'ScipyOptimize_SLSQP', (4, )]

        expected_desvars = {"p1.x": [7.16706813], "p2.y": [-7.83293187]}
        expected_objectives = {"comp.f_xy": [-27.0833]}
        expected_constraints = {"con.c": [-15.0]}

        expected_outputs = expected_desvars
        expected_outputs.update(expected_objectives)
        expected_outputs.update(expected_constraints)

        expected_inputs = {
            "con.x": 7.1666667,
            "comp.y": -7.83333333,
            "comp.x": 7.1666667,
            "con.y": -7.8333333
        }

        expected_data = ((coordinate, (t0, t1), expected_outputs, expected_inputs, None),)
        assertDriverIterDataRecorded(self, 
                                     prob.get_outputs_dir() / self.filename,
                                     expected_data, 
                                     self.eps)

        expected_derivs = {
            "f_xy!x": np.array([[0.50120438]]),
            "f_xy!y": np.array([[-0.49879562]]),
            "c!x": np.array([[-1.0]]),
            "c!y": np.array([[1.0]])
        }

        expected_data = ((coordinate, (t0, t1), expected_derivs),)
        assertDriverDerivDataRecorded(self, 
                                     prob.get_outputs_dir() / self.filename,
                                     expected_data, 
                                     self.eps)

    def test_recorder_setup_timing(self):
        prob = ParaboloidProblem(driver=om.ScipyOptimizeDriver(disp=False))
        prob.setup()

        # no problem adding recorder after setup()
        prob.driver.add_recorder(om.SqliteRecorder('cases1.sql'))

        # but you can't record before final_setup() starts up the recorder
        with self.assertRaises(RuntimeError) as cm:
            prob.driver.record_iteration()
        self.assertEqual(str(cm.exception),
                         "ScipyOptimizeDriver attempted to record iteration but driver "
                         "has not been initialized; `run_model()`, `run_driver()`, or "
                         "`final_setup()` must be called before recording.")

        # no problem recording an iteration before a run
        prob.final_setup()
        prob.driver.record_iteration()

        # no problem recording an iteration during a run
        prob.run_driver()

        # no problem adding a recorder after a run
        prob.driver.add_recorder(om.SqliteRecorder('cases2.sql'))

        # but you can't record before final_setup() starts up the new recorder
        with self.assertRaises(RuntimeError) as cm:
            prob.driver.record_iteration()
        self.assertEqual(str(cm.exception),
                         "ScipyOptimizeDriver attempted to record iteration to 'cases2.sql', "
                         "but database is not initialized; `run_model()`, `run_driver()`, "
                         "or `final_setup()` must be called after adding a recorder.")

        # no problem recording an iteration after calling final_setup() to start up the new recorder
        prob.final_setup()
        prob.driver.record_iteration()

        # no problem recording an iteration on both recorders during a run
        prob.run_driver()

        # no problem recording an iteration after a run that initializes the new recorder
        prob.driver.record_iteration()

        prob.cleanup()

        expected = [
            # first recorder will have all cases
            'rank0:',                         # after final_setup()
            'rank0:ScipyOptimize_SLSQP|0',    # from run_driver()
            'rank0:ScipyOptimize_SLSQP|1',
            'rank0:ScipyOptimize_SLSQP|2',
            'rank0:ScipyOptimize_SLSQP|3',
            'rank0:',                         # after adding second recorder
            # second recorder will have the following cases
            'rank0:',                         # after second final_setup()
            'rank0:ScipyOptimize_SLSQP|0',    # from second run_driver()
            'rank0:ScipyOptimize_SLSQP|1',
            'rank0:ScipyOptimize_SLSQP|2',
            'rank0:ScipyOptimize_SLSQP|3',
            'rank0:'                          # after second run_driver
        ]

        cr = om.CaseReader(prob.get_outputs_dir() / 'cases1.sql')
        for i, case_id in enumerate(cr.list_cases(out_stream=None)):
            self.assertEqual(case_id, expected[i])

        cr = om.CaseReader(prob.get_outputs_dir() / 'cases2.sql')
        for i, case_id in enumerate(cr.list_cases(out_stream=None)):
            self.assertEqual(case_id, expected[i+6])

    def test_database_not_initialized(self):
        prob = ParaboloidProblem(driver=om.ScipyOptimizeDriver(disp=False))
        prob.setup()
        prob.final_setup()

        # adding recorder after final_setup() has already been called
        prob.add_recorder(self.recorder)
        prob.driver.add_recorder(self.recorder)
        prob.model.add_recorder(self.recorder)
        prob.model.nonlinear_solver.add_recorder(self.recorder)

        # you can't record before final_setup() starts up the recorder
        with self.assertRaises(RuntimeError) as cm:
            prob.driver.record_iteration()
        self.assertEqual(str(cm.exception),
                         "ScipyOptimizeDriver attempted to record iteration to 'sqlite_test', "
                         "but database is not initialized; `run_model()`, `run_driver()`, or "
                         "`final_setup()` must be called after adding a recorder.")

        with self.assertRaises(RuntimeError) as cm:
            prob.model.record_iteration()
        self.assertEqual(str(cm.exception),
                         "<model> <class Group> attempted to record iteration to 'sqlite_test', "
                         "but database is not initialized; `run_model()`, `run_driver()`, or "
                         "`final_setup()` must be called after adding a recorder.")

        with self.assertRaises(RuntimeError) as cm:
            prob.model.nonlinear_solver.record_iteration()
        self.assertEqual(str(cm.exception),
                         "NonlinearRunOnce in <model> <class Group> attempted to record iteration "
                         "to 'sqlite_test', but database is not initialized; `run_model()`, "
                         "`run_driver()`, or `final_setup()` must be called after adding a recorder.")

        # no problem recording an iteration after final_setup() has been called
        prob.final_setup()
        prob.driver.record_iteration()
        prob.model.record_iteration()
        prob.model.nonlinear_solver.record_iteration()

    def test_driver_recording_ndarray_var_settings(self):
        prob = SellarProblemWithArrays(nonlinear_solver=om.NonlinearBlockGS,
                                       linear_solver=om.ScipyKrylov)

        driver = prob.driver
        driver.recording_options['record_desvars'] = False
        driver.recording_options['record_objectives'] = False
        driver.recording_options['record_constraints'] = True
        driver.recording_options['includes'] = []
        driver.add_recorder(self.recorder)

        prob.setup()
        t0, t1 = run_driver(prob)
        prob.cleanup()

        coordinate = [0, 'Driver', (0, )]
        expected_constraints = {
            "con_cmp1.con1": [-22.42830237, ],
            "con_cmp2.con2": [-11.94151185, ],
        }
        expected_outputs = expected_constraints

        expected_data = ((coordinate, (t0, t1), expected_outputs, None, None),)
        assertDriverIterDataRecorded(self, 
                                     prob.get_outputs_dir() / self.filename,
                                     expected_data, 
                                     self.eps)

    @unittest.skipIf(OPT is None, "pyoptsparse is not installed")
    @unittest.skipIf(OPTIMIZER is None, "pyoptsparse is not providing SLSQP")
    def test_simple_driver_recording_pyoptsparse(self):
        prob = ParaboloidProblem()

        driver = prob.driver = om.pyOptSparseDriver(optimizer='SLSQP')
        driver.options['print_results'] = False
        driver.opt_settings['ACC'] = 1e-9

        driver.recording_options['record_desvars'] = True
        driver.recording_options['record_objectives'] = True
        driver.recording_options['record_constraints'] = True
        driver.recording_options['record_derivatives'] = True
        driver.recording_options['includes'] = ['*']

        driver.add_recorder(self.recorder)

        prob.setup()
        prob.set_solver_print(0)
        t0, t1 = run_driver(prob)
        prob.cleanup()

        coordinate = [0, 'pyOptSparse_SLSQP', (3, )]

        expected_desvars = {"p1.x": [7.16706813], "p2.y": [-7.83293187]}
        expected_objectives = {"comp.f_xy": [-27.0833]}
        expected_constraints = {"con.c": [-15.0]}

        expected_outputs = expected_desvars
        expected_outputs.update(expected_objectives)
        expected_outputs.update(expected_constraints)

        expected_inputs = {
            "con.x": 7.1666667,
            "comp.y": -7.83333333,
            "comp.x": 7.1666667,
            "con.y": -7.8333333
        }

        expected_data = ((coordinate, (t0, t1), expected_outputs, expected_inputs, None),)
        assertDriverIterDataRecorded(self, 
                                     prob.get_outputs_dir() / self.filename,
                                     expected_data, 
                                     self.eps)

        expected_derivs = {
            "f_xy!x": np.array([[0.50120438]]),
            "f_xy!y": np.array([[-0.49879562]]),
            "c!x": np.array([[-1.0]]),
            "c!y": np.array([[1.0]])
        }

        expected_data = ((coordinate, (t0, t1), expected_derivs),)
        assertDriverDerivDataRecorded(self, 
                                     prob.get_outputs_dir() / self.filename,
                                     expected_data, 
                                     self.eps)

    def test_double_run_driver_option_overwrite(self):
        prob = ParaboloidProblem()

        prob.driver = om.ScipyOptimizeDriver(disp=False, tol=1e-9)

        prob.model.add_recorder(self.recorder)

        prob.setup()
        prob.set_solver_print(0)
        prob.run_driver()

        cr = om.CaseReader(prob.get_outputs_dir() / self.filename)

        self.assertTrue(cr._system_options['root']['component_options']['assembled_jac_type'], 'csc')

        # New option and re-run of run_driver
        prob.model.options['assembled_jac_type'] = 'dense'
        prob.setup()
        prob.run_driver()

        cr = om.CaseReader(prob.get_outputs_dir() / self.filename,)
        self.assertTrue(cr._system_options['root!1']['component_options']['assembled_jac_type'], 'dense')

        stream = StringIO()

        cr.list_model_options(out_stream=stream)

        text = stream.getvalue().split('\n')

        expected = [
            "Run Number: 0",
            "    Subsystem : root",
            "        assembled_jac_type: csc",
            "        auto_order: False",
            "    Subsystem : p1",
            "        distributed: False",
            "        run_root_only: False",
            "        always_opt: False",
            "        name: UNDEFINED",
            "        val: 1.0",
            "        shape: None",
            "        units: None",
            "        res_units: None",
            "        desc: None",
            "        lower: None",
            "        upper: None",
            "        ref: 1.0",
            "        ref0: 0.0",
            "        res_ref: None",
            "        tags: None",
            "    Subsystem : p2",
            "        distributed: False",
            "        run_root_only: False",
            "        always_opt: False",
            "        name: UNDEFINED",
            "        val: 1.0",
            "        shape: None",
            "        units: None",
            "        res_units: None",
            "        desc: None",
            "        lower: None",
            "        upper: None",
            "        ref: 1.0",
            "        ref0: 0.0",
            "        res_ref: None",
            "        tags: None",
            "    Subsystem : comp",
            "        distributed: False",
            "        run_root_only: False",
            "        always_opt: False",
            "    Subsystem : con",
            "        run_root_only: False",
            "        always_opt: False",
            "        has_diag_partials: False",
            "        units: None",
            "        shape: None",
            "        shape_by_conn: False",
            "        do_coloring: False",
            ""
        ]

        for i, line in enumerate(text):
            self.assertEqual(line, expected[i])

        stream = StringIO()

        cr.list_model_options(system='root', run_number=1, out_stream=stream)

        text = stream.getvalue().split('\n')

        expected = [
            "Run Number: 1",
            "    Subsystem : root",
            "        assembled_jac_type: dense",
            "        auto_order: False",
            ""
        ]

        for i, line in enumerate(text):
            self.assertEqual(line, expected[i])

    def test_double_run_model_option_overwrite(self):
        prob = ParaboloidProblem()

        prob.driver = om.ScipyOptimizeDriver(disp=False, tol=1e-9)

        prob.model.add_recorder(self.recorder)

        prob.setup()
        prob.set_solver_print(0)
        prob.run_model()

        cr = om.CaseReader(prob.get_outputs_dir() / self.filename)

        self.assertTrue(cr._system_options['root']['component_options']['assembled_jac_type'], 'csc')

        # New option and re-run of run_driver
        prob.model.options['assembled_jac_type'] = 'dense'
        prob.setup()
        prob.run_model()

        cr = om.CaseReader(prob.get_outputs_dir() / self.filename)
        self.assertTrue(cr._system_options['root!1']['component_options']['assembled_jac_type'], 'dense')

        stream = StringIO()

        cr.list_model_options(out_stream=stream)

        text = stream.getvalue().split('\n')

        expected = [
            "Run Number: 0",
            "    Subsystem : root",
            "        assembled_jac_type: csc",
            "        auto_order: False",
            "    Subsystem : p1",
            "        distributed: False",
            "        run_root_only: False",
            "        always_opt: False",
            "        name: UNDEFINED",
            "        val: 1.0",
            "        shape: None",
            "        units: None",
            "        res_units: None",
            "        desc: None",
            "        lower: None",
            "        upper: None",
            "        ref: 1.0",
            "        ref0: 0.0",
            "        res_ref: None",
            "        tags: None",
            "    Subsystem : p2",
            "        distributed: False",
            "        run_root_only: False",
            "        always_opt: False",
            "        name: UNDEFINED",
            "        val: 1.0",
            "        shape: None",
            "        units: None",
            "        res_units: None",
            "        desc: None",
            "        lower: None",
            "        upper: None",
            "        ref: 1.0",
            "        ref0: 0.0",
            "        res_ref: None",
            "        tags: None",
            "    Subsystem : comp",
            "        distributed: False",
            "        run_root_only: False",
            "        always_opt: False",
            "    Subsystem : con",
            "        run_root_only: False",
            "        always_opt: False",
            "        has_diag_partials: False",
            "        units: None",
            "        shape: None",
            "        shape_by_conn: False",
            "        do_coloring: False",
            ""
        ]

        for i, line in enumerate(text):
            self.assertEqual(line, expected[i])

        stream = StringIO()

        cr.list_model_options(system='root', run_number=1, out_stream=stream)

        text = stream.getvalue().split('\n')

        expected = [
            "Run Number: 1",
            "    Subsystem : root",
            "        assembled_jac_type: dense",
            "        auto_order: False",
            ""
        ]

        for i, line in enumerate(text):
            self.assertEqual(line, expected[i])

    def test_simple_driver_recording_with_prefix(self):
        prob = ParaboloidProblem()

        driver = prob.driver = om.ScipyOptimizeDriver(disp=False, tol=1e-9)
        driver.recording_options['record_desvars'] = True
        driver.recording_options['record_objectives'] = True
        driver.recording_options['record_constraints'] = True
        driver.recording_options['record_derivatives'] = True
        driver.recording_options['includes'] = ['*']
        driver.add_recorder(self.recorder)
        prob.model.add_recorder(self.recorder)

        prob.setup()
        prob.set_solver_print(0)
        run1_t0, run1_t1 = run_driver(prob, case_prefix='Run1')
        run2_t0, run2_t1 = run_driver(prob, case_prefix='Run2')
        prob.cleanup()

        run1_coord = [0, 'ScipyOptimize_SLSQP', (4, )]  # 1st run, 5 iterations
        run2_coord = [0, 'ScipyOptimize_SLSQP', (0, )]  # 2nd run, 1 iteration

        expected_desvars = {"p1.x": [7.16706813], "p2.y": [-7.83293187]}
        expected_objectives = {"comp.f_xy": [-27.0833]}
        expected_constraints = {"con.c": [-15.0]}

        expected_outputs = expected_desvars
        expected_outputs.update(expected_objectives)
        expected_outputs.update(expected_constraints)

        expected_inputs = {
            "con.x": 7.1666667,
            "comp.y": -7.83333333,
            "comp.x": 7.1666667,
            "con.y": -7.8333333
        }

        expected_data = (
            (run1_coord, (run1_t0, run1_t1), expected_outputs, expected_inputs, None),
        )
        assertDriverIterDataRecorded(self, prob.get_outputs_dir() / self.filename,
                                     expected_data, self.eps, prefix='Run1')

        expected_data = (
            (run2_coord, (run2_t0, run2_t1), expected_outputs, expected_inputs, None),
        )
        assertDriverIterDataRecorded(self, prob.get_outputs_dir() / self.filename, 
                                     expected_data, self.eps, prefix='Run2')

        expected_derivs = {
            "f_xy!x": np.array([[0.50120438]]),
            "f_xy!y": np.array([[-0.49879562]]),
            "c!x": np.array([[-1.0]]),
            "c!y": np.array([[1.0]])
        }

        expected_data = (
            (run1_coord, (run1_t0, run1_t1), expected_derivs),
        )
        assertDriverDerivDataRecorded(self, 
                                     prob.get_outputs_dir() / self.filename,
                                     expected_data, 
                                     self.eps, 
                                     prefix='Run1')

    def test_driver_everything_recorded_by_default(self):
        prob = ParaboloidProblem()

        driver = prob.driver = om.ScipyOptimizeDriver(disp=False, tol=1e-9)
        driver.add_recorder(self.recorder)
        driver.recording_options['includes'] = ['*']

        prob.setup()
        prob.set_solver_print(0)
        t0, t1 = run_driver(prob)
        prob.cleanup()

        coordinate = [0, 'ScipyOptimize_SLSQP', (3, )]

        expected_desvars = {"p1.x": [7.16706813, ], "p2.y": [-7.83293187]}
        expected_objectives = {"comp.f_xy": [-27.0833]}
        expected_constraints = {"con.c": [-15.0]}

        expected_inputs = {
            "con.x": 7.1666667,
            "comp.y": -7.83333333,
            "comp.x": 7.1666667,
            "con.y": -7.8333333
        }

        expected_outputs = expected_desvars
        expected_outputs.update(expected_objectives)
        expected_outputs.update(expected_constraints)

        expected_data = ((coordinate, (t0, t1), expected_outputs, expected_inputs, None),)
        assertDriverIterDataRecorded(self, 
                                     prob.get_outputs_dir() / self.filename,
                                     expected_data, 
                                     self.eps)

    def test_driver_records_metadata(self):
        prob = SellarProblem(nonlinear_solver=om.NonlinearBlockGS,
                             linear_solver=om.ScipyKrylov)

        recorder = om.SqliteRecorder(self.filename)

        driver = prob.driver
        driver.recording_options['includes'] = ["p1.x"]
        driver.add_recorder(recorder)

        prob.setup()
        prob.final_setup()  # Conclude setup but don't run model.
        prob.cleanup()

        prom2abs = {
            'input': {
                'z': ['d1.z', 'd2.z', 'obj_cmp.z'],
                'x': ['d1.x', 'obj_cmp.x'],
                'y2': ['d1.y2', 'obj_cmp.y2', 'con_cmp2.y2'],
                'y1': ['d2.y1', 'obj_cmp.y1', 'con_cmp1.y1']
            },
            'output': {
                '_auto_ivc.v0': ['_auto_ivc.v0'],
                '_auto_ivc.v1': ['_auto_ivc.v1'],
                'y1': ['d1.y1'],
                'y2': ['d2.y2'],
                'obj': ['obj_cmp.obj'],
                'con1': ['con_cmp1.con1'],
                'con2': ['con_cmp2.con2']
            }
        }

        abs2prom = {
            'input': {
                'd1.z': 'z',
                'd1.x': 'x',
                'd1.y2': 'y2',
                'd2.z': 'z',
                'd2.y1': 'y1',
                'obj_cmp.x': 'x',
                'obj_cmp.y1': 'y1',
                'obj_cmp.y2': 'y2',
                'obj_cmp.z': 'z',
                'con_cmp1.y1': 'y1',
                'con_cmp2.y2': 'y2'
            },
            'output': {
                '_auto_ivc.v0': '_auto_ivc.v0',
                '_auto_ivc.v1': '_auto_ivc.v1',
                'd1.y1': 'y1',
                'd2.y2': 'y2',
                'obj_cmp.obj': 'obj',
                'con_cmp1.con1': 'con1',
                'con_cmp2.con2': 'con2'
            }
        }

        assertMetadataRecorded(self, prob.get_outputs_dir() / self.filename, prom2abs, abs2prom)
        expected_problem_metadata = {
            'connections_list_length': 11,
            'tree_children_length': 6,
            'abs2prom': abs2prom,
        }
        assertViewerDataRecorded(self, 
                                 prob.get_outputs_dir() / self.filename,
                                 expected_problem_metadata)

    def test_deprecated_option(self):
        # check that deprecated options are recorded but no warning is issued
        from openmdao.core.driver import Driver
        class MyDriver(Driver):
            def _declare_options(self):
                # Deprecated option
                self.options.declare('user_teriminate_signal', default=None, desc='Oops.',
                                     deprecation="The option was misspelled and is deprecated.")

        prob = om.Problem(driver=MyDriver())
        prob.driver.add_recorder(om.SqliteRecorder(self.filename))

        prob.setup()
        with assert_no_warning(OMDeprecationWarning):
            prob.final_setup()
        prob.cleanup()

        expected_problem_metadata = {
            'connections_list_length': 0,
            'tree_children_length': 0,
            'abs2prom': {}
        }
        data = assertViewerDataRecorded(self, prob.get_outputs_dir() / self.filename, expected_problem_metadata)
        self.assertTrue('user_teriminate_signal' in data['driver']['options'],
                        'Deprecated key not found in recorded options')

    def test_system_record_model_metadata(self):
        # first check to see if recorded recursively, which is the default
        prob = om.Problem(SellarDerivatives(nonlinear_solver=om.NonlinearBlockGS,
                                            linear_solver=om.ScipyKrylov))
        prob.setup()

        recorder = om.SqliteRecorder("cases.sql")
        prob.model.add_recorder(recorder)

        prob.set_solver_print(level=0)
        prob.run_model()
        prob.cleanup()

        cr = om.CaseReader(prob.get_outputs_dir() / "cases.sql")
        # Quick check to see that keys and values were recorded
        for key in ['root', '_auto_ivc', 'd1', 'd2', 'obj_cmp', 'con_cmp1', 'con_cmp2']:
            self.assertTrue(key in cr._system_options.keys())

        value = cr._system_options['root']['component_options']['assembled_jac_type']
        self.assertEqual(value, 'csc')  # quick check only. Too much to check exhaustively

    def test_record_system_options(self):
        # Regardless what object the case recorder is attached to, system options
        #  should be recorded for all systems in the model

        expected_system_options_keys = ['root', '_auto_ivc', 'd1', 'd2', 'obj_cmp', 'con_cmp1',
                                        'con_cmp2']

        # Recorder on Driver
        prob = om.Problem(SellarDerivatives(nonlinear_solver=om.NonlinearBlockGS,
                                            linear_solver=om.ScipyKrylov))
        prob.setup()
        recorder = om.SqliteRecorder("cases_driver.sql")
        prob.driver.add_recorder(recorder)
        prob.set_solver_print(level=0)
        prob.run_model()
        prob.cleanup()
        cr = om.CaseReader(prob.get_outputs_dir() / "cases_driver.sql")
        # Quick check to see that keys and values were recorded
        for key in expected_system_options_keys:
            self.assertTrue(key in cr._system_options.keys())
        value = cr._system_options['root']['component_options']['assembled_jac_type']
        self.assertEqual('csc', value)  # quick check only. Too much to check exhaustively

        # Recorder on Problem
        prob = om.Problem(SellarDerivatives(nonlinear_solver=om.NonlinearBlockGS,
                                            linear_solver=om.ScipyKrylov))
        prob.setup()
        recorder = om.SqliteRecorder("cases_problem.sql")
        prob.add_recorder(recorder)
        prob.set_solver_print(level=0)
        prob.run_model()
        prob.cleanup()
        cr = om.CaseReader(prob.get_outputs_dir() / "cases_problem.sql")
        # Quick check to see that keys and values were recorded
        for key in expected_system_options_keys:
            self.assertTrue(key in cr._system_options.keys())
        value = cr._system_options['root']['component_options']['assembled_jac_type']
        self.assertEqual(value, 'csc')  # quick check only. Too much to check exhaustively

        # Recorder on a subsystem
        prob = om.Problem(SellarDerivatives(nonlinear_solver=om.NonlinearBlockGS,
                                            linear_solver=om.ScipyKrylov))
        prob.setup()
        recorder = om.SqliteRecorder("cases_subsystem.sql")
        prob.model.d1.add_recorder(recorder)
        prob.set_solver_print(level=0)
        prob.run_model()
        prob.cleanup()
        cr = om.CaseReader(prob.get_outputs_dir() / "cases_subsystem.sql")
        # Quick check to see that keys and values were recorded
        for key in expected_system_options_keys:
            self.assertTrue(key in cr._system_options.keys())
        value = cr._system_options['root']['component_options']['assembled_jac_type']
        self.assertEqual(value, 'csc')  # quick check only. Too much to check exhaustively

        # Recorder on a solver
        prob = om.Problem(SellarDerivatives(nonlinear_solver=om.NonlinearBlockGS,
                                            linear_solver=om.ScipyKrylov))
        prob.setup()
        recorder = om.SqliteRecorder("cases_solver.sql")
        prob.model.nonlinear_solver.add_recorder(recorder)
        prob.set_solver_print(level=0)
        prob.run_model()
        prob.cleanup()
        cr = om.CaseReader(prob.get_outputs_dir() / "cases_solver.sql")
        # Quick check to see that keys and values were recorded
        for key in expected_system_options_keys:
            self.assertTrue(key in cr._system_options.keys())
        value = cr._system_options['root']['component_options']['assembled_jac_type']
        self.assertEqual(value, 'csc')  # quick check only. Too much to check exhaustively

    def test_warning_system_options_overwriting(self):

        prob = ParaboloidProblem()
        prob.driver = om.ScipyOptimizeDriver(disp=False, tol=1e-9)
        prob.add_recorder(self.recorder)

        prob.setup()
        prob.set_solver_print(0)
        prob.run_driver()
        prob.record('final')

        prob.final_setup()

        # this warning has been removed, since multiple runs (i.e. calls to final_setup)
        # are now properly handled by keeping track of run numbers
        msg = "The model is being run again, if the options or scaling of any components " \
              "has changed then only their new values will be recorded."

        with assert_no_warning(UserWarning, msg):
            prob.run_driver()

    def test_without_n2_data(self):
        prob = SellarProblem(nonlinear_solver=om.NonlinearBlockGS,
                             linear_solver=om.ScipyKrylov)

        recorder = om.SqliteRecorder(self.filename, record_viewer_data=False)

        prob.driver.add_recorder(recorder)

        prob.setup()
        prob.final_setup()  # Conclude setup but don't run model.
        prob.cleanup()

        assertViewerDataRecorded(self, prob.get_outputs_dir() / self.filename, None)

    def test_record_system(self):
        prob = SellarProblem(nonlinear_solver=om.NonlinearBlockGS,
                             linear_solver=om.ScipyKrylov)
        prob.setup()

        model = prob.model
        model.recording_options['record_inputs'] = True
        model.recording_options['record_outputs'] = True
        model.recording_options['record_residuals'] = True
        model.add_recorder(self.recorder)

        model.nonlinear_solver.options['use_apply_nonlinear'] = True

        d1 = model.d1  # SellarDis1withDerivatives, an ExplicitComp
        d1.recording_options['record_inputs'] = True
        d1.recording_options['record_outputs'] = True
        d1.recording_options['record_residuals'] = True
        d1.add_recorder(self.recorder)

        obj_cmp = model.obj_cmp  # an ExecComp
        obj_cmp.recording_options['record_inputs'] = True
        obj_cmp.recording_options['record_outputs'] = True
        obj_cmp.recording_options['record_residuals'] = True
        obj_cmp.add_recorder(self.recorder)

        t0, t1 = run_driver(prob)

        expected_data = [
            # data from 'd1'
            [
                # coords
                [0, 'Driver', (0, ), 'root._solve_nonlinear', (0, ),
                 'NonlinearBlockGS', (6, ), 'd1._solve_nonlinear', (6, )],
                # timestamps
                (t0, t1),
                # inputs
                {"d1.y2": [12.05848815], "d1.z": [5.0, 2.0], "d1.x": [1.0, ]},
                # outputs
                {"d1.y1": [25.58830237]},
                # residuals
                {"d1.y1": [0.0]}
            ],

            # data from 'obj_cmp'
            [
                # coords
                [0, 'Driver', (0, ), 'root._solve_nonlinear', (0, ),
                 'NonlinearBlockGS', (6, ), 'obj_cmp._solve_nonlinear', (6, )],
                # timestamps
                (t0, t1),
                # inputs
                {"obj_cmp.z": [5.0, 2.0],
                 "obj_cmp.y1": [25.58830236],
                 "obj_cmp.x": [1.0, ],
                 "obj_cmp.y2": [12.05857185]},
                # outputs
                {"obj_cmp.obj": [28.58830816]},
                # residuals
                {"obj_cmp.obj": [0.0]}
            ],
        ]
        assertSystemIterDataRecorded(self, prob.get_outputs_dir() / self.filename, expected_data, self.eps)

        # run again with prefix, only changes should be iter count reset and timestamps
        t0, t1 = run_driver(prob, case_prefix='Run#2')
        prob.cleanup()

        expected_data[0][0] = [0, 'Driver', (0, ), 'root._solve_nonlinear', (0, ),
                               'NonlinearBlockGS', (0, ), 'd1._solve_nonlinear', (0, )]
        expected_data[0][1] = (t0, t1)

        expected_data[1][0] = [0, 'Driver', (0, ), 'root._solve_nonlinear', (0, ),
                               'NonlinearBlockGS', (0, ), 'obj_cmp._solve_nonlinear', (0, )]
        expected_data[1][1] = (t0, t1)

        assertSystemIterDataRecorded(self, prob.get_outputs_dir() / self.filename,
                                     expected_data, self.eps, prefix='Run#2')

    def test_includes(self):
        prob = ParaboloidProblem()

        driver = prob.driver = om.ScipyOptimizeDriver(disp=False, tol=1e-9)

        driver.recording_options['record_desvars'] = True
        driver.recording_options['record_objectives'] = True
        driver.recording_options['record_constraints'] = True
        driver.recording_options['includes'] = ['*']
        driver.recording_options['excludes'] = ['y*']
        driver.add_recorder(self.recorder)

        prob.setup()
        prob.set_solver_print(0)
        t0, t1 = run_driver(prob)

        prob.cleanup()

        coordinate = [0, 'ScipyOptimize_SLSQP', (3, )]

        expected_desvars = {"p1.x": prob["p1.x"], "p2.y": prob["p2.y"]}
        expected_objectives = {"comp.f_xy": prob['comp.f_xy']}
        expected_constraints = {"con.c": prob['con.c']}

        expected_responses = expected_objectives.copy()
        expected_responses.update(expected_constraints)

        expected_outputs = expected_desvars
        expected_outputs.update(expected_objectives)
        expected_outputs.update(expected_constraints)

        expected_inputs = {
            "con.x": 7.1666667,
            "comp.y": -7.83333333,
            "comp.x": 7.1666667,
            "con.y": -7.8333333
        }

        expected_data = ((coordinate, (t0, t1), expected_outputs, expected_inputs, None),)
        assertDriverIterDataRecorded(self, prob.get_outputs_dir() / self.filename,
                                     expected_data, self.eps)

    def test_includes_post_setup(self):
        prob = ParaboloidProblem()

        driver = prob.driver = om.ScipyOptimizeDriver(disp=False, tol=1e-9)

        prob.setup()

        # Set up recorder after intitial setup.
        driver.add_recorder(self.recorder)
        driver.recording_options['record_desvars'] = True
        driver.recording_options['record_objectives'] = True
        driver.recording_options['record_constraints'] = True
        driver.recording_options['includes'] = ['*']
        driver.recording_options['excludes'] = ['y*']

        prob.set_solver_print(0)
        t0, t1 = run_driver(prob)
        prob.cleanup()

        coordinate = [0, 'ScipyOptimize_SLSQP', (3, )]

        expected_desvars = {"p1.x": prob["p1.x"], "p2.y": prob["p2.y"]}
        expected_objectives = {"comp.f_xy": prob['comp.f_xy']}
        expected_constraints = {"con.c": prob['con.c']}

        expected_outputs = expected_desvars
        expected_outputs.update(expected_objectives)
        expected_outputs.update(expected_constraints)

        expected_inputs = {
            "con.x": 7.1666667,
            "comp.y": -7.83333333,
            "comp.x": 7.1666667,
            "con.y": -7.8333333
        }

        expected_data = ((coordinate, (t0, t1), expected_outputs, expected_inputs, None),)
        assertDriverIterDataRecorded(self, prob.get_outputs_dir() / self.filename,
                                     expected_data, self.eps)

    def test_record_system_with_hierarchy(self):
        prob = SellarProblem(SellarDerivativesGrouped, nonlinear_solver=om.NonlinearRunOnce,
                                                       linear_solver=om.ScipyKrylov,
                                                       mda_linear_solver=om.ScipyKrylov,
                                                       mda_nonlinear_solver=om.NonlinearBlockGS)
        prob.setup(mode='rev')

        model = prob.model
        model.recording_options['record_inputs'] = True
        model.recording_options['record_outputs'] = True
        model.recording_options['record_residuals'] = True
        model.add_recorder(self.recorder)

        model.mda.nonlinear_solver.options['use_apply_nonlinear'] = True

        d1 = model.mda.d1
        d1.recording_options['record_inputs'] = True
        d1.recording_options['record_outputs'] = True
        d1.recording_options['record_residuals'] = True
        d1.add_recorder(self.recorder)

        d2 = model.mda.d2
        d2.recording_options['record_inputs'] = True
        d2.recording_options['record_outputs'] = True
        d2.recording_options['record_residuals'] = True
        d2.add_recorder(self.recorder)

        prob.driver = om.ScipyOptimizeDriver(disp=False, tol=1e-9)

        t0, t1 = run_driver(prob)
        prob.cleanup()

        #
        # check data for 'd1'
        #
        coordinate = [
            0,
            'ScipyOptimize_SLSQP', (1, ),
            'root._solve_nonlinear', (1, ),
            'NLRunOnce', (0, ),
            'mda._solve_nonlinear', (1, ),
            'NonlinearBlockGS', (0,),
            'mda.d1._solve_nonlinear', (7, )
        ]

        expected_inputs = {
            "mda.d1.z": [5.0, 2.0],
            "mda.d1.x": [1.0, ],
            "mda.d1.y2": [12.0584865, ],
        }
        expected_outputs = {"mda.d1.y1": [25.5883027, ], }
        expected_residuals = {"mda.d1.y1": [0.0, ], }

        expected_data = (
            (coordinate, (t0, t1), expected_inputs, expected_outputs, expected_residuals),
        )
        assertSystemIterDataRecorded(self, prob.get_outputs_dir() / self.filename, expected_data, self.eps)

        #
        # check data for 'd2'
        #
        coordinate = [
            0,
            'ScipyOptimize_SLSQP', (1, ),
            'root._solve_nonlinear', (1, ),
            'NLRunOnce', (0, ),
            'mda._solve_nonlinear', (1, ),
            'NonlinearBlockGS', (0,),
            'mda.d2._solve_nonlinear', (7, )
        ]

        expected_inputs = None
        expected_outputs = {"pz.z": [2.8640616, 0.825643, ], }
        expected_residuals = {"pz.z": [0.0, 0.0], }
        expected_inputs = {
            "mda.d2.z": [5.0, 2.0],
            "mda.d2.y1": [25.5883027, ],
        }
        expected_outputs = {"mda.d2.y2": [12.0584865, ], }
        expected_residuals = {"mda.d2.y2": [0.0, ], }

        expected_data = (
            (coordinate, (t0, t1), expected_inputs, expected_outputs, expected_residuals),
        )
        assertSystemIterDataRecorded(self, prob.get_outputs_dir() / self.filename,
                                     expected_data, self.eps)

    def test_record_solver(self):
        prob = SellarProblem(nonlinear_solver=om.NonlinearBlockGS,
                             linear_solver=om.ScipyKrylov)
        prob.setup()

        nl = prob.model.nonlinear_solver
        nl.options['use_apply_nonlinear'] = True
        nl.recording_options['record_abs_error'] = True
        nl.recording_options['record_rel_error'] = True
        nl.recording_options['record_solver_residuals'] = True
        nl.add_recorder(self.recorder)

        t0, t1 = run_driver(prob)

        coordinate = [0, 'Driver', (0, ), 'root._solve_nonlinear', (0, ), 'NonlinearBlockGS', (6, )]

        expected_abs_error = 1.318802844707e-10
        expected_rel_error = 3.62990740e-12

        expected_solver_output = {
            "con_cmp1.con1": [-22.42830237],
            "d1.y1": [25.58830237],
            "con_cmp2.con2": [-11.941511849],
            "_auto_ivc.v0": [5.0, 2.0],
            "obj_cmp.obj": [28.588308165],
            "d2.y2": [12.058488150],
            "_auto_ivc.v1": [1.0]
        }

        expected_solver_residuals = {
            "con_cmp1.con1": [0.0],
            "d1.y1": [-1.318802844707534e-10],
            "con_cmp2.con2": [0.0],
            "_auto_ivc.v0": [0.0, 0.0],
            "obj_cmp.obj": [0.0],
            "d2.y2": [0.0],
            "_auto_ivc.v1": [0.0]
        }

        expected_data = ((coordinate, (t0, t1), expected_abs_error, expected_rel_error,
                          expected_solver_output, expected_solver_residuals),)
        assertSolverIterDataRecorded(self, prob.get_outputs_dir() / self.filename, expected_data, self.eps)

        #
        # run again with a prefix, iter_counts should be reset
        #
        t0, t1 = run_driver(prob, case_prefix='run_again')
        prob.cleanup()

        coordinate = [0, 'Driver', (0, ), 'root._solve_nonlinear', (0, ), 'NonlinearBlockGS', (0, )]

        expected_abs_error = 2.60769184e-12
        expected_rel_error = 0.01977317421405673

        expected_solver_residuals = {
            "con_cmp1.con1": [0.0],
            "d1.y1": [2.60769184e-12],
            "con_cmp2.con2": [0.0],
            "_auto_ivc.v0": [0.0, 0.0],
            "obj_cmp.obj": [0.0],
            "d2.y2": [0.0],
            "_auto_ivc.v1": [0.0]
        }

        expected_data = ((coordinate, (t0, t1), expected_abs_error, expected_rel_error,
                          expected_solver_output, expected_solver_residuals),)
        assertSolverIterDataRecorded(self, prob.get_outputs_dir() / self.filename, 
                                     expected_data, self.eps, prefix='run_again')

    def test_record_solver_includes_excludes(self):
        prob = om.Problem()

        prob.model = SellarMDAConnect()

        prob.driver = om.ScipyOptimizeDriver()
        prob.driver.options['optimizer'] = 'SLSQP'
        prob.driver.options['tol'] = 1e-8

        prob.set_solver_print(level=0)

        prob.model.add_design_var('indeps.x', lower=0, upper=10)
        prob.model.add_design_var('indeps.z', lower=0, upper=10)
        prob.model.add_objective('obj_cmp.obj')
        prob.model.add_constraint('con_cmp1.con1', upper=0)
        prob.model.add_constraint('con_cmp2.con2', upper=0)

        prob.setup()

        nl = prob.model._get_subsystem('cycle').nonlinear_solver
        nl.add_recorder(self.recorder)

        prob['indeps.x'] = 2.
        prob['indeps.z'] = [-1., -1.]

        prob.run_driver()

        cr = om.CaseReader(prob.get_outputs_dir() / self.filename)
        solver_cases = cr.list_cases('root.cycle.nonlinear_solver')

        # Test values from cases
        last_case = cr.get_case(solver_cases[-1])

        self.assertEqual(sorted(last_case.inputs.keys()), ['d1.x', 'd1.y2'])
        self.assertEqual(sorted(last_case.outputs.keys()), ['d1.y1'])

        rec = om.SqliteRecorder(os.path.join(self.tempdir, "gleep.sql"), record_viewer_data=False)
        nl.add_recorder(rec)

        nl.recording_options['includes'] = ['*']
        nl.recording_options['excludes'] = []
        prob.setup()


        # Make sure default includes and excludes still works
        prob = om.Problem()

        prob.model = SellarMDAConnect()

        prob.driver = om.ScipyOptimizeDriver()
        prob.driver.options['optimizer'] = 'SLSQP'
        prob.driver.options['tol'] = 1e-8

        prob.set_solver_print(level=0)

        prob.model.add_design_var('indeps.x', lower=0, upper=10)
        prob.model.add_design_var('indeps.z', lower=0, upper=10)
        prob.model.add_objective('obj_cmp.obj')
        prob.model.add_constraint('con_cmp1.con1', upper=0)
        prob.model.add_constraint('con_cmp2.con2', upper=0)

        prob.setup()

        nl = prob.model._get_subsystem('cycle').nonlinear_solver
        # Default includes and excludes
        nl.recording_options['includes'] = ['*']
        nl.recording_options['excludes'] = []

        filename = "sqlite2"
        recorder = om.SqliteRecorder(filename, record_viewer_data=False)
        nl.add_recorder(recorder)

        prob['indeps.x'] = 2.
        prob['indeps.z'] = [-1., -1.]

        prob.run_driver()

        cr = om.CaseReader(prob.get_outputs_dir() / filename)
        solver_cases = cr.list_cases('root.cycle.nonlinear_solver')

        # Test values from cases
        last_case = cr.get_case(solver_cases[-1])

        self.assertEqual(sorted(last_case.inputs.keys()),
                         ['d1.x', 'd1.y2', 'd1.z', 'd2.y1', 'd2.z'])
        self.assertEqual(sorted(last_case.outputs.keys()), ['d1.y1', 'd2.y2'])

    def test_record_line_search_armijo_goldstein(self):
        prob = om.Problem()
        prob.model.add_subsystem('px', om.IndepVarComp('x', 1.0))
        prob.model.add_subsystem('comp', ImplCompTwoStates())
        prob.model.connect('px.x', 'comp.x')

        prob.model.nonlinear_solver = om.NewtonSolver(solve_subsystems=False)
        prob.model.nonlinear_solver.options['maxiter'] = 10
        prob.model.linear_solver = om.ScipyKrylov()

        ls = prob.model.nonlinear_solver.linesearch = om.ArmijoGoldsteinLS(bound_enforcement='vector')
        ls.add_recorder(self.recorder)
        ls.options['c'] = .1

        prob.setup()

        prob['px.x'] = 2.0
        prob['comp.y'] = 0.
        prob['comp.z'] = 1.6

        t0, t1 = run_driver(prob)

        prob.cleanup()

        coordinate = [
            0,
            'Driver', (0,),
            'root._solve_nonlinear', (0,),
            'NewtonSolver', (2,),
            'ArmijoGoldsteinLS', (2,)
        ]

        expected_abs_error = 3.2882366094914777
        expected_rel_error = 0.9999999999999998

        expected_solver_output = {
            "comp.z": [1.5],
            "comp.y": [1.75],
            "px.x": [2.0],
            }

        expected_solver_residuals = None

        expected_data = ((coordinate, (t0, t1), expected_abs_error, expected_rel_error,
                          expected_solver_output, expected_solver_residuals),)
        assertSolverIterDataRecorded(self, prob.get_outputs_dir() / self.filename,
                                     expected_data, self.eps)

    def test_record_line_search_bounds_enforce(self):
        prob = SellarProblem(nonlinear_solver=om.NonlinearBlockGS,
                             linear_solver=om.ScipyKrylov)
        prob.setup()

        model = prob.model
        model.linear_solver = om.ScipyKrylov()

        nl = model.nonlinear_solver = om.NewtonSolver()
        nl.options['solve_subsystems'] = True
        nl.options['max_sub_solves'] = 4

        ls = nl.linesearch = om.BoundsEnforceLS(bound_enforcement='vector')
        ls.add_recorder(self.recorder)

        t0, t1 = run_driver(prob)

        prob.cleanup()

        coordinate = [
            0,
            'Driver', (0,),
            'root._solve_nonlinear', (0,),
            'NewtonSolver', (1,),
            'BoundsEnforceLS', (0,)
        ]

        expected_abs_error = 7.02783609310096e-10
        expected_rel_error = 8.078674883382422e-07

        expected_solver_output = {
            "con_cmp1.con1": [-22.42830237],
            "d1.y1": [25.58830237],
            "con_cmp2.con2": [-11.941511849],
            "_auto_ivc.v0": [5.0, 2.0],
            "obj_cmp.obj": [28.588308165],
            "d2.y2": [12.058488150],
            "_auto_ivc.v1": [1.0]
        }

        expected_solver_residuals = None

        expected_solver_data = ((coordinate, (t0, t1), expected_abs_error, expected_rel_error,
                                 expected_solver_output, expected_solver_residuals),)
        assertSolverIterDataRecorded(self, prob.get_outputs_dir() / self.filename,
                                     expected_solver_data, self.eps)

    def test_record_pop_bug(self):
        prob = SellarProblem(nonlinear_solver=om.NonlinearBlockGS,
                             linear_solver=om.ScipyKrylov)
        model = prob.model

        model.add_subsystem('ae', AEComp())
        model.connect('y1', 'ae.x')
        prob.setup()

        model.linear_solver = om.ScipyKrylov()

        nl = model.nonlinear_solver = om.NewtonSolver()
        nl.options['solve_subsystems'] = True
        nl.options['max_sub_solves'] = 4
        nl.linesearch = om.ArmijoGoldsteinLS(bound_enforcement='vector')

        model.add_recorder(self.recorder)

        try:
            t0, t1 = run_driver(prob)
        except om.AnalysisError:
            pass

        self.assertTrue(len(prob._recording_iter.stack) == 0)

    def test_record_solver_nonlinear_block_gs(self):
        prob = SellarProblem(linear_solver=om.LinearBlockGS,
                             nonlinear_solver=om.NonlinearBlockGS)
        prob.setup()

        prob.model.nonlinear_solver.add_recorder(self.recorder)
        prob.model.nonlinear_solver.recording_options['record_solver_residuals'] = True
        prob.model.nonlinear_solver.options['use_apply_nonlinear'] = True

        prob.set_solver_print(0)
        t0, t1 = run_driver(prob)
        prob.cleanup()

        coordinate = [0, 'Driver', (0,), 'root._solve_nonlinear', (0,), 'NonlinearBlockGS', (6, )]
        expected_abs_error = 1.31880284470753394998e-10
        expected_rel_error = 3.6299074030587596e-12

        expected_solver_output = {
            '_auto_ivc.v1': [1.],
            '_auto_ivc.v0': [5., 2.],
            'd1.y1': [25.58830237],
            'd2.y2': [12.05848815],
            'obj_cmp.obj': [28.58830817],
            'con_cmp1.con1': [-22.42830237],
            'con_cmp2.con2': [-11.94151185]
        }

        expected_solver_residuals = {
            '_auto_ivc.v1': [0.],
            '_auto_ivc.v0': [0., 0.],
            'd1.y1': [-1.31880284e-10],
            'd2.y2': [0.],
            'obj_cmp.obj': [0.],
            'con_cmp1.con1': [0.],
            'con_cmp2.con2': [0.]
        }

        expected_data = ((coordinate, (t0, t1), expected_abs_error, expected_rel_error,
                          expected_solver_output, expected_solver_residuals),)
        assertSolverIterDataRecorded(self, prob.get_outputs_dir() / self.filename,
                                     expected_data, self.eps)

    def test_record_solver_nonlinear_block_jac(self):
        prob = SellarProblem(linear_solver=om.LinearBlockGS, nonlinear_solver=om.NonlinearBlockJac)
        prob.setup()

        prob.model.nonlinear_solver.add_recorder(self.recorder)

        prob.set_solver_print(-1)
        t0, t1 = run_driver(prob)
        prob.cleanup()

        coordinate = [0, 'Driver', (0,), 'root._solve_nonlinear', (0,), 'NonlinearBlockJac', (9,)]

        expected_abs_error = 7.234027587097439e-07
        expected_rel_error = 1.991112651729199e-08

        expected_solver_output = {
            '_auto_ivc.v1': [1.],
            '_auto_ivc.v0': [5., 2.],
            'd1.y1': [25.58830237],
            'd2.y2': [12.05848815],
            'obj_cmp.obj': [28.58830817],
            'con_cmp1.con1': [-22.42830237],
            'con_cmp2.con2': [-11.94151185]
        }

        expected_solver_residuals = None

        expected_data = ((coordinate, (t0, t1), expected_abs_error, expected_rel_error,
                          expected_solver_output, expected_solver_residuals),)
        assertSolverIterDataRecorded(self, prob.get_outputs_dir() / self.filename,
                                     expected_data, self.eps)

    def test_record_solver_nonlinear_newton(self):
        prob = SellarProblem(
            linear_solver=om.LinearBlockGS,
            nonlinear_solver=om.NewtonSolver(solve_subsystems=False))
        prob.setup()

        prob.model.nonlinear_solver.add_recorder(self.recorder)

        prob.set_solver_print(-1)
        t0, t1 = run_driver(prob)
        prob.cleanup()

        coordinate = [0, 'Driver', (0,), 'root._solve_nonlinear', (0,), 'NewtonSolver', (2,)]

        expected_abs_error = 2.1677810075550974e-10
        expected_rel_error = 5.966657077752565e-12

        expected_solver_output = {
            '_auto_ivc.v1': [1.],
            '_auto_ivc.v0': [5., 2.],
            'd1.y1': [25.58830237],
            'd2.y2': [12.05848815],
            'obj_cmp.obj': [28.58830817],
            'con_cmp1.con1': [-22.42830237],
            'con_cmp2.con2': [-11.94151185]
        }

        expected_solver_residuals = None

        expected_data = ((coordinate, (t0, t1), expected_abs_error, expected_rel_error,
                          expected_solver_output, expected_solver_residuals),)
        assertSolverIterDataRecorded(self, prob.get_outputs_dir() / self.filename,
                                     expected_data, self.eps)

    def test_record_solver_nonlinear_broyden(self):
        prob = SellarProblem(
                             linear_solver=om.DirectSolver,
                             nonlinear_solver=om.BroydenSolver()
        )
        prob.setup()

        prob.model.nonlinear_solver.add_recorder(self.recorder)

        prob.set_solver_print(-1)
        t0, t1 = run_driver(prob)
        prob.cleanup()

        coordinate = [0, 'Driver', (0,), 'root._solve_nonlinear', (0,), 'BroydenSolver', (2,)]

        expected_abs_error = 0.0009547575844806033
        expected_rel_error = 0.00042348707505980126

        expected_solver_output = {
            '_auto_ivc.v1': [1.],
            '_auto_ivc.v0': [5., 2.],
            'd1.y1': [25.58830237],
            'd2.y2': [12.05848815],
            'obj_cmp.obj': [28.58830817],
            'con_cmp1.con1': [-22.42830237],
            'con_cmp2.con2': [-11.94151185]
        }

        expected_solver_residuals = None

        expected_data = ((coordinate, (t0, t1), expected_abs_error, expected_rel_error,
                          expected_solver_output, expected_solver_residuals),)
        assertSolverIterDataRecorded(self, prob.get_outputs_dir() / self.filename,
                                     expected_data, self.eps)

        # Also check to make sure the first iteration has correct abs and rel errors
        # as a regression test for
        #   https://github.com/OpenMDAO/OpenMDAO/issues/2435
        cr = om.CaseReader(prob.get_outputs_dir() / self.filename)

        solver_cases = cr.get_cases("root.nonlinear_solver")
        self.assertAlmostEqual(solver_cases[0].abs_err, 2.254514106, delta=1e-6)
        self.assertEqual(solver_cases[0].rel_err, 1.0)

    def test_record_solver_nonlinear_nonlinear_run_once(self):
        prob = SellarProblem(nonlinear_solver=om.NonlinearRunOnce)
        prob.setup()

        prob.model.nonlinear_solver.add_recorder(self.recorder)

        prob.set_solver_print(0)
        t0, t1 = run_driver(prob)
        prob.cleanup()

        # No norms so no expected norms
        coordinate = [0, 'Driver', (0,), 'root._solve_nonlinear', (0,), 'NLRunOnce', (0,)]

        expected_abs_error = None
        expected_rel_error = None

        expected_solver_output = {
            '_auto_ivc.v1': [1.],
            '_auto_ivc.v0': [5., 2.],
            'd1.y1': [27.8],
            'd2.y2': [12.27257053],
            'obj_cmp.obj': [30.80000468],
            'con_cmp1.con1': [-24.64],
            'con_cmp2.con2': [-11.72742947]
        }

        expected_solver_residuals = None

        expected_data = ((coordinate, (t0, t1), expected_abs_error, expected_rel_error,
                          expected_solver_output, expected_solver_residuals),)
        assertSolverIterDataRecorded(self, prob.get_outputs_dir() / self.filename,
                                     expected_data, self.eps)

    def test_record_solver_linear(self):
        # adding a recorder to a linear solver should raise an error
        prob = SellarProblem(nonlinear_solver=om.NonlinearBlockGS,
                             linear_solver=om.ScipyKrylov)
        prob.setup()

        nl = prob.model.nonlinear_solver = om.NewtonSolver(solve_subsystems=False)

        linear_solvers = [
            om.DirectSolver, om.ScipyKrylov, om.PETScKrylov,
            om.LinearBlockGS, om.LinearRunOnce, om.LinearBlockJac
        ]

        for solver in linear_solvers:
            try:
                ln = nl.linear_solver = solver()
            except RuntimeError as err:
                if str(err).count('PETSc is not available.') > 0:
                    continue
                else:
                    raise err

            with self.assertRaises(RuntimeError) as cm:
                ln.add_recorder(self.recorder)

            self.assertEqual(str(cm.exception), 'Recording is not supported on Linear Solvers.')

    def test_record_driver_system_solver(self):
        # Test what happens when all three types are recorded: Driver, System, and Solver

        prob = SellarProblem(SellarDerivativesGrouped, nonlinear_solver=om.NonlinearRunOnce,
                                                       linear_solver=om.ScipyKrylov,
                                                       mda_linear_solver=om.ScipyKrylov,
                                                       mda_nonlinear_solver=om.NonlinearBlockGS)
        prob.setup(mode='rev')

        driver = prob.driver = om.ScipyOptimizeDriver(disp=False, tol=1e-9)

        #
        # Add recorders
        #

        # Driver
        driver.recording_options['record_desvars'] = True
        driver.recording_options['record_objectives'] = True
        driver.recording_options['record_constraints'] = True
        driver.add_recorder(self.recorder)

        # System
        cc = prob.model.con_cmp1
        cc.recording_options['record_inputs'] = True
        cc.recording_options['record_outputs'] = True
        cc.recording_options['record_residuals'] = True
        cc.add_recorder(self.recorder)

        # Solver
        nl = prob.model.mda.nonlinear_solver = om.NonlinearBlockGS()
        nl.recording_options['record_abs_error'] = True
        nl.recording_options['record_rel_error'] = True
        nl.recording_options['record_solver_residuals'] = True
        nl.add_recorder(self.recorder)

        t0, t1 = run_driver(prob)

        prob.cleanup()

        #
        # Driver recording test
        #
        coordinate = [0, 'ScipyOptimize_SLSQP', (6, )]

        expected_desvars = {
            "z": prob['z'],
            "x": prob['x']
        }
        expected_objectives = {
            "obj_cmp.obj": prob['obj_cmp.obj']
        }
        expected_constraints = {
            "con_cmp1.con1": prob['con_cmp1.con1'],
            "con_cmp2.con2": prob['con_cmp2.con2']
        }

        expected_outputs = expected_desvars
        expected_outputs.update(expected_objectives)
        expected_outputs.update(expected_constraints)

        expected_driver_data = ((coordinate, (t0, t1), expected_outputs, None, None),)
        assertDriverIterDataRecorded(self, prob.get_outputs_dir() / self.filename, expected_driver_data, self.eps)

        #
        # System recording test
        #
        coordinate = [0, 'ScipyOptimize_SLSQP', (2, ), 'root._solve_nonlinear', (2, ), 'NLRunOnce', (0, ),
                      'con_cmp1._solve_nonlinear', (2, )]

        expected_inputs = {"con_cmp1.y1": [7.73433739], }
        expected_outputs = {"con_cmp1.con1": [-4.57433739], }
        expected_residuals = {"con_cmp1.con1": [0.0], }

        expected_system_data = (
            (coordinate, (t0, t1), expected_inputs, expected_outputs, expected_residuals),
        )
        assertSystemIterDataRecorded(self, prob.get_outputs_dir() / self.filename,
                                     expected_system_data, self.eps)

        #
        # Solver recording test
        #
        coordinate = [0, 'ScipyOptimize_SLSQP', (6, ), 'root._solve_nonlinear', (6, ), 'NLRunOnce', (0, ),
                      'mda._solve_nonlinear', (6, ), 'NonlinearBlockGS', (4, )]

        expected_abs_error = 0.0,
        expected_rel_error = 0.0,

        expected_solver_output = {
            "mda.d2.y2": [3.75610187],
            "mda.d1.y1": [3.16],
        }

        expected_solver_residuals = {
            "mda.d2.y2": [0.0],
            "mda.d1.y1": [0.0],
        }

        expected_solver_data = ((coordinate, (t0, t1), expected_abs_error, expected_rel_error,
                                 expected_solver_output, expected_solver_residuals),)
        assertSolverIterDataRecorded(self, prob.get_outputs_dir() / self.filename, expected_solver_data, self.eps)

    def test_global_counter(self):
        # The case recorder maintains a global counter across all recordings

        prob = SellarProblem(SellarDerivativesGrouped, nonlinear_solver=om.NonlinearRunOnce)
        prob.setup(mode='rev')

        driver = prob.driver = om.ScipyOptimizeDriver(disp=False, tol=1e-9)

        # Add recorders for Driver, System, Solver
        driver.add_recorder(self.recorder)
        prob.model.add_recorder(self.recorder)
        prob.model.mda.nonlinear_solver.add_recorder(self.recorder)

        t0, t1 = run_driver(prob)

        prob.cleanup()

        # get global counter values from driver, system, and solver recording
        con = sqlite3.connect(prob.get_outputs_dir() / self.filename)
        cur = con.cursor()
        cur.execute("SELECT counter FROM driver_iterations")
        counters_driver = set(i[0] for i in cur.fetchall())
        cur.execute("SELECT counter FROM system_iterations")
        counters_system = set(i[0] for i in cur.fetchall())
        cur.execute("SELECT counter FROM solver_iterations")
        counters_solver = set(i[0] for i in cur.fetchall())
        cur.execute("SELECT COUNT(rowid) FROM global_iterations")
        global_iterations_records = cur.fetchone()[0]
        con.close()

        # Check to see that they make sense
        self.assertEqual(self.recorder._counter, global_iterations_records)
        self.assertEqual(self.recorder._counter, len(counters_driver) + len(counters_system) +
                         len(counters_solver))
        self.assertTrue(counters_driver.isdisjoint(counters_system))
        self.assertTrue(counters_driver.isdisjoint(counters_solver))
        self.assertTrue(counters_system.isdisjoint(counters_solver))

    def test_implicit_component(self):
        from openmdao.core.tests.test_impl_comp import QuadraticLinearize, QuadraticJacVec

        indeps = om.IndepVarComp()
        indeps.add_output('a', 1.0)
        indeps.add_output('b', 1.0)
        indeps.add_output('c', 1.0)

        group = om.Group()
        group.add_subsystem('comp1', indeps)
        group.add_subsystem('comp2', QuadraticLinearize())
        group.add_subsystem('comp3', QuadraticJacVec())
        group.connect('comp1.a', 'comp2.a')
        group.connect('comp1.b', 'comp2.b')
        group.connect('comp1.c', 'comp2.c')
        group.connect('comp1.a', 'comp3.a')
        group.connect('comp1.b', 'comp3.b')
        group.connect('comp1.c', 'comp3.c')

        prob = om.Problem(model=group)
        prob.setup()

        prob['comp1.a'] = 1.
        prob['comp1.b'] = -4.
        prob['comp1.c'] = 3.

        comp2 = prob.model.comp2  # ImplicitComponent
        comp2.add_recorder(self.recorder)

        t0, t1 = run_driver(prob)

        prob.cleanup()

        coordinate = [0, 'Driver', (0, ), 'root._solve_nonlinear', (0, ), 'NLRunOnce', (0, ),
                      'comp2._solve_nonlinear', (0, )]

        expected_inputs = {
            "comp2.a": [1.0, ],
            "comp2.b": [-4.0, ],
            "comp2.c": [3.0, ],
        }
        expected_outputs = {"comp2.x": [3.0, ], }
        expected_residuals = {"comp2.x": [0.0, ], }

        expected_data = (
            (coordinate, (t0, t1), expected_inputs, expected_outputs, expected_residuals),
        )
        assertSystemIterDataRecorded(self, prob.get_outputs_dir() / self.filename, expected_data, self.eps)

    def test_multidimensional_arrays(self):
        # component TestExplCompArray, put in a model and run it; its outputs are multi-d-arrays.
        from openmdao.test_suite.components.expl_comp_array import TestExplCompArray
        comp = TestExplCompArray(thickness=1.)

        prob = om.Problem()
        prob.model.add_subsystem('comp', comp, promotes=['*'])
        prob.setup()

        prob['lengths'] = 3.
        prob['widths'] = 2.

        comp.add_recorder(self.recorder)
        comp.recording_options['record_inputs'] = True
        comp.recording_options['record_outputs'] = True
        comp.recording_options['record_residuals'] = True

        t0, t1 = run_driver(prob)

        prob.cleanup()

        # coordinate = rank0:Driver|0|root._solve_nonlinear|0|NLRunOnce|0|comp._solve_nonlinear|0
        coordinate = [0, 'Driver', (0,), 'root._solve_nonlinear', (0,), 'NLRunOnce', (0,), 'comp._solve_nonlinear', (0,)]

        expected_inputs = {
            'comp.lengths': [[3., 3.], [3., 3.]],
            'comp.widths': [[2., 2.], [2., 2.]],
        }

        expected_outputs = {
            'comp.total_volume': [24.],
            'comp.areas': [[6., 6.], [6., 6.]],
        }

        expected_residuals = {
            'comp.total_volume': [0.],
            'comp.areas': [[0., 0.], [0., 0.]],
        }

        expected_data = (
            (coordinate, (t0, t1), expected_inputs, expected_outputs, expected_residuals),
        )
        assertSystemIterDataRecorded(self, prob.get_outputs_dir() / self.filename, expected_data, self.eps)

    def test_record_system_recursively(self):
        # Test adding recorders to all Systems using the recurse option to add_recorder

        prob = SellarProblem(SellarDerivativesGrouped, nonlinear_solver=om.NonlinearRunOnce,
                                                       linear_solver=om.ScipyKrylov,
                                                       mda_linear_solver=om.ScipyKrylov,
                                                       mda_nonlinear_solver=om.NonlinearBlockGS)
        prob.setup(mode='rev')

        # Need to do recursive adding of recorders AFTER setup
        prob.model.add_recorder(self.recorder, recurse=True)

        prob.model.mda.nonlinear_solver.options['use_apply_nonlinear'] = True

        prob.run_model()
        prob.cleanup()

        # Just make sure all Systems had some metadata recorded
        assertSystemMetadataIdsRecorded(self, prob.get_outputs_dir() / self.filename, [
            'root',
            '_auto_ivc',
            'mda',
            'mda.d1',
            'mda.d2',
            'obj_cmp',
            'con_cmp1',
            'con_cmp2'
        ])

        # Make sure all the Systems are recorded
        assertSystemIterCoordsRecorded(self, prob.get_outputs_dir() / self.filename,[
            'rank0:root._solve_nonlinear|0',
            'rank0:root._solve_nonlinear|0|NLRunOnce|0|con_cmp1._solve_nonlinear|0',
            'rank0:root._solve_nonlinear|0|NLRunOnce|0|con_cmp2._solve_nonlinear|0',
            'rank0:root._solve_nonlinear|0|NLRunOnce|0|mda._solve_nonlinear|0',
            'rank0:root._solve_nonlinear|0|NLRunOnce|0|mda._solve_nonlinear|0|NonlinearBlockGS|0|mda.d1._solve_nonlinear|0',
            'rank0:root._solve_nonlinear|0|NLRunOnce|0|mda._solve_nonlinear|0|NonlinearBlockGS|0|mda.d2._solve_nonlinear|0',
            'rank0:root._solve_nonlinear|0|NLRunOnce|0|obj_cmp._solve_nonlinear|0',
            'rank0:root._solve_nonlinear|0|NLRunOnce|0|_auto_ivc._solve_nonlinear|0',
        ])

    def test_record_system_with_prefix(self):
        prob = SellarProblem(SellarDerivativesGrouped, nonlinear_solver=om.NonlinearRunOnce,
                                                       linear_solver=om.ScipyKrylov,
                                                       mda_linear_solver=om.ScipyKrylov,
                                                       mda_nonlinear_solver=om.NonlinearBlockGS)
        prob.setup(mode='rev')

        prob.model.mda.nonlinear_solver.options['use_apply_nonlinear'] = True

        prob.model.add_recorder(self.recorder, recurse=True)

        prob.run_model('Run1')
        prob.run_model('Run2')
        prob.cleanup()

        # Just make sure all Systems had some metadata recorded
        assertSystemMetadataIdsRecorded(self, prob.get_outputs_dir() / self.filename, [
            'root',
            '_auto_ivc',
            'mda',
            'mda.d1',
            'mda.d2',
            'obj_cmp',
            'con_cmp1',
            'con_cmp2'
        ])

        # Make sure all the Systems are recorded at least once
        assertSystemIterCoordsRecorded(self, prob.get_outputs_dir() / self.filename, [
            'Run1_rank0:root._solve_nonlinear|0',
            'Run1_rank0:root._solve_nonlinear|0|NLRunOnce|0|con_cmp1._solve_nonlinear|0',
            'Run1_rank0:root._solve_nonlinear|0|NLRunOnce|0|con_cmp2._solve_nonlinear|0',
            'Run1_rank0:root._solve_nonlinear|0|NLRunOnce|0|mda._solve_nonlinear|0',
            'Run1_rank0:root._solve_nonlinear|0|NLRunOnce|0|mda._solve_nonlinear|0|NonlinearBlockGS|0|mda.d1._solve_nonlinear|0',
            'Run1_rank0:root._solve_nonlinear|0|NLRunOnce|0|mda._solve_nonlinear|0|NonlinearBlockGS|0|mda.d2._solve_nonlinear|0',
            'Run1_rank0:root._solve_nonlinear|0|NLRunOnce|0|obj_cmp._solve_nonlinear|0',
            'Run1_rank0:root._solve_nonlinear|0|NLRunOnce|0|_auto_ivc._solve_nonlinear|0',

            'Run2_rank0:root._solve_nonlinear|0',
            'Run2_rank0:root._solve_nonlinear|0|NLRunOnce|0|con_cmp1._solve_nonlinear|0',
            'Run2_rank0:root._solve_nonlinear|0|NLRunOnce|0|con_cmp2._solve_nonlinear|0',
            'Run2_rank0:root._solve_nonlinear|0|NLRunOnce|0|mda._solve_nonlinear|0',
            'Run2_rank0:root._solve_nonlinear|0|NLRunOnce|0|mda._solve_nonlinear|0|NonlinearBlockGS|0|mda.d1._solve_nonlinear|0',
            'Run2_rank0:root._solve_nonlinear|0|NLRunOnce|0|mda._solve_nonlinear|0|NonlinearBlockGS|0|mda.d2._solve_nonlinear|0',
            'Run2_rank0:root._solve_nonlinear|0|NLRunOnce|0|obj_cmp._solve_nonlinear|0',
            'Run2_rank0:root._solve_nonlinear|0|NLRunOnce|0|_auto_ivc._solve_nonlinear|0',
        ])

    def test_driver_recording_with_system_vars(self):
        prob = SellarProblem(SellarDerivativesGrouped, nonlinear_solver=om.NonlinearRunOnce,
                                                       linear_solver=om.ScipyKrylov,
                                                       mda_linear_solver=om.ScipyKrylov,
                                                       mda_nonlinear_solver=om.NonlinearBlockGS)

        driver = prob.driver = om.ScipyOptimizeDriver(disp=False, tol=1e-9)
        driver.recording_options['record_desvars'] = True
        driver.recording_options['record_objectives'] = True
        driver.recording_options['record_constraints'] = True
        driver.recording_options['record_inputs'] = False
        driver.recording_options['includes'] = ['y2']
        driver.add_recorder(self.recorder)

        prob.setup()

        t0, t1 = run_driver(prob)

        prob.cleanup()

        # Driver recording test
        coordinate = [0, 'ScipyOptimize_SLSQP', (6, )]

        expected_desvars = {
            "z": prob['z'],
            "x": prob['x']
        }
        expected_objectives = {
            "obj_cmp.obj": prob['obj_cmp.obj']
        }

        expected_constraints = {
            "con_cmp1.con1": prob['con_cmp1.con1'],
            "con_cmp2.con2": prob['con_cmp2.con2']
        }

        expected_sysincludes = {
            'mda.d2.y2': prob['mda.d2.y2']
        }

        expected_outputs = expected_desvars
        expected_outputs.update(expected_objectives)
        expected_outputs.update(expected_constraints)
        expected_outputs.update(expected_sysincludes)

        expected_data = ((coordinate, (t0, t1), expected_outputs, None, None),)
        assertDriverIterDataRecorded(self, prob.get_outputs_dir() / self.filename,
                                     expected_data, self.eps)

    def test_recorder_file_already_exists_no_append(self):
        prob = SellarProblem(nonlinear_solver=om.NonlinearBlockGS,
                             linear_solver=om.ScipyKrylov)

        driver = prob.driver
        driver.recording_options['record_desvars'] = True
        driver.recording_options['record_objectives'] = False
        driver.recording_options['record_constraints'] = False
        driver.recording_options['includes'] = []
        driver.add_recorder(self.recorder)

        prob.setup()
        prob.run_driver()
        prob.cleanup()

        # Open up a new instance of the recorder but with the same filename
        prob = SellarProblem(nonlinear_solver=om.NonlinearBlockGS,
                             linear_solver=om.ScipyKrylov)

        driver = prob.driver
        driver.recording_options['record_desvars'] = True
        driver.recording_options['record_objectives'] = False
        driver.recording_options['record_constraints'] = False
        driver.recording_options['includes'] = []
        driver.add_recorder(om.SqliteRecorder(self.filename))

        prob.setup()
        t0, t1 = run_driver(prob)
        prob.cleanup()

        # Do a simple test to see if recording second time was OK
        coordinate = [0, 'Driver', (0, )]

        expected_outputs = {"x": [1.0, ], "z": [5.0, 2.0]}

        expected_data = ((coordinate, (t0, t1), expected_outputs, None, None),)
        assertDriverIterDataRecorded(self, prob.get_outputs_dir() / self.filename,
                                     expected_data, self.eps)

    def test_recorder_cleanup(self):
        def assert_closed(self, recorder):
            try:
                recorder.connection.execute("SELECT * FROM metadata;")
            except sqlite3.ProgrammingError as err:
                self.assertEqual(str(err), 'Cannot operate on a closed database.')
            else:
                self.fail('SqliteRecorder database was not closed.')

        prob = SellarProblem(SellarStateConnection)
        prob.setup()

        driver = prob.driver
        system = prob.model.sub
        solver = prob.model.nonlinear_solver.linesearch = om.BoundsEnforceLS()

        # create 3 different recorders
        driver_recorder = om.SqliteRecorder('driver_cases.sql')
        system_recorder = om.SqliteRecorder('system_cases.sql')
        solver_recorder = om.SqliteRecorder('solver_cases.sql')

        # add recorders
        driver.add_recorder(driver_recorder)
        system.add_recorder(system_recorder)
        solver.add_recorder(solver_recorder)

        # run
        prob.run_driver()

        # check recorders have been added
        self.assertTrue(driver._rec_mgr._recorders == [driver_recorder])
        self.assertTrue(system._rec_mgr._recorders == [system_recorder])
        self.assertTrue(solver._rec_mgr._recorders == [solver_recorder])

        # check recorders are active
        self.assertTrue(driver_recorder.connection is not None)
        self.assertTrue(system_recorder.connection is not None)
        self.assertTrue(solver_recorder.connection is not None)

        # cleanup
        prob.cleanup()

        # check recorders are closed
        assert_closed(self, driver_recorder)
        assert_closed(self, system_recorder)
        assert_closed(self, solver_recorder)

        # check recorders are removed
        self.assertFalse(driver._rec_mgr.has_recorders())
        self.assertFalse(system._rec_mgr.has_recorders())
        self.assertFalse(solver._rec_mgr.has_recorders())

    def test_problem_record_no_voi(self):
        prob = om.Problem(SellarDerivatives(nonlinear_solver=om.NonlinearBlockGS,
                                            linear_solver=om.ScipyKrylov))

        prob.add_recorder(om.SqliteRecorder("cases.sql"))

        prob.setup()
        prob.run_driver()

        prob.record('final')
        prob.cleanup()

        cr = om.CaseReader(prob.get_outputs_dir() / "cases.sql")

        problem_cases = cr.list_cases('problem')
        self.assertEqual(len(problem_cases), 1)

        final_case = cr.get_case('final')

        # we didn't declare any VOIs
        desvars = final_case.get_design_vars()
        objectives = final_case.get_objectives()
        constraints = final_case.get_constraints()

        self.assertEqual(len(desvars), 0)
        self.assertEqual(len(objectives), 0)
        self.assertEqual(len(constraints), 0)

        # by default we should get all outputs
        self.assertEqual(set(final_case.outputs.keys()),
                         {'con1', 'con2', 'obj', 'x', 'y1', 'y2', 'z'})

    def test_problem_record_iteration_deprecated(self):
        prob = om.Problem(SellarDerivatives(nonlinear_solver=om.NonlinearBlockGS,
                                            linear_solver=om.ScipyKrylov))

        prob.add_recorder(om.SqliteRecorder("cases.sql"))

        prob.setup()
        prob.run_driver()

        prob.record('final')
        prob.cleanup()

        cr = om.CaseReader(prob.get_outputs_dir() / "cases.sql")

        # Just do some simple tests to make sure things were recorded
        problem_cases = cr.list_cases('problem')
        self.assertEqual(len(problem_cases), 1)

        final_case = cr.get_case('final')

        # by default we should get all outputs
        self.assertEqual(set(final_case.outputs.keys()),
                         {'con1', 'con2', 'obj', 'x', 'y1', 'y2', 'z'})

    def test_problem_record_with_options(self):
        prob = SellarProblem(nonlinear_solver=om.NonlinearBlockGS,
                             linear_solver=om.ScipyKrylov)

        prob.add_recorder(om.SqliteRecorder("cases.sql"))

        prob.recording_options['record_objectives'] = False
        prob.recording_options['record_constraints'] = False
        prob.recording_options['record_desvars'] = False

        prob.setup()
        prob.run_driver()

        prob.record('final')
        prob.cleanup()

        cr = om.CaseReader(prob.get_outputs_dir() / "cases.sql")

        problem_cases = cr.list_cases('problem')
        self.assertEqual(len(problem_cases), 1)

        final_case = cr.get_case('final')

        desvars = final_case.get_design_vars()
        objectives = final_case.get_objectives()
        constraints = final_case.get_constraints()

        self.assertEqual(len(desvars), 2)
        self.assertEqual(len(objectives), 1)
        self.assertEqual(len(constraints), 2)

        # includes all outputs (default) minus the VOIs, which we have excluded
        self.assertEqual(set(final_case.outputs.keys()), {'x', 'y1', 'z', 'con1', 'y2', 'obj', 'con2'})

    def test_problem_record_inputs_outputs_residuals(self):
        model = SellarDerivatives(nonlinear_solver=om.NonlinearBlockGS,
                                  linear_solver=om.ScipyKrylov)

        model.add_design_var('z', lower=np.array([-10.0, 0.0]),
                                  upper=np.array([10.0, 10.0]))
        model.add_design_var('x', lower=0.0, upper=10.0)
        model.add_objective('obj')
        model.add_constraint('con1', upper=0.0)
        model.add_constraint('con2', upper=0.0)

        prob = om.Problem(model)
        prob.add_recorder(om.SqliteRecorder("cases.sql"))
        prob.recording_options['includes'] = ['*']
        prob.recording_options['record_inputs'] = True
        prob.recording_options['record_outputs'] = True
        prob.recording_options['record_residuals'] = True

        prob.setup()
        prob.run_driver()

        prob.record('final')
        prob.cleanup()

        cr = om.CaseReader(prob.get_outputs_dir() / "cases.sql")

        problem_cases = cr.list_cases('problem')
        self.assertEqual(len(problem_cases), 1)

        final_case = cr.get_case('final')

        desvars = final_case.get_design_vars()
        objectives = final_case.get_objectives()
        constraints = final_case.get_constraints()

        self.assertEqual(len(desvars), 2)
        self.assertEqual(len(objectives), 1)
        self.assertEqual(len(constraints), 2)

        # includes all outputs (default) minus the VOIs, which we have excluded
        self.assertEqual(set(final_case.outputs.keys()), {'con2', 'z', 'con1', 'y1', 'x', 'y2', 'obj'})
        self.assertEqual(set(final_case.inputs.keys()), {'y1', 'x', 'y2', 'z'})
        self.assertEqual(set(final_case.residuals.keys()), {'con2', 'z', 'con1', 'y1', 'x', 'y2', 'obj'})
        self.assertAlmostEqual(final_case.inputs['d2.y1'][0], 25.58830236987513)
        self.assertAlmostEqual(final_case.outputs['con2'][0], -11.94151184938868)
        self.assertAlmostEqual(final_case.residuals['con2'][0], -1.3036682844358438e-11)
        # self.assertAlmostEqual(final_case.outputs['circuit.R1.I'][0], 0.09908047)

    def test_problem_record_inputs(self):

        # By default you should not get any inputs recorded
        prob = ParaboloidProblem()
        prob.driver = om.ScipyOptimizeDriver(disp=False, tol=1e-9)
        prob.add_recorder(self.recorder)
        prob.setup()
        prob.set_solver_print(0)
        prob.run_driver()
        prob.record('case1')
        cr = om.CaseReader(prob.get_outputs_dir() / self.filename)
        final_case = cr.get_case('case1')
        self.assertEqual(final_case.residuals, None)

        # Turn on inputs recording for Problem
        prob.recording_options['record_inputs'] = True
        prob.setup()
        prob.run_driver()
        prob.record('case2')
        cr = om.CaseReader(prob.get_outputs_dir() / self.filename)
        final_case = cr.get_case('case2')
        self.assertEqual(set(final_case.inputs.keys()), {'y', 'x'})
        self.assertAlmostEqual(final_case.inputs['comp.y'][0], -7.833333333333334)

        # Default is includes = ['*'] and excludes = []

        # Run again with excludes.
        prob.recording_options['excludes'] = ['*y']
        prob.setup()
        prob.run_driver()
        prob.record('case3')
        cr = om.CaseReader(prob.get_outputs_dir() / self.filename)
        final_case = cr.get_case('case3')
        self.assertEqual(set(final_case.inputs.keys()), {'x'})

        # Run again with includes.
        prob.recording_options['excludes'] = []
        prob.recording_options['includes'] = ['*y']
        prob.setup()
        prob.run_driver()
        prob.record('case4')
        cr = om.CaseReader(prob.get_outputs_dir() / self.filename)
        final_case = cr.get_case('case4')
        self.assertEqual(set(final_case.inputs.keys()), {'y'})

        # run again with record_residuals = False
        prob.recording_options['includes'] = ['*']
        prob.recording_options['excludes'] = []
        prob.recording_options['record_residuals'] = False
        prob.setup()
        prob.run_driver()
        prob.record('case5')
        prob.cleanup()
        cr = om.CaseReader(prob.get_outputs_dir() / self.filename)
        final_case = cr.get_case('case5')
        self.assertEqual(final_case.residuals, None)

    def test_problem_record_outputs(self):

        prob = ParaboloidProblem()
        prob.driver = om.ScipyOptimizeDriver(disp=False, tol=1e-9)
        prob.recording_options['record_residuals'] = True
        # driver.recording_options['includes'] = ['*']
        # driver.recording_options['excludes'] = ['y*']
        prob.add_recorder(self.recorder)

        prob.setup()
        prob.set_solver_print(0)
        prob.run_driver()

        prob.record('final')
        cr = om.CaseReader(prob.get_outputs_dir() / self.filename)
        final_case = cr.get_case('final')
        self.assertEqual(set(final_case.residuals.keys()), {'f_xy', 'y', 'x', 'c'})
        self.assertAlmostEqual(final_case.residuals['f_xy'][0], 0.0)

        # run again with includes and excludes
        prob.recording_options['excludes'] = ['f*']
        prob.recording_options['includes'] = ['x*']
        prob.setup()
        prob.run_driver()
        prob.record('final2')
        cr = om.CaseReader(prob.get_outputs_dir() / self.filename)
        final_case = cr.get_case('final2')
        self.assertEqual(set(final_case.residuals.keys()), {'x'})

        # run again with record_residuals = False
        prob.recording_options['includes'] = ['*']
        prob.recording_options['excludes'] = []
        prob.recording_options['record_residuals'] = False
        prob.setup()
        prob.run_driver()
        prob.record('final3')
        prob.cleanup()
        cr = om.CaseReader(prob.get_outputs_dir() / self.filename)
        final_case = cr.get_case('final3')
        self.assertEqual(final_case.residuals, None)

    def test_problem_record_residuals(self):

        prob = ParaboloidProblem()
        prob.driver = om.ScipyOptimizeDriver(disp=False, tol=1e-9)
        prob.recording_options['record_residuals'] = True
        # driver.recording_options['includes'] = ['*']
        # driver.recording_options['excludes'] = ['y*']
        prob.add_recorder(self.recorder)

        prob.setup()
        prob.set_solver_print(0)
        prob.run_driver()

        prob.record('final')
        cr = om.CaseReader(prob.get_outputs_dir() / self.filename)
        final_case = cr.get_case('final')
        self.assertEqual(set(final_case.residuals.keys()), {'f_xy', 'y', 'x', 'c'})
        self.assertAlmostEqual(final_case.residuals['f_xy'][0], 0.0)

        # run again with includes and excludes
        prob.recording_options['excludes'] = ['f*']
        prob.recording_options['includes'] = ['x*']
        prob.setup()
        prob.run_driver()
        prob.record('final2')
        cr = om.CaseReader(prob.get_outputs_dir() / self.filename)
        final_case = cr.get_case('final2')
        self.assertEqual(set(final_case.residuals.keys()), {'x'})

        # run again with record_residuals = False
        prob.recording_options['includes'] = ['*']
        prob.recording_options['excludes'] = []
        prob.recording_options['record_residuals'] = False
        prob.setup()
        prob.run_driver()
        prob.record('final3')
        prob.cleanup()
        cr = om.CaseReader(prob.get_outputs_dir() / self.filename)
        final_case = cr.get_case('final3')
        self.assertEqual(final_case.residuals, None)

    def test_problem_record_solver_data(self):
        prob = SellarProblem(nonlinear_solver=om.NonlinearBlockGS,
                             linear_solver=om.ScipyKrylov)
        prob.setup()

        recorder = om.SqliteRecorder("cases.sql")
        prob.add_recorder(recorder)
        prob.recording_options['includes'] = ['*']
        prob.recording_options['record_abs_error'] = True
        prob.recording_options['record_rel_error'] = True
        prob.recording_options['record_residuals'] = True

        # Just for comparison, see what values you get from recording
        #  the top level solver
        nl = prob.model.nonlinear_solver
        nl.options['use_apply_nonlinear'] = True
        nl.add_recorder(recorder)
        nl.recording_options['record_abs_error'] = True
        nl.recording_options['record_rel_error'] = True
        nl.recording_options['record_solver_residuals'] = True

        prob.run_driver()

        prob.record('final')
        prob.cleanup()

        # get the cases from the problem and solver recording
        cr = om.CaseReader(prob.get_outputs_dir() / "cases.sql")
        final_case = cr.get_case('final')
        root_solver_cases = cr.list_cases('root.nonlinear_solver', recurse=False)
        last_root_solver_case = cr.get_case(root_solver_cases[-1])

        # Check the errors both the value from the problem recording and
        #   make sure it is the same as the solver last case
        self.assertAlmostEqual(final_case.abs_err, 0.0)
        self.assertAlmostEqual(final_case.rel_err, 0.0)
        self.assertEqual(final_case.abs_err, last_root_solver_case.abs_err)
        self.assertEqual(final_case.rel_err, last_root_solver_case.rel_err)

        # check the residuals are the same from the problem and solver recording
        model_residuals = final_case.residuals
        solver_residuals = last_root_solver_case.residuals
        for key in model_residuals.keys():
            assert_equal_arrays(model_residuals[key], solver_residuals[key])

    def test_driver_record_outputs(self):

        prob = ParaboloidProblem()
        driver = prob.driver = om.ScipyOptimizeDriver(disp=False, tol=1e-9)
        driver.recording_options['record_desvars'] = False
        driver.recording_options['record_objectives'] = False
        driver.recording_options['record_constraints'] = False
        driver.recording_options['record_inputs'] = False
        driver.recording_options['record_outputs'] = True
        driver.recording_options['record_residuals'] = False
        driver.recording_options['includes'] = ['*']
        driver.add_recorder(self.recorder)

        prob.setup()
        prob.set_solver_print(0)
        t0, t1 = run_driver(prob)

        coordinate = [0, 'ScipyOptimize_SLSQP', (4, )]

        expected_outputs = {
            "p2.y": -7.83333333,
            "con.c": -15.,
            "p1.x": 7.16666667,
            "comp.f_xy": -27.08333333
        }

        expected_data = ((coordinate, (t0, t1), expected_outputs, None, None),)
        assertDriverIterDataRecorded(self, prob.get_outputs_dir() / self.filename, expected_data, self.eps)

        # run again with includes and excludes
        self.recorder.delete_recordings()

        driver.recording_options['excludes'] = ['f*']
        driver.recording_options['includes'] = ['x*']
        prob.setup()
        t0, t1 = run_driver(prob)

        expected_outputs = {
            "p1.x": 7.16666667,
        }
        expected_data = ((coordinate, (t0, t1), expected_outputs, None, None),)
        assertDriverIterDataRecorded(self, prob.get_outputs_dir() / self.filename, expected_data, self.eps)


        # run again with record_residuals = False
        self.recorder.delete_recordings()
        driver.recording_options['includes'] = ['*']
        driver.recording_options['excludes'] = []
        driver.recording_options['record_outputs'] = False
        prob.setup()
        t0, t1 = run_driver(prob)
        prob.cleanup()

        expected_data = ((coordinate, (t0, t1), None, None, None),)
        assertDriverIterDataRecorded(self, prob.get_outputs_dir() / self.filename, expected_data, self.eps)

    def test_driver_record_residuals(self):

        prob = ParaboloidProblem()
        driver = prob.driver = om.ScipyOptimizeDriver(disp=False, tol=1e-9)
        driver.recording_options['record_desvars'] = False
        driver.recording_options['record_objectives'] = False
        driver.recording_options['record_constraints'] = False
        driver.recording_options['record_inputs'] = False
        driver.recording_options['record_outputs'] = False
        driver.recording_options['record_residuals'] = True
        driver.recording_options['includes'] = ['*']
        driver.add_recorder(self.recorder)

        prob.setup()
        prob.set_solver_print(0)
        t0, t1 = run_driver(prob)

        coordinate = [0, 'ScipyOptimize_SLSQP', (4, )]

        expected_residuals = {
            "p2.y": 0.0,
            "con.c": 0.0,
            "p1.x": 0.0,
            "comp.f_xy": 0.0
        }

        expected_data = ((coordinate, (t0, t1), None, None, expected_residuals),)
        assertDriverIterDataRecorded(self, prob.get_outputs_dir() / self.filename, expected_data, self.eps)


        # run again with includes and excludes
        self.recorder.delete_recordings()

        driver.recording_options['excludes'] = ['f*']
        driver.recording_options['includes'] = ['x*']
        prob.setup()
        t0, t1 = run_driver(prob)

        expected_residuals = {
            "p1.x": 0.0,
        }
        expected_data = ((coordinate, (t0, t1), None, None, expected_residuals),)
        assertDriverIterDataRecorded(self, prob.get_outputs_dir() / self.filename, expected_data, self.eps)


        # run again with record_residuals = False
        self.recorder.delete_recordings()
        driver.recording_options['includes'] = ['*']
        driver.recording_options['excludes'] = []
        driver.recording_options['record_residuals'] = False
        prob.setup()
        t0, t1 = run_driver(prob)
        prob.cleanup()

        expected_data = ((coordinate, (t0, t1), None, None, None),)
        assertDriverIterDataRecorded(self, prob.get_outputs_dir() / self.filename , expected_data, self.eps)

    def test_problem_record_options_includes(self):
        model = SellarDerivatives(nonlinear_solver=om.NonlinearBlockGS,
                                  linear_solver=om.ScipyKrylov)

        model.add_design_var('z', lower=np.array([-10.0, 0.0]),
                                  upper=np.array([10.0, 10.0]))
        model.add_design_var('x', lower=0.0, upper=10.0)
        model.add_objective('obj')
        model.add_constraint('con1', upper=0.0)
        model.add_constraint('con2', upper=0.0)

        prob = om.Problem(model)
        prob.add_recorder(om.SqliteRecorder("cases.sql"))

        prob.recording_options['includes'] = []

        prob.setup()
        prob.run_driver()

        prob.record('final')
        prob.cleanup()

        cr = om.CaseReader(prob.get_outputs_dir() / "cases.sql")

        problem_cases = cr.list_cases('problem')
        self.assertEqual(len(problem_cases), 1)

        final_case = cr.get_case('final')

        desvars = final_case.get_design_vars()
        objectives = final_case.get_objectives()
        constraints = final_case.get_constraints()

        self.assertEqual(len(desvars), 2)
        self.assertEqual(len(objectives), 1)
        self.assertEqual(len(constraints), 2)

        # includes no outputs except the the VOIs that are recorded by default
        self.assertEqual(set(final_case.outputs.keys()),
                         {'con1', 'con2', 'obj', 'x', 'z'})

    def test_problem_recording_derivatives(self):
        prob = ParaboloidProblem()

        prob.driver = om.ScipyOptimizeDriver(disp=False, tol=1e-9)
        prob.recording_options['record_derivatives'] = True
        prob.add_recorder(self.recorder)

        prob.setup()
        prob.set_solver_print(0)
        t0, t1 = run_driver(prob)
        case_name = "state1"
        prob.record(case_name)
        prob.cleanup()

        expected_derivs = {
            "f_xy!x": np.array([[0.5]]),
            "f_xy!y": np.array([[-0.5]]),
            "c!x": np.array([[-1.0]]),
            "c!y": np.array([[1.0]])
        }

        expected_data = ((case_name, (t0, t1), expected_derivs),)
        assertProblemDerivDataRecorded(self, prob.get_outputs_dir() / self.filename, expected_data, self.eps)

    def test_problem_recording_derivatives_option_false(self):
        prob = ParaboloidProblem()

        prob.driver = om.ScipyOptimizeDriver(disp=False, tol=1e-9)
        # By default the option record_derivatives is False
        prob.add_recorder(self.recorder)

        prob.setup()
        prob.set_solver_print(0)
        t0, t1 = run_driver(prob)
        case_name = "state1"
        prob.record(case_name)
        prob.cleanup()

        expected_derivs = None
        expected_data = ((case_name, (t0, t1), expected_derivs),)
        assertProblemDerivDataRecorded(self, prob.get_outputs_dir() / self.filename, expected_data, self.eps)

    def test_problem_recording_derivatives_no_voi(self):

        prob = om.Problem(model=SellarDerivatives())

        prob.recording_options['record_derivatives'] = True
        prob.add_recorder(self.recorder)

        prob.setup()
        prob.set_solver_print(0)
        t0, t1 = run_driver(prob)

        case_name = "state1"
        prob.record(case_name)

        prob.cleanup()

        cr = om.CaseReader(prob.get_outputs_dir() / self.filename)

        problem_cases = cr.list_cases('problem')
        self.assertEqual(len(problem_cases), 1)

        # No desvars or responses given so cannot compute total derivs
        expected_derivs = None

        expected_data = ((case_name, (t0, t1), expected_derivs),)
        assertProblemDerivDataRecorded(self, prob.get_outputs_dir() / self.filename, expected_data, self.eps)

    def test_simple_paraboloid_scaled_desvars(self):
        prob = om.Problem()
        model = prob.model

        model.add_subsystem('p1', om.IndepVarComp('x', 50.0), promotes=['*'])
        model.add_subsystem('p2', om.IndepVarComp('y', 50.0), promotes=['*'])
        model.add_subsystem('comp', Paraboloid(), promotes=['*'])
        model.add_subsystem('con', om.ExecComp('c = x - y'), promotes=['*'])

        prob.driver = om.ScipyOptimizeDriver(optimizer='SLSQP', tol=1e-9, disp=False)

        prob.driver.recording_options['record_desvars'] = True
        prob.driver.recording_options['record_objectives'] = True
        prob.driver.recording_options['record_constraints'] = True

        recorder = om.SqliteRecorder("cases.sql")
        prob.driver.add_recorder(recorder)

        ref = 5.0
        ref0 = -5.0
        model.add_design_var('x', lower=-50.0, upper=50.0, ref=ref, ref0=ref0)
        model.add_design_var('y', lower=-50.0, upper=50.0, ref=ref, ref0=ref0)
        model.add_objective('f_xy')
        model.add_constraint('c', lower=10.0, upper=11.0)

        prob.setup(check=False, mode='fwd')

        prob.set_solver_print(level=0)
        prob.run_driver()
        prob.cleanup()

        cr = om.CaseReader(prob.get_outputs_dir() / "cases.sql")

        # Test values from one case, the last case
        driver_cases = cr.list_cases('driver')

        last_case = cr.get_case(driver_cases[-1])

        des_vars = last_case.get_design_vars(scaled=False)
        unscaled_x = des_vars['x'][0]
        unscaled_y = des_vars['y'][0]

        des_vars = last_case.get_design_vars(scaled=True)
        scaled_x = des_vars['x'][0]
        scaled_y = des_vars['y'][0]

        adder, scaler = determine_adder_scaler(ref0, ref, None, None)
        self.assertAlmostEqual((unscaled_x + adder) * scaler, scaled_x, places=12)
        self.assertAlmostEqual((unscaled_y + adder) * scaler, scaled_y, places=12)

    def test_problem_record_before_final_setup(self):
        prob = om.Problem()
        prob.add_recorder(self.recorder)
        prob.setup()

        msg = f"Problem {prob._get_inst_id()}: Problem.record() cannot be called before " \
              "`Problem.run_model()`, `Problem.run_driver()`, or `Problem.final_setup()`."

        with self.assertRaises(RuntimeError) as cm:
            prob.record('initial')

        self.assertEqual(str(cm.exception), msg)

        prob.cleanup()

    def test_cobyla_constraints(self):
        """
        Prior to SciPy Version 1.11, when using the COBYLA optimizer,
        bounds are managed by adding constraints on input variables.
        Check that SqliteRecorder and CaseReader handle this properly.
        """
        prob = om.Problem()
        model = prob.model

        model.set_input_defaults("x", val=50.0)
        model.set_input_defaults("y", val=50.0)

        model.add_subsystem("comp", Paraboloid(), promotes=["*"])

        prob.set_solver_print(level=0)

        prob.driver = om.ScipyOptimizeDriver(optimizer="COBYLA", tol=1e-9, disp=False)
        prob.driver.add_recorder(self.recorder)

        model.add_design_var("x", lower=-50.0, upper=50.0)
        model.add_design_var("y", lower=-50.0, upper=50.0)
        model.add_objective("f_xy")

        prob.setup()
        prob.run_driver()

        cr = om.CaseReader(prob.get_outputs_dir() / self.filename)
        case = cr.get_case(-1)

        dvs = case.get_design_vars()
        con = case.get_constraints()
        obj = case.get_objectives()

        assert_near_equal(obj, {'f_xy': -27.33333333}, tolerance=1e-8)
        assert_near_equal(dvs, {'x': 6.66666669, 'y': -7.33333338}, tolerance=8.1e-8, tol_type='abs')

        if Version(scipy_version) < Version("1.11"):
            assert_near_equal(con, {'x': 6.66666669, 'y': -7.33333338}, tolerance=8.1e-8, tol_type='abs')
        else:
            self.assertEqual(con, {})

    @require_pyoptsparse('IPOPT')
    def test_total_coloring_record_case_prefix(self):

        SIZE = 10

        p = om.Problem()

        p.model.add_subsystem('arctan_yox', om.ExecComp('g=arctan(y/x)', has_diag_partials=True,
                                                        g=np.ones(SIZE), x=np.ones(SIZE), y=np.ones(SIZE)),
                              promotes_inputs=['x', 'y'])

        p.model.add_subsystem('circle', om.ExecComp('area=pi*r**2'), promotes_inputs=['r'])

        p.model.add_subsystem('r_con', om.ExecComp('g=x**2 + y**2 - r', has_diag_partials=True,
                                                   g=np.ones(SIZE), x=np.ones(SIZE), y=np.ones(SIZE)),
                              promotes_inputs=['r', 'x', 'y'])

        thetas = np.linspace(0, np.pi/4, SIZE)
        p.model.add_subsystem('theta_con', om.ExecComp('g = x - theta', has_diag_partials=True,
                                                       g=np.ones(SIZE), x=np.ones(SIZE),
                                                       theta=thetas))
        p.model.add_subsystem('delta_theta_con', om.ExecComp('g = even - odd', has_diag_partials=True,
                                                             g=np.ones(SIZE//2), even=np.ones(SIZE//2),
                                                             odd=np.ones(SIZE//2)))

        p.model.add_subsystem('l_conx', om.ExecComp('g=x-1', has_diag_partials=True, g=np.ones(SIZE), x=np.ones(SIZE)),
                              promotes_inputs=['x'])

        IND = np.arange(SIZE, dtype=int)
        ODD_IND = IND[1::2]  # all odd indices
        EVEN_IND = IND[0::2]  # all even indices

        p.model.connect('arctan_yox.g', 'theta_con.x')
        p.model.connect('arctan_yox.g', 'delta_theta_con.even', src_indices=EVEN_IND)
        p.model.connect('arctan_yox.g', 'delta_theta_con.odd', src_indices=ODD_IND)

        p.driver = om.pyOptSparseDriver(optimizer='IPOPT', print_results=False)
        p.driver.opt_settings['print_level'] = 0

        p.driver.add_recorder(om.SqliteRecorder('driver_iterations.sql'))

        # set up dynamic total coloring here
        p.driver.declare_coloring(show_summary=False)

        p.model.add_design_var('x')
        p.model.add_design_var('y')
        p.model.add_design_var('r', lower=.5, upper=10)

        # nonlinear constraints
        p.model.add_constraint('r_con.g', equals=0)

        p.model.add_constraint('theta_con.g', lower=-1e-5, upper=1e-5, indices=EVEN_IND)
        p.model.add_constraint('delta_theta_con.g', lower=-1e-5, upper=1e-5)

        # this constrains x[0] to be 1 (see definition of l_conx)
        p.model.add_constraint('l_conx.g', equals=0, linear=False, indices=[0,])

        # linear constraint
        p.model.add_constraint('y', equals=0, indices=[0,], linear=False)

        p.model.add_objective('circle.area', ref=-1)

        p.setup(mode='fwd')

        # the following were randomly generated using np.random.random(10)*2-1 to randomly
        # disperse them within a unit circle centered at the origin.
        p.set_val('x', np.array([ 0.55994437, -0.95923447,  0.21798656, -0.02158783,  0.62183717,
                                  0.04007379,  0.46044942, -0.10129622,  0.27720413, -0.37107886]))
        p.set_val('y', np.array([ 0.52577864,  0.30894559,  0.8420792 ,  0.35039912, -0.67290778,
                                 -0.86236787, -0.97500023,  0.47739414,  0.51174103,  0.10052582]))
        p.set_val('r', .7)

        p.run_driver(case_prefix='foo')

        assert_near_equal(p['circle.area'], np.pi, tolerance=1e-7)

        cr = om.CaseReader(p.get_outputs_dir() / 'driver_iterations.sql')
        driver_cases = cr.list_cases(source='driver', out_stream=None)

        self.assertTrue(all([case.startswith('foo_') for case in driver_cases]),
                        msg='One or more cases do not start with the expected prefix.')

@use_tempdirs
class TestFeatureSqliteRecorder(unittest.TestCase):

    def test_feature_simple_driver_recording(self):

        prob = om.Problem()

        model = prob.model
        model.add_subsystem('p1', om.IndepVarComp('x', 50.0), promotes=['*'])
        model.add_subsystem('p2', om.IndepVarComp('y', 50.0), promotes=['*'])
        model.add_subsystem('comp', Paraboloid(), promotes=['*'])
        model.add_subsystem('con', om.ExecComp('c = - x + y'), promotes=['*'])

        model.add_design_var('x', lower=-50.0, upper=50.0)
        model.add_design_var('y', lower=-50.0, upper=50.0)
        model.add_objective('f_xy')
        model.add_constraint('c', upper=-15.0)

        driver = prob.driver = om.ScipyOptimizeDriver()
        driver.options['optimizer'] = 'SLSQP'
        driver.options['tol'] = 1e-9

        driver.recording_options['record_desvars'] = True
        driver.recording_options['record_objectives'] = True
        driver.recording_options['record_constraints'] = True

        case_recorder_filename = 'cases.sql'

        recorder = om.SqliteRecorder(case_recorder_filename)
        prob.driver.add_recorder(recorder)

        prob.setup()
        prob.run_driver()
        prob.cleanup()

        cr = om.CaseReader(prob.get_outputs_dir() / case_recorder_filename)
        case = cr.get_case('rank0:ScipyOptimize_SLSQP|4')

        assert_near_equal(case.outputs['x'], 7.16666667, 1e-6)
        assert_near_equal(case.outputs['y'], -7.83333333, 1e-6)

    def test_feature_problem_metadata(self):

        prob = om.Problem(SellarDerivatives(nonlinear_solver=om.NonlinearBlockGS,
                                            linear_solver=om.ScipyKrylov))

        recorder = om.SqliteRecorder("cases.sql")
        prob.driver.add_recorder(recorder)

        prob.setup()
        prob.run_driver()
        prob.cleanup()

        cr = om.CaseReader(prob.get_outputs_dir() / "cases.sql")

        # access list of connections stored in metadata
        connections = sorted(cr.problem_metadata['connections_list'], key=lambda x: (x['tgt'], x['src']))

        self.assertEqual('\n'.join([conn['src']+'\t'+conn['tgt'] for conn in connections]),
                         '\n'.join(["d1.y1\tcon_cmp1.y1",
                                    "d2.y2\tcon_cmp2.y2",
                                    "_auto_ivc.v1\td1.x",
                                    "d2.y2\td1.y2",
                                    "_auto_ivc.v0\td1.z",
                                    "d1.y1\td2.y1",
                                    "_auto_ivc.v0\td2.z",
                                    "_auto_ivc.v1\tobj_cmp.x",
                                    "d1.y1\tobj_cmp.y1",
                                    "d2.y2\tobj_cmp.y2",
                                    "_auto_ivc.v0\tobj_cmp.z"]))

        # access the model tree stored in metadata
        self.assertEqual(set(cr.problem_metadata['tree'].keys()),
                         {'name', 'type', 'class', 'expressions', 'component_type',
                          'subsystem_type', 'is_parallel', 'linear_solver', 'linear_solver_options',
                          'nonlinear_solver', 'nonlinear_solver_options', 'children', 'options'})

        self.assertEqual(cr.problem_metadata['tree']['name'], 'root')
        self.assertEqual(sorted([child["name"] for child in cr.problem_metadata['tree']["children"]]),
                         ['_auto_ivc', 'con_cmp1', 'con_cmp2', 'd1', 'd2', 'obj_cmp'])

    def test_feature_problem_metadata_with_driver_information(self):

        model = SellarDerivatives(nonlinear_solver=om.NonlinearBlockGS,
                                  linear_solver=om.ScipyKrylov)

        model.add_design_var('z', lower=np.array([-10.0, 0.0]), upper=np.array([10.0, 10.0]))
        model.add_design_var('x', lower=0.0, upper=10.0)
        model.add_objective('obj')
        model.add_constraint('con1', upper=0.0)
        model.add_constraint('con2', upper=0.0)

        # DOE
        driver = om.DOEDriver(om.UniformGenerator())
        driver.add_recorder(om.SqliteRecorder("cases.sql"))

        prob = om.Problem(model, driver)
        prob.setup()
        prob.run_driver()
        prob.cleanup()

        cr = om.CaseReader(prob.get_outputs_dir() / "cases.sql")
        metadata = cr.problem_metadata['driver']
        self.assertEqual(set(metadata.keys()), {'name', 'type', 'options', 'opt_settings'})
        self.assertEqual(metadata['name'], 'DOEDriver')
        self.assertEqual(metadata['type'], 'doe')
        self.assertEqual(metadata['options'], {'debug_print': [], 'generator': 'UniformGenerator',
                                               'invalid_desvar_behavior': 'warn',
                                               'run_parallel': False, 'procs_per_model': 1})

        # Optimization
        driver = om.ScipyOptimizeDriver(optimizer='SLSQP', tol=1e-3)
        driver.opt_settings['maxiter'] = 1000
        driver.add_recorder(om.SqliteRecorder("cases.sql"))

        prob = om.Problem(model, driver)
        prob.setup()
        prob.run_driver()
        prob.cleanup()

        cr = om.CaseReader(prob.get_outputs_dir() / "cases.sql")
        metadata = cr.problem_metadata['driver']
        self.assertEqual(set(metadata.keys()), {'name', 'type', 'options', 'opt_settings'})
        self.assertEqual(metadata['name'], 'ScipyOptimizeDriver')
        self.assertEqual(metadata['type'], 'optimization')
        self.assertEqual(metadata['options'], {"debug_print": [], "optimizer": "SLSQP",
                                               "tol": 1e-03, "maxiter": 200, "disp": True,
                                               "invalid_desvar_behavior": "warn",
                                                'singular_jac_behavior': 'warn', 'singular_jac_tol': 1e-16})
        self.assertEqual(metadata['opt_settings'], {"maxiter": 1000})

    def test_feature_solver_options(self):

        # configure a Newton solver with linesearch for the Sellar MDA Group
        newton = om.NewtonSolver(solve_subsystems=True, max_sub_solves=4)
        newton.linesearch = om.BoundsEnforceLS()

        model = SellarDerivativesGrouped(nonlinear_solver=om.NonlinearBlockGS,
                                         linear_solver=om.ScipyKrylov,
                                         mda_linear_solver=om.ScipyKrylov,
                                         mda_nonlinear_solver=newton)

        prob = om.Problem(model)
        prob.add_recorder(om.SqliteRecorder("cases.sql"))
        prob.setup()

        # initial run
        newton.linesearch.options['bound_enforcement'] = 'vector'
        prob.run_model()

        # change linesearch and run again
        newton.linesearch.options['bound_enforcement'] = 'wall'
        prob.run_model()

        # clean up after runs and open a case reader
        prob.cleanup()
        cr = om.CaseReader(prob.get_outputs_dir() / "cases.sql")

        # get/display options for initial run
        options = cr.list_solver_options()

        self.assertEqual(sorted(options.keys()), [
            'mda.BoundsEnforceLS', 'mda.NewtonSolver', 'mda.ScipyKrylov',
            'root.NonlinearBlockGS', 'root.ScipyKrylov'
        ])
        self.assertEqual(options['root.NonlinearBlockGS']['maxiter'], 10)
        self.assertEqual(options['root.ScipyKrylov']['maxiter'], 1000)
        self.assertEqual(options['mda.NewtonSolver']['maxiter'], 10)

        self.assertEqual(options['mda.NewtonSolver']['solve_subsystems'], True)
        self.assertEqual(options['mda.NewtonSolver']['max_sub_solves'], 4)

        self.assertEqual(options['mda.BoundsEnforceLS']['bound_enforcement'], 'vector')

        # get options for second run
        options = cr.list_solver_options(run_number=1, out_stream=None)
        self.assertEqual(options['mda.BoundsEnforceLS']['bound_enforcement'], 'wall')

    def test_feature_system_options(self):

        prob = om.Problem(model=SellarDerivativesGrouped(nonlinear_solver=om.NonlinearBlockGS,
                                                         linear_solver=om.ScipyKrylov,
                                                         mda_linear_solver=om.ScipyKrylov,
                                                         mda_nonlinear_solver=om.NonlinearBlockGS))
        prob.add_recorder(om.SqliteRecorder("cases.sql"))

        # set option and run model
        prob.model.options['nl_maxiter'] = 1
        prob.setup()
        prob.run_model()

        # change option and run again
        prob.model.options['nl_maxiter'] = 9
        prob.setup()
        prob.run_model()

        # clean up after runs and open a case reader
        prob.cleanup()
        cr = om.CaseReader(prob.get_outputs_dir() / "cases.sql")

        # get/display options for initial run
        options = cr.list_model_options()

        self.assertEqual(sorted(options.keys()),
                         sorted(['root', '_auto_ivc', 'con_cmp1', 'con_cmp2',
                                 'mda', 'mda.d1', 'mda.d2', 'obj_cmp']))

        self.assertEqual(sorted(options['mda.d1'].keys()),
                         sorted(prob.model.mda.d1.options._dict.keys()))

        self.assertEqual(options['root']['nl_maxiter'], 1)

        # get options for the second run
        options = cr.list_model_options(run_number=1, out_stream=None)

        self.assertEqual(options['root']['nl_maxiter'], 9)

    def test_feature_system_recording_options(self):

        prob = om.Problem(SellarDerivatives(nonlinear_solver=om.NonlinearBlockGS,
                                            linear_solver=om.ScipyKrylov))
        prob.setup()

        recorder = om.SqliteRecorder("cases.sql")

        obj_cmp = prob.model.obj_cmp
        obj_cmp.add_recorder(recorder)
        obj_cmp.recording_options['includes'] = ['*']
        obj_cmp.recording_options['excludes'] = ['obj_cmp.x']

        prob.model.nonlinear_solver.options['use_apply_nonlinear'] = True

        prob.run_model()
        prob.cleanup()

        cr = om.CaseReader(prob.get_outputs_dir() / "cases.sql")

        system_cases = cr.list_cases('root.obj_cmp')

        self.assertEqual(len(system_cases), prob.model._nonlinear_solver._iter_count)

        case = cr.get_case(system_cases[0])

        self.assertEqual(sorted(case.inputs.keys()), ['y1', 'y2', 'z'])

    def test_feature_basic_case_recording(self):

        # build the model
        prob = om.Problem(model=SellarMDAWithUnits())

        model = prob.model
        model.add_design_var('z', lower=np.array([-10.0, 0.0]),
                                  upper=np.array([10.0, 10.0]))
        model.add_design_var('x', lower=0.0, upper=10.0)
        model.add_objective('obj')
        model.add_constraint('con1', upper=0.0)
        model.add_constraint('con2', upper=0.0)

        # setup the optimization
        prob.driver = om.ScipyOptimizeDriver(optimizer='SLSQP', tol=1e-9, disp=False)

        # Create a recorder variable
        recorder = om.SqliteRecorder('cases.sql')
        # Attach a recorder to the problem
        prob.add_recorder(recorder)

        prob.setup()
        prob.set_solver_print(0)
        prob.run_driver()
        prob.record("after_run_driver")

        # Instantiate your CaseReader
<<<<<<< HEAD
        cr = om.CaseReader(prob.get_outputs_dir() / "cases.sql")
        # Isolate "problem" as your source
        driver_cases = cr.list_cases('problem')
=======
        cr = om.CaseReader("cases.sql")

>>>>>>> e340c3f5
        # Get the first case from the recorder
        case = cr.get_case('after_run_driver')

        # These options will give outputs as the model sees them
        # Gets value but will not convert units
        const = case['con1']

        # get_val can convert your result's units if desired
        const_K = case.get_val("con1", units='K')

        assert_near_equal(const, -1.68550507e-10, 1e-3, tol_type='abs')
        assert_near_equal(const_K, 273.15, 1e-3)

        # list_outputs will list your model's outputs and return a list of them too
        print(case.list_outputs())

        # This code below will find all the objectives, design variables, and constraints that the
        # problem source contains
        objectives = case.get_objectives()
        design_vars = case.get_design_vars()
        constraints = case.get_constraints()

        assert_near_equal(objectives['obj'], 3.18339395, 1e-4)
        assert_near_equal(design_vars['x'], 0., 1e-4)
        assert_near_equal(constraints['con1'], -1.68550507e-10, 1e-4, tol_type='abs')

    def test_feature_driver_recording_options(self):

        model = SellarDerivatives(nonlinear_solver=om.NonlinearBlockGS,
                                  linear_solver=om.ScipyKrylov)

        model.add_design_var('z', lower=np.array([-10.0, 0.0]),
                                  upper=np.array([10.0, 10.0]))
        model.add_design_var('x', lower=0.0, upper=10.0)
        model.add_objective('obj')
        model.add_constraint('con1', upper=0.0)
        model.add_constraint('con2', upper=0.0)

        driver = om.ScipyOptimizeDriver(optimizer='SLSQP', tol=1e-9)
        driver.recording_options['includes'] = ['*']
        driver.recording_options['record_objectives'] = True
        driver.recording_options['record_constraints'] = True
        driver.recording_options['record_desvars'] = True
        driver.recording_options['record_inputs'] = True
        driver.recording_options['record_outputs'] = True
        driver.recording_options['record_residuals'] = True
        driver.add_recorder(om.SqliteRecorder("cases.sql"))

        prob = om.Problem(model, driver)
        prob.setup()
        prob.set_solver_print(0)
        prob.run_driver()
        prob.cleanup()

        cr = om.CaseReader(prob.get_outputs_dir() / "cases.sql")

        driver_cases = cr.list_cases('driver')

        last_case = cr.get_case(driver_cases[-1])

        self.assertEqual(last_case, cr.get_case(-1))

        objectives = last_case.get_objectives()
        design_vars = last_case.get_design_vars()
        constraints = last_case.get_constraints()

        assert_near_equal(objectives['obj'], prob['obj'], 1e-1)
        assert_near_equal(design_vars['x'], prob['x'], 1e-1)
        assert_near_equal(constraints['con1'], prob['con1'], 1e-1)
        assert_near_equal(last_case.inputs['obj_cmp.x'], prob['x'])
        assert_near_equal(last_case.outputs['z'], prob['z'])
        assert_near_equal(last_case.residuals['obj'], 0.0, tolerance = 1e-10)

        assert_near_equal(last_case['y1'], prob['y1'], 1e-10)

    def test_feature_solver_recording_options(self):

        prob = om.Problem(SellarDerivatives(nonlinear_solver=om.NonlinearBlockGS,
                                            linear_solver=om.ScipyKrylov))
        prob.setup()

        recorder = om.SqliteRecorder("cases.sql")

        solver = prob.model.nonlinear_solver
        solver.add_recorder(recorder)
        solver.recording_options['record_abs_error'] = True
        solver.options['use_apply_nonlinear'] = True

        prob.run_model()
        prob.cleanup()

        cr = om.CaseReader(prob.get_outputs_dir() / "cases.sql")

        solver_cases = cr.list_cases('root.nonlinear_solver')

        self.assertEqual(len(solver_cases), solver._iter_count)

        case = cr.get_case(solver_cases[0])

        self.assertAlmostEqual(case.abs_err, 2.2545141)

    def test_feature_circuit_with_recorder(self):

        class Circuit(om.Group):

            def setup(self):
                self.add_subsystem('n1', Node(n_in=1, n_out=2),
                                   promotes_inputs=[('I_in:0', 'I_in')])
                self.add_subsystem('n2', Node())  # leaving defaults

                self.add_subsystem('R1', Resistor(R=100.), promotes_inputs=[('V_out', 'Vg')])
                self.add_subsystem('R2', Resistor(R=10000.))
                self.add_subsystem('D1', Diode(), promotes_inputs=[('V_out', 'Vg')])

                self.connect('n1.V', ['R1.V_in', 'R2.V_in'])
                self.connect('R1.I', 'n1.I_out:0')
                self.connect('R2.I', 'n1.I_out:1')

                self.connect('n2.V', ['R2.V_out', 'D1.V_in'])
                self.connect('R2.I', 'n2.I_in:0')
                self.connect('D1.I', 'n2.I_out:0')

                self.nonlinear_solver = om.NewtonSolver(solve_subsystems=False)
                self.nonlinear_solver.options['iprint'] = 2
                self.nonlinear_solver.options['maxiter'] = 20
                self.linear_solver = om.DirectSolver()

        prob = om.Problem()

        model = prob.model
        model.add_subsystem('ground', om.IndepVarComp('V', 0., units='V'))
        model.add_subsystem('source', om.IndepVarComp('I', 0.1, units='A'))
        model.add_subsystem('circuit', Circuit())

        model.connect('source.I', 'circuit.I_in')
        model.connect('ground.V', 'circuit.Vg')

        recorder = om.SqliteRecorder("cases.sql")
        prob.driver.add_recorder(recorder)
        prob.driver.recording_options['includes'] = ['*']
        prob.setup()

        # set some initial guesses
        prob['circuit.n1.V'] = 10.
        prob['circuit.n2.V'] = 1.

        prob.run_driver()

        prob.cleanup()

        # create the case reader
        cr = om.CaseReader(prob.get_outputs_dir() / "cases.sql")

        # grab the data recorded in the first driver iteration
        driver_cases = cr.list_cases('driver')
        first_driver_case = cr.get_case(driver_cases[0])

        self.assertAlmostEqual(first_driver_case.inputs['circuit.R1.V_in'][0], 9.90804734)
        self.assertAlmostEqual(first_driver_case.outputs['circuit.R1.I'][0], 0.09908047)

    def test_feature_load_system_case_for_restart(self):
        #######################################################################
        # Do the initial optimization run
        #######################################################################
        model = SellarDerivatives(nonlinear_solver=om.NonlinearBlockGS,
                                  linear_solver=om.ScipyKrylov)

        model.add_design_var('z', lower=np.array([-10.0, 0.0]),
                                  upper=np.array([10.0, 10.0]))
        model.add_design_var('x', lower=0.0, upper=10.0)
        model.add_objective('obj')
        model.add_constraint('con1', upper=0.0)
        model.add_constraint('con2', upper=0.0)

        model.add_recorder(om.SqliteRecorder('cases.sql'))
        model.recording_options['record_inputs'] = True
        model.recording_options['record_outputs'] = True
        model.recording_options['record_residuals'] = True
        model.recording_options['options_excludes'] = ['*']

        driver = om.ScipyOptimizeDriver()
        driver.options['optimizer'] = 'SLSQP'
        driver.options['tol'] = 1e-9
        driver.options['disp'] = False

        prob = om.Problem(model, driver)
        prob.setup()
        prob.run_driver()
        prob.cleanup()

        #######################################################################
        # Assume that the optimization given above failed before it finished.
        # To debug the problem, we can run the script again, but this time using
        # the last recorded case as a starting point.
        #######################################################################

        model = SellarDerivatives(nonlinear_solver=om.NonlinearBlockGS,
                                  linear_solver=om.ScipyKrylov)

        model.add_design_var('z', lower=np.array([-10.0, 0.0]),
                                  upper=np.array([10.0, 10.0]))
        model.add_design_var('x', lower=0.0, upper=10.0)
        model.add_objective('obj')
        model.add_constraint('con1', upper=0.0)
        model.add_constraint('con2', upper=0.0)

        driver = om.ScipyOptimizeDriver()
        driver.options['optimizer'] = 'SLSQP'
        driver.options['tol'] = 1e-9
        driver.options['disp'] = False

        prob2 = om.Problem(model, driver)
        prob2.setup()

        cr = om.CaseReader(prob.get_outputs_dir() / 'cases.sql')

        # Load the last case written
        last_case = cr.get_case(-1)
        prob2.load_case(last_case)

        prob2.run_driver()
        prob2.cleanup()

    def test_feature_record_with_prefix(self):

        prob = om.Problem(model=SellarDerivatives(nonlinear_solver=om.NonlinearRunOnce,
                                                  linear_solver=om.ScipyKrylov))
        prob.setup()

        recorder = om.SqliteRecorder("cases.sql", record_viewer_data=False)
        prob.model.add_recorder(recorder)
        prob.driver.add_recorder(recorder)

        prob.set_solver_print(0)

        prob.run_model(case_prefix='Model_Run1')
        prob.run_driver(case_prefix='Driver_Run1')

        prob.run_model('Model_Run2')
        prob.run_driver('Driver_Run2')

        prob.cleanup()

        cr = om.CaseReader(prob.get_outputs_dir() / "cases.sql")

        # all cases recorded by the root system
        model_cases = cr.list_cases('root', recurse=False)
        self.assertEqual('\n'.join(model_cases), '\n'.join([
            'Model_Run1_rank0:root._solve_nonlinear|0',
            'Driver_Run1_rank0:Driver|0|root._solve_nonlinear|0',
            'Model_Run2_rank0:root._solve_nonlinear|0',
            'Driver_Run2_rank0:Driver|0|root._solve_nonlinear|0'
        ]))

        # all cases recorded by the driver
        driver_cases = cr.list_cases('driver', recurse=False)
        self.assertEqual('\n'.join(driver_cases), '\n'.join([
            'Driver_Run1_rank0:Driver|0',
            'Driver_Run2_rank0:Driver|0'
        ]))

    def test_feature_problem_record(self):

        model = SellarDerivatives(nonlinear_solver=om.NonlinearBlockGS,
                                  linear_solver=om.ScipyKrylov)

        model.add_design_var('z', lower=np.array([-10.0, 0.0]),
                                  upper=np.array([10.0, 10.0]))
        model.add_design_var('x', lower=0.0, upper=10.0)
        model.add_objective('obj')
        model.add_constraint('con1', upper=0.0)
        model.add_constraint('con2', upper=0.0)

        driver = om.ScipyOptimizeDriver(optimizer='SLSQP', tol=1e-9)

        prob = om.Problem(model, driver)
        prob.add_recorder(om.SqliteRecorder("cases.sql"))

        prob.recording_options['includes'] = []
        prob.recording_options['record_objectives'] = True
        prob.recording_options['record_constraints'] = True
        prob.recording_options['record_desvars'] = True

        prob.setup()
        prob.run_driver()
        prob.record('final')
        prob.cleanup()

        cr = om.CaseReader(prob.get_outputs_dir() / "cases.sql")

        # get list of cases recorded on problem
        problem_cases = cr.list_cases('problem')
        self.assertEqual(problem_cases, ['final'])

        # get list of output variables recorded on problem
        problem_vars = cr.list_source_vars('problem', out_stream=None)
        self.assertEqual(sorted(problem_vars['outputs']), ['con1', 'con2', 'obj', 'x', 'z'])

        # get the recorded case and check values
        case = cr.get_case('final')

        objectives = case.get_objectives()
        design_vars = case.get_design_vars()
        constraints = case.get_constraints()

        assert_near_equal(objectives['obj'], 3.18, 1e-1)

        assert_near_equal(design_vars, case.get_design_vars(), 1e-1)
        assert_near_equal(constraints, case.get_constraints(), 1e-1)

    def test_scaling_multiple_calls(self):

        scaler = 2.

        model = SellarDerivatives(nonlinear_solver=om.NonlinearBlockGS,
                                  linear_solver=om.ScipyKrylov)

        model.add_design_var('z', lower=np.array([-10.0, 0.0]),
                                  upper=np.array([10.0, 10.0]))
        model.add_design_var('x', lower=0.0, upper=10.0)
        model.add_objective('obj', scaler=scaler)
        model.add_constraint('con1', upper=0.0, scaler=scaler)
        model.add_constraint('con2', upper=0.0, scaler=scaler)

        driver = om.ScipyOptimizeDriver(optimizer='SLSQP', tol=1e-9)

        prob = om.Problem(model, driver)
        prob.add_recorder(om.SqliteRecorder("cases.sql"))

        prob.recording_options['includes'] = []
        prob.recording_options['record_objectives'] = True
        prob.recording_options['record_constraints'] = True
        prob.recording_options['record_desvars'] = True

        prob.setup()
        prob.run_driver()
        prob.record('final')
        prob.cleanup()

        cr = om.CaseReader(prob.get_outputs_dir() / "cases.sql")

        # get list of cases recorded on problem
        problem_cases = cr.list_cases('problem')
        self.assertEqual(problem_cases, ['final'])

        # get list of output variables recorded on problem
        problem_vars = cr.list_source_vars('problem', out_stream=None)
        self.assertEqual(sorted(problem_vars['outputs']), ['con1', 'con2', 'obj', 'x', 'z'])

        # get the recorded case and check values
        case = cr.get_case('final')

        objectives = case.get_objectives()
        design_vars = case.get_design_vars()
        constraints = case.get_constraints()

        # Methods are called a second time
        assert_near_equal(objectives['obj'], case.get_objectives()['obj'], 1e-1)
        assert_near_equal(design_vars, case.get_design_vars(), 1e-1)
        assert_near_equal(constraints, case.get_constraints(), 1e-1)

    def test_recorder_resetup(self):
        vec_size = 7
        prob = om.Problem(model=om.Group())

        class _TestSys(om.Group):

            def initialize(self):
                self.options.declare('vec_size', types=int)

            def setup(self):
                nn = self.options['vec_size']

                ivc = self.add_subsystem('ivc', subsys=om.IndepVarComp(), promotes_outputs=['*'])
                ivc.add_output('x', shape=(nn,), units=None)

                self.add_subsystem('mag',
                                   subsys=om.ExecComp('y=x**2',
                                                      y={'shape': (nn,)},
                                                      x={'shape': (nn,)}),
                                   promotes_inputs=['*'], promotes_outputs=['*'])

                self.add_subsystem('sum',
                                   subsys=om.ExecComp('z=sum(y)',
                                                      y={'shape': (nn,)},
                                                      z={'shape': (1,)}),
                                   promotes_inputs=['*'], promotes_outputs=['*'])

                self.add_design_var('x', lower=0, upper=100)
                self.add_objective('z')

        test_sys = prob.model.add_subsystem('test_sys', subsys=_TestSys(vec_size=vec_size))

        prob.driver = om.ScipyOptimizeDriver(optimizer='SLSQP', tol=1e-9)

        prob.driver.add_recorder(om.SqliteRecorder("cases.sql"))

        prob.driver.recording_options['includes'] = ['*y*']
        prob.driver.recording_options['record_objectives'] = True
        prob.driver.recording_options['record_constraints'] = True
        prob.driver.recording_options['record_desvars'] = True

        prob.setup()

        prob.set_val('test_sys.x', np.random.rand(vec_size))

        prob.run_driver()

        test_sys.options['vec_size'] = 10

        prob.setup()

        prob.set_val('test_sys.x', np.random.rand(test_sys.options['vec_size']))

        prob.run_driver()

        y1 = prob.get_val('test_sys.y')

        case = om.CaseReader(prob.get_outputs_dir() / 'cases.sql').get_case(-1)

        y_recorded = case.get_val('test_sys.y')

        assert_near_equal(y_recorded, y1)


@use_tempdirs
class TestFeatureAdvancedExample(unittest.TestCase):

    def setUp(self):

        # build the model
        prob = self._prob = om.Problem(model=SellarMDAWithUnits())

        model = prob.model
        model.add_design_var('z', lower=np.array([-10.0, 0.0]),
                                  upper=np.array([10.0, 10.0]))
        model.add_design_var('x', lower=0.0, upper=10.0)
        model.add_objective('obj')
        model.add_constraint('con1', upper=0.0)
        model.add_constraint('con2', upper=0.0)

        # setup the optimization
        prob.driver = om.ScipyOptimizeDriver(optimizer='SLSQP', tol=1e-9, disp=False)

        # Here we show how to attach recorders to each of the four objects:
        #   problem, driver, solver, and system

        # Create a recorder
        recorder = om.SqliteRecorder('cases.sql')

        # Attach recorder to the problem
        prob.add_recorder(recorder)

        # Attach recorder to the driver
        prob.driver.add_recorder(recorder)

        # To attach a recorder to a subsystem or solver, you need to call `setup`
        # first so that the model hierarchy has been generated
        prob.setup()

        # Attach recorder to a subsystem
        model.obj_cmp.add_recorder(recorder)

        # Attach recorder to a solver
        model.cycle.nonlinear_solver.add_recorder(recorder)

        prob.set_solver_print(0)
        prob.run_driver()
        prob.record("final_state")
        prob.cleanup()

    def test_feature_system_recorder(self):

        # Instantiate your CaseReader
        cr = om.CaseReader(self._prob.get_outputs_dir() / "cases.sql")

        system_cases = cr.list_cases('root.obj_cmp')

        # Number of cases recorded for 'obj_cmp'
        self.assertEqual(len(system_cases), 14)

        # Get the keys of all the inputs to the objective function
        case = cr.get_case(system_cases[0])
        self.assertEqual(list(case.inputs.keys()), ['x', 'y1', 'y2', 'z'])

        assert_near_equal([case['y1'].item() for case in cr.get_cases('root.obj_cmp')],
                          [25.6, 25.6, 8.33, 4.17, 3.30, 3.18, 3.16,
                           3.16, 3.16, 3.16, 3.16, 3.16, 3.16, 3.16],
                          tolerance=1e-1)

    def test_feature_solver_recorder(self):

        # Instantiate your CaseReader
        cr = om.CaseReader(self._prob.get_outputs_dir() / "cases.sql")

        # Get list of cases, without displaying them
        solver_cases = cr.list_cases('root.cycle.nonlinear_solver', out_stream=None)

        self.assertEqual(f"Number of cases: {len(solver_cases)}", "Number of cases: 76")

        # Get the final values
        case = cr.get_case(solver_cases[-1])
        assert_near_equal(case['y1'], 3.16, 1e-8)
        assert_near_equal(case['y2'], 3.75527777, 1e-8)

    def test_feature_driver_recorder(self):

        # Instantiate your CaseReader
        cr = om.CaseReader(self._prob.get_outputs_dir() / "cases.sql")

        # List driver cases (do not recurse to system/solver cases)
        driver_cases = cr.list_cases('driver', recurse=False)

        last_case = cr.get_case(driver_cases[-1])

        objectives = last_case.get_objectives()
        design_vars = last_case.get_design_vars()
        constraints = last_case.get_constraints()

        assert_near_equal(objectives['obj'], 3.18339395, 1e-8)
        assert_near_equal(design_vars['x'], 0., 1e-8)
        assert_near_equal(design_vars['z'], [1.97763888, 1.25035459e-15], 1e-8)
        assert_near_equal(constraints['con1'], -1.68550507e-10, 1e-8, tol_type='abs')
        assert_near_equal(constraints['con2'], -20.24472223, 1e-8, tol_type='abs')

    def test_feature_problem_recorder(self):

        # Instantiate your CaseReader
        cr = om.CaseReader(self._prob.get_outputs_dir() / "cases.sql")

        # get list of cases recorded on problem
        problem_cases = cr.list_cases('problem')
        self.assertEqual(problem_cases, ['final_state'])

        # get list of variables recorded on problem
        problem_vars = cr.list_source_vars('problem')
        self.assertEqual(sorted(problem_vars['outputs']),
                         ['con1', 'con2', 'obj', 'x', 'y1', 'y2', 'z'])

        # get the recorded case and check values
        case = cr.get_case('final_state')

        assert_near_equal(case.get_design_vars(), {'x': 0., 'z': [1.9776, 1.25e-15]}, tolerance=1e-4)
        assert_near_equal(case.get_constraints(), {'con1': 0., 'con2': -20.2447}, tolerance=1e-4)
        assert_near_equal(case.get_objectives(), {'obj': 3.18339395}, tolerance=1e-4)


@use_tempdirs
class TestFeatureBasicRecording(unittest.TestCase):

    def setUp(self):
        self.record_cases()

    def record_cases(self):

        # create our Sellar problem
        prob = self._prob = om.Problem(model=SellarMDA())

        model = prob.model
        model.add_design_var('z', lower=np.array([-10.0, 0.0]),
                                  upper=np.array([10.0, 10.0]))
        model.add_design_var('x', lower=0.0, upper=10.0)
        model.add_objective('obj')
        model.add_constraint('con1', upper=0.0)
        model.add_constraint('con2', upper=0.0)

        prob.driver = om.ScipyOptimizeDriver(disp=False)

        # create a case recorder
        recorder = om.SqliteRecorder('cases.sql')

        # add the recorder to the driver so driver iterations will be recorded
        prob.driver.add_recorder(recorder)

        # add the recorder to the problem so we can manually save a case
        prob.add_recorder(recorder)

        # perform setup and run the problem
        prob.setup()
        prob.set_solver_print(0)
        prob.run_driver()

        # record the final state of the problem
        prob.record('final')

        # clean up and shut down
        prob.cleanup()

    def test_read_cases(self):

        # open database of previously saved cases
        cr = om.CaseReader(self._prob.get_outputs_dir() / "cases.sql")

        # get a list of cases that were recorded by the driver
        driver_cases = cr.list_cases('driver')

        self.assertEqual(len(driver_cases), 11)

        # get the first driver case and inspect the variables of interest
        case = cr.get_case(driver_cases[0])

        objectives = case.get_objectives()
        design_vars = case.get_design_vars()
        constraints = case.get_constraints()

        assert_near_equal(objectives['obj'], 28.58, 1e-1)

        assert_near_equal(design_vars, case.get_design_vars(), 1e-1)
        assert_near_equal(constraints, case.get_constraints(), 1e-1)

        # get a list of cases that we manually recorded
        self.assertEqual(cr.list_cases('problem'), ['final'])

        # get the final case and inspect the variables of interest
        case = cr.get_case('final')

        objectives = case.get_objectives()
        design_vars = case.get_design_vars()
        constraints = case.get_constraints()

        assert_near_equal(objectives['obj'], 3.18, 1e-1)

        assert_near_equal(design_vars, case.get_design_vars(), 1e-1)
        assert_near_equal(constraints, case.get_constraints(), 1e-1)


if __name__ == "__main__":
    unittest.main()<|MERGE_RESOLUTION|>--- conflicted
+++ resolved
@@ -3156,14 +3156,8 @@
         prob.record("after_run_driver")
 
         # Instantiate your CaseReader
-<<<<<<< HEAD
         cr = om.CaseReader(prob.get_outputs_dir() / "cases.sql")
-        # Isolate "problem" as your source
-        driver_cases = cr.list_cases('problem')
-=======
-        cr = om.CaseReader("cases.sql")
-
->>>>>>> e340c3f5
+        
         # Get the first case from the recorder
         case = cr.get_case('after_run_driver')
 
